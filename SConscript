--- conflicted
+++ resolved
@@ -31,11 +31,7 @@
 fstar_include_paths = [
   'obj/Vale/test',
   'obj/test',
-<<<<<<< HEAD
-=======
-  'src/arch',
-  'src/arch/x64/',
->>>>>>> d1f55c51
+  'obj/arch',
   'obj/arch/x64/',
   'obj/lib/collections/',
   'obj/lib/util',
