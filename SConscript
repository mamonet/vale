#
# Main file for building Vale source code, under the src\tree
#

# Python imports
import os, os.path
import sys

# Imported identifiers defined in the SConstruct file
Import('env', 'BuildOptions', 'dafny_default_args_nlarith', 'dafny_default_args_larith', 'fstar_default_args', 'do_dafny', 'do_fstar')

#
# Verify *.vad and *.dfy under src/test/ and tools/vale/test/
#
verify_paths = [
  'src/',
  'tools/Vale/test',
]
Export('verify_paths')

# A few .fst/.fsti files depend on .fsti files generated from .vaf files.
# Without manually writing the dependencies for these, the dependency
# analysis will miss them the first time scons runs.
manual_dependencies = {
  'obj/arch/x64/X64.Vale.StrongPost_i.vfsti': 'obj/arch/x64/X64.Vale.Decls.fsti',
  'obj/arch/x64/X64.Vale.StrongPost_i.vfst': 'obj/arch/x64/X64.Vale.Decls.fsti',
  'obj/Vale/test/StateUpdateTest.vfst': 'obj/arch/x64/X64.Vale.Decls.fsti',
}
Export('manual_dependencies')

#
# All include paths for FStar should be in this list.
# All files should use exactly the include paths in this list.
# All .fst files and .fsti files in the include paths should have distinct names.
# Otherwise, the dependency analysis will not be able to find all the
# dependencies for all the files using just one invocation of FStar.exe --dep.
#
# For .vaf files, the generated .fst and .fsti files live under the obj directory,
# so the include path should contain obj/... for any .vaf files.
#
fstar_include_paths = [
  'tools/Vale/test',
  'obj/Vale/test',
  'src/test',
  'obj/test',
  'src/arch/x64/',
  'obj/arch/x64/',
  'src/lib/collections/',
  'src/lib/util',
  'src/crypto/poly1305/x64/',
  'obj/thirdPartyPorts/OpenSSL/poly1305/x64/',
]
Export('fstar_include_paths')
env['FSTAR_INCLUDES'] = " ".join(["--include " + x for x in fstar_include_paths])

#
# Table of special-case Dafny source which requires non-default arguments
#
verify_options = {
  'src/arch/arm/nlarith.s.dfy': BuildOptions(dafny_default_args_nlarith),
  'src/arch/arm/bitvectors.i.dfy': BuildOptions(dafny_default_args_larith + ' /proverOpt:OPTIMIZE_FOR_BV=true'),
  'src/crypto/aes/aes-x64/aes_main.i.dfy': BuildOptions(dafny_default_args_larith),
  'src/lib/math/mul_nonlinear.i.dfy': BuildOptions(dafny_default_args_nlarith),
  'src/lib/math/div_nonlinear.i.dfy': BuildOptions(dafny_default_args_nlarith),
  'src/crypto/hashing/sha-arm/bit-vector-lemmas.i.dfy': BuildOptions(dafny_default_args_larith + ' /proverOpt:OPTIMIZE_FOR_BV=true'),
  'src/crypto/hashing/sha-x64/sha256_vale_main.i.dfy': BuildOptions(dafny_default_args_larith),
  'src/lib/math/div.i.dfy': BuildOptions(dafny_default_args_larith + ' /timeLimit:60'),
  'src/lib/util/operations.i.dfy': BuildOptions(dafny_default_args_larith + ' /proverOpt:OPTIMIZE_FOR_BV=true'),
  'obj/crypto/aes/cbc.gen.dfy': BuildOptions(dafny_default_args_larith + ' /timeLimit:120'),
  'obj/crypto/aes/aes-x64/cbc.gen.dfy': BuildOptions(dafny_default_args_larith + ' /timeLimit:120'),

  # .dfy files default to this set of options
  '.dfy': BuildOptions(dafny_default_args_larith),

  # .fst/.fsti files default to this set of options
  '.fst': BuildOptions(fstar_default_args),
  '.fsti': BuildOptions(fstar_default_args),

  'tools/Vale/test/vale-debug.vad': None,
  'tools/Vale/test/tactics1.vaf': None,

  # .vad/.vaf files default to this set of options when compiling .gen.dfy/.fst/.fsti
  '.vad': BuildOptions(dafny_default_args_larith),
  '.vaf': BuildOptions(fstar_default_args),

  # Disable verification by adding 'filename': None
}
if env['TARGET_ARCH']!='x86':
 verify_options['src/test/memcpy.vad'] = None
 verify_options['src/test/stack-test.vad'] = None
 
Export('verify_options')

#
# build sha256-exe
#
<<<<<<< HEAD
if do_dafny:
  sha_asm = env.ExtractValeCode(
    ['src/crypto/hashing/$SHA_ARCH_DIR/sha256.vad'],           # Vale source
    'src/crypto/hashing/$SHA_ARCH_DIR/sha256_vale_main.i.dfy', # Dafny main
    'sha256'                                                   # Base name for the ASM files and EXE
    )
=======
sha_asm = env.ExtractValeCode(
  ['src/crypto/hashing/$SHA_ARCH_DIR/sha256.vad'],           # Vale source
  'src/crypto/hashing/$SHA_ARCH_DIR/sha256_vale_main.i.dfy', # Dafny main
  'sha256'                                                   # Base name for the ASM files and EXE
  )
if 'KREMLIN_HOME' in os.environ:
>>>>>>> e4348f0c
  sha_c_h = env.ExtractDafnyCode(['src/crypto/hashing/sha256_main.i.dfy'])
  sha_include_dir = os.path.split(str(sha_c_h[0][1]))[0]
  env.BuildTest(['src/crypto/hashing/testsha256.c', sha_asm[0], sha_c_h[0][0]], sha_include_dir, 'testsha256')

#
# build cbc-exe
#
if do_dafny and (env['TARGET_ARCH']=='x86' or env['TARGET_ARCH']=='amd64'):   # x86 and x64 only
  cbc_asm = env.ExtractValeCode(
    ['src/crypto/aes/$AES_ARCH_DIR/aes.vad', 'src/crypto/aes/$AES_ARCH_DIR/cbc.vad'], # Vale source
    'src/crypto/aes/$AES_ARCH_DIR/cbc_main.i.dfy',              # Dafny main
    'cbc'                                                       # Base name for the ASM files and EXE
    )
  env.BuildTest(['src/crypto/aes/testcbc.c', cbc_asm[0]], '', 'testcbc')
else:
  print('Not building AES-CBC for this target architecture')

#
# build aes-exe
#
if do_dafny and (env['TARGET_ARCH']=='x86' or env['TARGET_ARCH']=='amd64'):   # x86 and x64 only
  aes_asm = env.ExtractValeCode(
    ['src/crypto/aes/$AES_ARCH_DIR/aes.vad'],        # Vale source
    'src/crypto/aes/$AES_ARCH_DIR/aes_main.i.dfy',   # Dafny main
    'aes'                                            # Base name for the ASM files and EXE
    )
  env.BuildTest(['src/crypto/aes/testaes.c', aes_asm[0]], 'src/crypto/aes', 'testaes')
else:
  print('Not building AES for this target architecture')

#
# build poly1305
#
if do_dafny and env['TARGET_ARCH']=='amd64' and sys.platform == "win32":     # x64-only; not yet tested on Linux
  poly1305_asm = env.ExtractValeCode(
    ['src/thirdPartyPorts/OpenSSL/poly1305/x64/poly1305.vad'],  # Vale source
    'src/crypto/poly1305/x64/poly1305_main.i.dfy',              # Dafny main
    'poly1305'                                                  # Base name for the ASM files and EXE
    )
  env.BuildTest(['src/crypto/poly1305/testpoly1305.c', poly1305_asm[0]], 'src/crypto/poly1305', 'testpoly1305')
else:
  print('Not building Poly1305 for this target architecture')

if 'KREMLIN_HOME' in os.environ:
  kremlin_path = os.environ['KREMLIN_HOME']
  kremlib_path = kremlin_path + '/kremlib'

#
# Build the OpenSSL engine
#
<<<<<<< HEAD
if do_dafny and env['OPENSSL_PATH'] != None:
=======
if env['OPENSSL_PATH'] != None and 'KREMLIN_HOME' in os.environ:
>>>>>>> e4348f0c
  engineenv = env.Clone()
  engineenv.Append(CPPPATH=[kremlib_path, '#obj/crypto/hashing', '$OPENSSL_PATH/include', '#src/lib/util'])
  cdeclenv = engineenv.Clone(CCFLAGS='/Ox /Zi /Gd /LD') # compile __cdecl so it can call OpenSSL code
  stdcallenv=engineenv.Clone(CCFLAGS='/Ox /Zi /Gz /LD') # compile __stdcall so it can call the Vale crypto code
  everest_sha256 = cdeclenv.Object('src/Crypto/hashing/EverestSha256.c')
  everest_glue = stdcallenv.Object('src/Crypto/hashing/EverestSHA256Glue.c')
  if env['TARGET_ARCH']=='x86':
    sha256_obj = engineenv.Object('obj/sha256_openssl', sha_c_h[0][0])
    cbc_obj = engineenv.Object('obj/cbc_openssl', cbc_asm[0])
    aes_obj = engineenv.Object('obj/aes_openssl', sha_asm[0])
    engine = engineenv.SharedLibrary(target='obj/EverestSha256.dll',
      source=[everest_sha256, everest_glue, sha256_obj, cbc_obj, aes_obj, '$OPENSSL_PATH/libcrypto.lib'])
  if env['TARGET_ARCH']=='amd64' and sys.platform == "win32":
    sha256_obj = engineenv.Object('obj/sha256_openssl', sha_c_h[0][0])
    sha256asm_obj = engineenv.Object('obj/sha256asm_openssl', sha_asm[0])
    poly1305_obj = engineenv.Object('obj/poly1305_openssl', poly1305_asm[0])
    engine = engineenv.SharedLibrary(target='obj/EverestSha256.dll',
      source=[everest_sha256, everest_glue, sha256_obj, sha256asm_obj, poly1305_obj, '$OPENSSL_PATH/libcrypto.lib'])
<|MERGE_RESOLUTION|>--- conflicted
+++ resolved
@@ -22,9 +22,9 @@
 # Without manually writing the dependencies for these, the dependency
 # analysis will miss them the first time scons runs.
 manual_dependencies = {
-  'obj/arch/x64/X64.Vale.StrongPost_i.vfsti': 'obj/arch/x64/X64.Vale.Decls.fsti',
-  'obj/arch/x64/X64.Vale.StrongPost_i.vfst': 'obj/arch/x64/X64.Vale.Decls.fsti',
-  'obj/Vale/test/StateUpdateTest.vfst': 'obj/arch/x64/X64.Vale.Decls.fsti',
+  'obj/arch/x64/X64.Vale.StrongPost_i.vfsti.tmp': 'obj/arch/x64/X64.Vale.Decls.fsti',
+  'obj/arch/x64/X64.Vale.StrongPost_i.vfst.tmp': 'obj/arch/x64/X64.Vale.Decls.fsti',
+  'obj/Vale/test/StateUpdateTest.vfst.tmp': 'obj/arch/x64/X64.Vale.Decls.fsti',
 }
 Export('manual_dependencies')
 
@@ -94,24 +94,16 @@
 #
 # build sha256-exe
 #
-<<<<<<< HEAD
 if do_dafny:
   sha_asm = env.ExtractValeCode(
     ['src/crypto/hashing/$SHA_ARCH_DIR/sha256.vad'],           # Vale source
     'src/crypto/hashing/$SHA_ARCH_DIR/sha256_vale_main.i.dfy', # Dafny main
     'sha256'                                                   # Base name for the ASM files and EXE
     )
-=======
-sha_asm = env.ExtractValeCode(
-  ['src/crypto/hashing/$SHA_ARCH_DIR/sha256.vad'],           # Vale source
-  'src/crypto/hashing/$SHA_ARCH_DIR/sha256_vale_main.i.dfy', # Dafny main
-  'sha256'                                                   # Base name for the ASM files and EXE
-  )
-if 'KREMLIN_HOME' in os.environ:
->>>>>>> e4348f0c
-  sha_c_h = env.ExtractDafnyCode(['src/crypto/hashing/sha256_main.i.dfy'])
-  sha_include_dir = os.path.split(str(sha_c_h[0][1]))[0]
-  env.BuildTest(['src/crypto/hashing/testsha256.c', sha_asm[0], sha_c_h[0][0]], sha_include_dir, 'testsha256')
+  if 'KREMLIN_HOME' in os.environ:
+    sha_c_h = env.ExtractDafnyCode(['src/crypto/hashing/sha256_main.i.dfy'])
+    sha_include_dir = os.path.split(str(sha_c_h[0][1]))[0]
+    env.BuildTest(['src/crypto/hashing/testsha256.c', sha_asm[0], sha_c_h[0][0]], sha_include_dir, 'testsha256')
 
 #
 # build cbc-exe
@@ -159,11 +151,7 @@
 #
 # Build the OpenSSL engine
 #
-<<<<<<< HEAD
-if do_dafny and env['OPENSSL_PATH'] != None:
-=======
-if env['OPENSSL_PATH'] != None and 'KREMLIN_HOME' in os.environ:
->>>>>>> e4348f0c
+if do_dafny and env['OPENSSL_PATH'] != None and 'KREMLIN_HOME' in os.environ:
   engineenv = env.Clone()
   engineenv.Append(CPPPATH=[kremlib_path, '#obj/crypto/hashing', '$OPENSSL_PATH/include', '#src/lib/util'])
   cdeclenv = engineenv.Clone(CCFLAGS='/Ox /Zi /Gd /LD') # compile __cdecl so it can call OpenSSL code
