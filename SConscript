#
# Main file for building Vale source code, under the src\tree
#

# Python imports
import os, os.path
import sys

# Imported identifiers defined in the SConstruct file
Import('env', 'BuildOptions', 'dafny_default_args_nlarith', 'dafny_default_args_larith', 'fstar_default_args', 'fstar_default_args_nosmtencoding', 'do_dafny', 'do_fstar', 'stage1', 'stage2', 'fstar_extract')

#
# Verify *.vad and *.dfy under src/test/ and tools/vale/test/
#
verify_paths = [
  'src/',
  'tools/Vale/test',
]
Export('verify_paths')

external_files = [
  'obj/external/CanonCommSwaps.fst',
  'obj/external/CanonCommMonoid.fst',
  'obj/external/CanonCommSemiring.fst',
]
Export('external_files')

no_extraction_files = [
  'obj/ml_out/CanonCommMonoid.ml',
  'obj/ml_out/CanonCommSemiring.ml',
  'obj/ml_out/X64_Poly1305_Math_i.ml',
  'obj/ml_out/Vale_Tactics.ml',
]
Export('no_extraction_files')

manual_dependencies = {
  'obj/arch/x64/X64.Vale.InsBasic.fst.verified.tmp': 'obj/arch/x64/X64.Vale.Decls_i.fst',
  'obj/arch/x64/X64.Vale.InsMem.fst.verified.tmp': 'obj/arch/x64/X64.Vale.Decls_i.fst',
  'obj/arch/x64/X64.Vale.InsVector.fst.verified.tmp': 'obj/arch/x64/X64.Vale.Decls_i.fst',
  'obj/arch/x64/X64.Vale.InsAes.fst.verified.tmp': 'obj/arch/x64/X64.Vale.Decls_i.fst',

  'obj/arch/x64/X64.Vale.InsMem.fst.tmp': 'obj/arch/x64/X64.Memory_i.fst',
  'obj/arch/x64/X64.Vale.InsVector.fst.tmp': 'obj/arch/x64/X64.Memory_i.fst',
  'obj/arch/x64/X64.Vale.StateLemmas_i.fsti.tmp': 'obj/arch/x64/X64.Memory_i.fst',
  'obj/arch/x64/X64.Vale.StateLemmas_i.fst.tmp': 'obj/arch/x64/X64.Memory_i.fst',
}
Export('manual_dependencies')

#
# All include paths for FStar should be in this list.
# All files should use exactly the include paths in this list.
# All .fst files and .fsti files in the include paths should have distinct names.
# Otherwise, the dependency analysis will not be able to find all the
# dependencies for all the files using just one invocation of FStar.exe --dep.
#
# For .vaf files, the generated .fst and .fsti files live under the obj directory,
# so the include path should contain obj/... for any .vaf files.
#
fstar_include_paths = [
  'obj/Vale/test',
  'obj/test',
  'obj/arch',
  'obj/arch/x64/',
  'obj/lib/collections/',
  'obj/lib/math',
  'obj/lib/util',
  'obj/crypto/aes/',
  'obj/crypto/aes/x64',
  'obj/crypto/poly1305/',
  'obj/crypto/poly1305/x64/',
  'obj/thirdPartyPorts/OpenSSL/poly1305/x64/',
<<<<<<< HEAD
  env['FSTAR_PATH'] + '/examples/tactics/',
  env['KREMLIN_HOME'] + '/kremlib/'
=======
  'obj/external/'
>>>>>>> 1b666734
]
Export('fstar_include_paths')
env['FSTAR_INCLUDES'] = " ".join(["--include " + x for x in fstar_include_paths])

#
# Table of special-case Dafny source which requires non-default arguments
#
verify_options = {
  'src/arch/arm/nlarith.s.dfy': BuildOptions(dafny_default_args_nlarith),
  'src/arch/arm/bitvectors.i.dfy': BuildOptions(dafny_default_args_larith + ' /proverOpt:OPTIMIZE_FOR_BV=true'),
  'src/crypto/aes/x64/aes_main.i.dfy': BuildOptions(dafny_default_args_larith),
  'src/lib/math/mul_nonlinear.i.dfy': BuildOptions(dafny_default_args_nlarith),
  'src/lib/math/div_nonlinear.i.dfy': BuildOptions(dafny_default_args_nlarith),
  'src/crypto/hashing/sha-arm/bit-vector-lemmas.i.dfy': BuildOptions(dafny_default_args_larith + ' /proverOpt:OPTIMIZE_FOR_BV=true'),
  'src/crypto/hashing/sha-x64/sha256_vale_main.i.dfy': BuildOptions(dafny_default_args_larith),
  'src/lib/math/div.i.dfy': BuildOptions(dafny_default_args_larith + ' /timeLimit:60'),
  'src/lib/util/operations.i.dfy': BuildOptions(dafny_default_args_larith + ' /proverOpt:OPTIMIZE_FOR_BV=true'),
  'obj/crypto/aes/cbc.gen.dfy': BuildOptions(dafny_default_args_larith + ' /timeLimit:120'),
  'obj/crypto/aes/x64/cbc.gen.dfy': BuildOptions(dafny_default_args_larith + ' /timeLimit:120'),
  'src/lib/util/operator.vaf': BuildOptions(fstar_default_args, valeIncludes = ''),

  # Any use of expose_interfaces requires adding to manual_dependencies
  'obj/arch/x64/X64.Vale.InsBasic.fst': BuildOptions(fstar_default_args + ' --expose_interfaces obj/arch/x64/X64.Vale.Decls_i.fst'),
  'obj/arch/x64/X64.Vale.InsMem.fst': BuildOptions(fstar_default_args + ' --expose_interfaces obj/arch/x64/X64.Vale.Decls_i.fst' + ' --expose_interfaces obj/arch/x64/X64.Memory_i.fst'),
  'obj/arch/x64/X64.Vale.InsVector.fst': BuildOptions(fstar_default_args + ' --expose_interfaces obj/arch/x64/X64.Vale.Decls_i.fst' + ' --expose_interfaces obj/arch/x64/X64.Memory_i.fst'),
  'obj/arch/x64/X64.Vale.InsAes.fst': BuildOptions(fstar_default_args + ' --expose_interfaces obj/arch/x64/X64.Vale.Decls_i.fst'),
  'src/arch/x64/X64.Vale.StateLemmas_i.fsti': BuildOptions(fstar_default_args + ' --expose_interfaces obj/arch/x64/X64.Memory_i.fst'),
  'src/arch/x64/X64.Vale.StateLemmas_i.fst': BuildOptions(fstar_default_args + ' --expose_interfaces obj/arch/x64/X64.Memory_i.fst'),

  # .dfy files default to this set of options
  '.dfy': BuildOptions(dafny_default_args_larith),

  # Special treatment for sensitive modules
  'src/arch/x64/X64.Leakage_Ins_i.fst': BuildOptions(fstar_default_args_nosmtencoding),

  # Disable verification by adding 'filename': None
  'src/test/Test.FastBlock.vaf': None,
  'src/arch/x64/X64.Taint_Semantics_s.fst': None,
  'src/arch/x64/X64.Leakage_s.fst': None,
  'src/arch/x64/X64.Leakage_Ins_i.fst': None,
  'src/arch/x64/X64.Leakage_i.fst': None,
  'src/arch/x64/X64.Leakage_Helpers_i.fst': None,
#  'src/arch/x64/X64.Bytes_Semantics_i.fst': None,
  'tools/Vale/test/vale-debug.vad': None,
  'tools/Vale/test/tactics1.vaf': None,
  'src/crypto/aes/x64/Low.GCMencrypt.fst': None,
  'src/arch/x64/interop/*.fst': None,
  'src/arch/x64/interop/*.fsti': None,
  'src/arch/x64/interop/*.vaf': None,

  #'src/thirdPartyPorts/OpenSSL/poly1305/x64/X64.Poly1305.vaf': None,

  'src/*/*.fst': BuildOptions(fstar_default_args),
  'src/*/*.fsti': BuildOptions(fstar_default_args),

  # .fst/.fsti files default to this set of options
  '.fst': BuildOptions(fstar_default_args + ' --use_two_phase_tc false'),
  '.fsti': BuildOptions(fstar_default_args + ' --use_two_phase_tc false'),

  'src/arch/x64/X64.Bytes_Semantics_i.fst': BuildOptions(fstar_default_args.replace('--smtencoding.nl_arith_repr wrapped', '--smtencoding.nl_arith_repr native')),
  'src/arch/x64/Interop.fst': BuildOptions(fstar_default_args_nosmtencoding.replace('--use_extracted_interfaces true', '') + '--smtencoding.elim_box true '),
  'src/arch/x64/X64.Memory_i_s.fst': BuildOptions(fstar_default_args_nosmtencoding.replace('--use_extracted_interfaces true', '').replace('--z3cliopt smt.arith.nl=false', '') + '--smtencoding.elim_box true '),
  'src/arch/Memory_s.fst': BuildOptions(fstar_default_args.replace('--use_extracted_interfaces true', '')),
<<<<<<< HEAD
  'obj/crypto/aes/x64/X64.GCMopt.fst': BuildOptions(fstar_default_args_nosmtencoding.replace('--z3cliopt smt.QI.EAGER_THRESHOLD=100','')),
  'src/lib/util/BufferViewHelpers.fst' : BuildOptions(fstar_default_args_nosmtencoding.replace('--z3cliopt smt.arith.nl=false', '')),
=======
>>>>>>> 1b666734

  # We copy these files from F*'s library because we need to generate a .checked file for them,
  # but we don't need to reverify them:
  'obj/external/*.fst': BuildOptions('--cache_checked_modules --admit_smt_queries true'),

  # .vad/.vaf files default to this set of options when compiling .gen.dfy/.fst/.fsti
  '.vad': BuildOptions(dafny_default_args_larith),
  '.vaf': BuildOptions(fstar_default_args  + ' --use_two_phase_tc false'),
}
if env['TARGET_ARCH'] != 'x86':
  verify_options['src/test/memcpy.vad'] = None
  verify_options['src/test/stack-test.vad'] = None

if do_fstar and stage1:
  for x in ['CanonCommSwaps.fst', 'CanonCommMonoid.fst', 'CanonCommSemiring.fst']:
    env.Command('obj/external/' + x, env['FSTAR_PATH'] + '/examples/tactics/' + x, Copy("$TARGET", "$SOURCE"))
 
Export('verify_options')

#
# Table of files we exclude from the minimal test suite
# (typically for performance reasons)
# Note that the entries below are prefixes of blacklisted files
#
min_test_suite_blacklist = [
  'obj/crypto/aes/x64/X64.GCMencrypt.fst',
  'obj/crypto/aes/x64/X64.GCMdecrypt.fst',
  'obj/thirdPartyPorts/OpenSSL/poly1305/x64/X64.Poly1305.fst',
  'obj/crypto/aes/x64/X64.GHash',
  'obj/crypto/aes/x64/X64.GCTR.fst',
  'obj/crypto/aes/x64/X64.AES.fst'
]

Export('min_test_suite_blacklist')

#
# build sha256-exe
#
if do_dafny:
  sha_asm = env.ExtractValeCode(
    ['src/crypto/hashing/$SHA_ARCH_DIR/sha256.vad'],           # Vale source
    'src/crypto/hashing/$SHA_ARCH_DIR/sha256_vale_main.i.dfy', # Dafny main
    'sha256'                                                   # Base name for the ASM files and EXE
    )
  if 'KREMLIN_HOME' in os.environ:
    sha_c_h = env.ExtractDafnyCode(['src/crypto/hashing/sha256_main.i.dfy'])
    sha_include_dir = os.path.split(str(sha_c_h[0][1]))[0]
    env.BuildTest(['src/crypto/hashing/testsha256.c', sha_asm[0], sha_c_h[0][0]], sha_include_dir, 'testsha256')

#
# build cbc-exe
#
if do_dafny and (env['TARGET_ARCH']=='x86' or env['TARGET_ARCH']=='amd64'):   # x86 and x64 only
  cbc_asm = env.ExtractValeCode(
    ['src/crypto/aes/$AES_ARCH_DIR/aes.vad', 'src/crypto/aes/$AES_ARCH_DIR/cbc.vad'], # Vale source
    'src/crypto/aes/$AES_ARCH_DIR/cbc_main.i.dfy',              # Dafny main
    'cbc'                                                       # Base name for the ASM files and EXE
    )
  env.BuildTest(['src/crypto/aes/testcbc.c', cbc_asm[0]], '', 'testcbc')
else:
  print('Not building AES-CBC for this target architecture')

#
# build aes-exe
#
if do_dafny and (env['TARGET_ARCH']=='x86' or env['TARGET_ARCH']=='amd64'):   # x86 and x64 only
  aes_asm = env.ExtractValeCode(
    ['src/crypto/aes/$AES_ARCH_DIR/aes.vad'],        # Vale source
    'src/crypto/aes/$AES_ARCH_DIR/aes_main.i.dfy',   # Dafny main
    'aes'                                            # Base name for the ASM files and EXE
    )
  env.BuildTest(['src/crypto/aes/testaes.c', aes_asm[0]], 'src/crypto/aes', 'testaes')
else:
  print('Not building AES for this target architecture')

#
# build poly1305
#
if do_dafny and env['TARGET_ARCH']=='amd64' and sys.platform == "win32":     # x64-only; not yet tested on Linux
  poly1305_asm = env.ExtractValeCode(
    ['src/thirdPartyPorts/OpenSSL/poly1305/x64/poly1305.vad'],  # Vale source
    'src/crypto/poly1305/x64/poly1305_main.i.dfy',              # Dafny main
    'poly1305'                                                  # Base name for the ASM files and EXE
    )
  env.BuildTest(['src/crypto/poly1305/testpoly1305.c', poly1305_asm[0]], 'src/crypto/poly1305', 'testpoly1305')
else:
  print('Not building Poly1305 for this target architecture')

if 'KREMLIN_HOME' in os.environ:
  kremlin_path = os.environ['KREMLIN_HOME']
  kremlib_path = kremlin_path + '/kremlib'

#
# Build the OpenSSL engine
#
if do_dafny and env['OPENSSL_PATH'] != None and 'KREMLIN_HOME' in os.environ:
  engineenv = env.Clone()
  engineenv.Append(CPPPATH=[kremlib_path, '#obj/crypto/hashing', '$OPENSSL_PATH/include', '#src/lib/util'])
  cdeclenv = engineenv.Clone(CCFLAGS='/Ox /Zi /Gd /LD') # compile __cdecl so it can call OpenSSL code
  stdcallenv=engineenv.Clone(CCFLAGS='/Ox /Zi /Gz /LD') # compile __stdcall so it can call the Vale crypto code
  everest_sha256 = cdeclenv.Object('src/Crypto/hashing/EverestSha256.c')
  everest_glue = stdcallenv.Object('src/Crypto/hashing/EverestSHA256Glue.c')
  if env['TARGET_ARCH']=='x86':
    sha256_obj = engineenv.Object('obj/sha256_openssl', sha_c_h[0][0])
    cbc_obj = engineenv.Object('obj/cbc_openssl', cbc_asm[0])
    aes_obj = engineenv.Object('obj/aes_openssl', sha_asm[0])
    engine = engineenv.SharedLibrary(target='obj/EverestSha256.dll',
      source=[everest_sha256, everest_glue, sha256_obj, cbc_obj, aes_obj, '$OPENSSL_PATH/libcrypto.lib'])
  if env['TARGET_ARCH']=='amd64' and sys.platform == "win32":
    sha256_obj = engineenv.Object('obj/sha256_openssl', sha_c_h[0][0])
    sha256asm_obj = engineenv.Object('obj/sha256asm_openssl', sha_asm[0])
    poly1305_obj = engineenv.Object('obj/poly1305_openssl', poly1305_asm[0])
    engine = engineenv.SharedLibrary(target='obj/EverestSha256.dll',
      source=[everest_sha256, everest_glue, sha256_obj, sha256asm_obj, poly1305_obj, '$OPENSSL_PATH/libcrypto.lib'])
<|MERGE_RESOLUTION|>--- conflicted
+++ resolved
@@ -69,12 +69,7 @@
   'obj/crypto/poly1305/',
   'obj/crypto/poly1305/x64/',
   'obj/thirdPartyPorts/OpenSSL/poly1305/x64/',
-<<<<<<< HEAD
-  env['FSTAR_PATH'] + '/examples/tactics/',
-  env['KREMLIN_HOME'] + '/kremlib/'
-=======
   'obj/external/'
->>>>>>> 1b666734
 ]
 Export('fstar_include_paths')
 env['FSTAR_INCLUDES'] = " ".join(["--include " + x for x in fstar_include_paths])
@@ -138,11 +133,7 @@
   'src/arch/x64/Interop.fst': BuildOptions(fstar_default_args_nosmtencoding.replace('--use_extracted_interfaces true', '') + '--smtencoding.elim_box true '),
   'src/arch/x64/X64.Memory_i_s.fst': BuildOptions(fstar_default_args_nosmtencoding.replace('--use_extracted_interfaces true', '').replace('--z3cliopt smt.arith.nl=false', '') + '--smtencoding.elim_box true '),
   'src/arch/Memory_s.fst': BuildOptions(fstar_default_args.replace('--use_extracted_interfaces true', '')),
-<<<<<<< HEAD
-  'obj/crypto/aes/x64/X64.GCMopt.fst': BuildOptions(fstar_default_args_nosmtencoding.replace('--z3cliopt smt.QI.EAGER_THRESHOLD=100','')),
   'src/lib/util/BufferViewHelpers.fst' : BuildOptions(fstar_default_args_nosmtencoding.replace('--z3cliopt smt.arith.nl=false', '')),
-=======
->>>>>>> 1b666734
 
   # We copy these files from F*'s library because we need to generate a .checked file for them,
   # but we don't need to reverify them:
@@ -159,7 +150,10 @@
 if do_fstar and stage1:
   for x in ['CanonCommSwaps.fst', 'CanonCommMonoid.fst', 'CanonCommSemiring.fst']:
     env.Command('obj/external/' + x, env['FSTAR_PATH'] + '/examples/tactics/' + x, Copy("$TARGET", "$SOURCE"))
+  for x in ['C.Loops.fst']:
+    env.Command('obj/external/' + x, env['KREMLIN_HOME'] + '/kremlib/' + x, Copy("$TARGET", "$SOURCE"))
  
+
 Export('verify_options')
 
 #
