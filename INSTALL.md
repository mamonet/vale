Vale relies on the following tools, which must be installed before building Vale:

* Python (version 2.x), used by SCons
  * See https://www.python.org/
* SCons, the Python-based build system used by Vale
  * See http://scons.org/
* F\# (version >= 4.0), including [FsLexYacc](http://fsprojects.github.io/FsLexYacc/).  Vale is written in F\#.
  * See http://fsharp.org/ for complete information, including free versions for Windows, Mac, and Linux.
  * FsLexYacc is installed via nuget.exe; see [nuget](https://www.nuget.org/), under "latest nuget.exe"
    * In the Vale root directory, run the command `nuget.exe restore ./tools/Vale/src/packages.config -PackagesDirectory tools/FsLexYacc`
    * This will create a directory tools/FsLexYacc that contains the FsLexYacc binaries; the build will expect to find these binaries in tools/FsLexYacc
* C\#, used by [Dafny](https://github.com/Microsoft/dafny/blob/master/INSTALL)
  * See https://www.visualstudio.com/vs/community/ or http://www.mono-project.com/
* An installed C compiler, used by SCons to compile C files

On an Ubuntu system, including Windows Subsystem for Linux, you can install the dependencies with:
<<<<<<< HEAD
    sudo apt install scons fsharp nuget mono-devel
=======
     ```sudo apt install scons fsharp nuget mono-devel```

On Mac OS X (tested with El Capitan, 10.11.6), you can install the dependencies with
    ```brew install scons nuget mono```
Note that the mono package includes F\#.
>>>>>>> 677e5f2f

Once these tools are installed, running SCons in the top-level directory will build the Vale tool
and build and verify all sources in the [src](./src) directory:

python.exe scons.py

NOTE: You can override tools/Kremlin by setting the KREMLIN_HOME
environment variable to point to the directory where KreMLin is
installed.<|MERGE_RESOLUTION|>--- conflicted
+++ resolved
@@ -14,15 +14,11 @@
 * An installed C compiler, used by SCons to compile C files
 
 On an Ubuntu system, including Windows Subsystem for Linux, you can install the dependencies with:
-<<<<<<< HEAD
-    sudo apt install scons fsharp nuget mono-devel
-=======
      ```sudo apt install scons fsharp nuget mono-devel```
 
 On Mac OS X (tested with El Capitan, 10.11.6), you can install the dependencies with
     ```brew install scons nuget mono```
 Note that the mono package includes F\#.
->>>>>>> 677e5f2f
 
 Once these tools are installed, running SCons in the top-level directory will build the Vale tool
 and build and verify all sources in the [src](./src) directory:
