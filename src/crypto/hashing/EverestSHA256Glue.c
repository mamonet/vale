// Everest OpenSSL crypto engine for SHA256
// Allows OpenSSL to call the Everest SHA256 code

// This fils is compiled __stdcall, so it can call Vale code.
// But its functions are __cdecl so OpenSSL can call them.
// In this file, you can reference OpenSSL types, but not call OpenSSL functions

<<<<<<< HEAD
#ifndef _MSC_VER
#define __int32 int
#define __int8  char
#endif
=======
// gcc does not support the __cdecl notation
#include "gcc_compat.h"
>>>>>>> 618b7085

#define _WINDLL 1
#pragma warning(disable:4090) // from openssl lhash.h
#define EVP_MD_CTX_md_data EVP_MD_CTX_md_data_cdecl
#include <openssl/engine.h>
#undef EVP_MD_CTX_md_data
extern void *__cdecl EVP_MD_CTX_md_data(const EVP_MD_CTX *ctx);

<<<<<<< HEAD
#if __arm__
#define sha256_main_i_SHA256Context SHA256_CTX
int E_SHA256_Init(SHA256_CTX *c);
int E_SHA256_Update(SHA256_CTX *c, const void *data, size_t len);
int E_SHA256_Final(unsigned char *md, SHA256_CTX *c);
#else
=======
#ifdef _M_X64
#include <stdint.h> // for uint?_t
#include <stdio.h>
#endif // _M_X64
>>>>>>> 618b7085
#include <sha256_main_i.h>

#define DECLARE_SHA256Context     sha256_main_i_SHA256Context * ctx = ((sha256_main_i_SHA256Context *)EVP_MD_CTX_md_data(evpctx))

struct KremlinWorkaround {
    sha256_main_i_SHA256Context ctx_value;
    uint32_t H_value[8];
    uint8_t unprocessed_bytes_value[64];
};
#endif

int __cdecl Everest_SHA256_Init(void *evpctx)
{
#if __arm__
    DECLARE_SHA256Context;
    E_SHA256_Init(ctx);
#else    
    struct KremlinWorkaround *k = (struct KremlinWorkaround*)EVP_MD_CTX_md_data(evpctx);
    memset(k, 0, sizeof(*k));
    k->ctx_value.H = k->H_value;
    k->ctx_value.unprocessed_bytes = k->unprocessed_bytes_value;

    DECLARE_SHA256Context;
    sha256_main_i_SHA256_Init(ctx);
#endif
    return 1;
}

int __cdecl  Everest_SHA256_Update(EVP_MD_CTX *evpctx, const void *data, size_t count)
{
    DECLARE_SHA256Context;
#if __arm__
    return E_SHA256_Update(ctx, data, count);
#else
    sha256_main_i_SHA256_Update(ctx, (uint8_t*)data, 0, count);
#endif
    return 1;
}

int  __cdecl Everest_SHA256_Final(EVP_MD_CTX *evpctx, unsigned char *md)
{
    DECLARE_SHA256Context;
#if __arm__
    return E_SHA256_Final(md, ctx);
#else
    sha256_main_i_SHA256_Final(ctx, (uint32_t*)md);
#endif    
    return 1;
}

#ifdef _M_X64
const uint8_t poly1305_key[] =
{
  0x85, 0xd6, 0xbe, 0x78, 0x57, 0x55, 0x6d, 0x33, 0x7f, 0x44, 0x52, 0xfe, 0x42, 0xd5, 0x06, 0xa8,
  0x01, 0x03, 0x80, 0x8a, 0xfb, 0x0d, 0xb2, 0xfd, 0x4a, 0xbf, 0xf6, 0xaf, 0x41, 0x49, 0xf5, 0x1b
};

struct poly1305_ctxt
{
    uint64_t h0;
    uint64_t h1;
    uint64_t h2;
    uint64_t key_r0;

    uint64_t key_r1;
    uint64_t key_s0;
    uint64_t key_s1;
    uint64_t scratch0;
    
    uint64_t scratch[24 - 8];
};

void poly1305(struct poly1305_ctxt *ctx, const void *inp, uint64_t len);

int __cdecl Everest_Poly1305_Init(void *evpctx)
{
    struct poly1305_ctxt *ctx = ((struct poly1305_ctxt *)EVP_MD_CTX_md_data(evpctx));
    memcpy(&(ctx->key_r0), poly1305_key, sizeof(poly1305_key));
    return 1;
}

int __cdecl  Everest_Poly1305_Update(EVP_MD_CTX *evpctx, const void *data, size_t count)
{
    struct poly1305_ctxt *ctx = ((struct poly1305_ctxt *)EVP_MD_CTX_md_data(evpctx));
    poly1305(ctx, data, count);
    return 1;
}

int  __cdecl Everest_Poly1305_Final(EVP_MD_CTX *evpctx, unsigned char *md)
{
    struct poly1305_ctxt *ctx = ((struct poly1305_ctxt *)EVP_MD_CTX_md_data(evpctx));
    memcpy(md, &(ctx->h0), 16);
    return 1;
}
#endif // _M_X64<|MERGE_RESOLUTION|>--- conflicted
+++ resolved
@@ -5,15 +5,14 @@
 // But its functions are __cdecl so OpenSSL can call them.
 // In this file, you can reference OpenSSL types, but not call OpenSSL functions
 
-<<<<<<< HEAD
 #ifndef _MSC_VER
 #define __int32 int
 #define __int8  char
 #endif
-=======
+
 // gcc does not support the __cdecl notation
 #include "gcc_compat.h"
->>>>>>> 618b7085
+
 
 #define _WINDLL 1
 #pragma warning(disable:4090) // from openssl lhash.h
@@ -22,19 +21,17 @@
 #undef EVP_MD_CTX_md_data
 extern void *__cdecl EVP_MD_CTX_md_data(const EVP_MD_CTX *ctx);
 
-<<<<<<< HEAD
+#ifdef _M_X64
+#include <stdint.h> // for uint?_t
+#include <stdio.h>
+#endif // _M_X64
+
 #if __arm__
 #define sha256_main_i_SHA256Context SHA256_CTX
 int E_SHA256_Init(SHA256_CTX *c);
 int E_SHA256_Update(SHA256_CTX *c, const void *data, size_t len);
 int E_SHA256_Final(unsigned char *md, SHA256_CTX *c);
 #else
-=======
-#ifdef _M_X64
-#include <stdint.h> // for uint?_t
-#include <stdio.h>
-#endif // _M_X64
->>>>>>> 618b7085
 #include <sha256_main_i.h>
 
 #define DECLARE_SHA256Context     sha256_main_i_SHA256Context * ctx = ((sha256_main_i_SHA256Context *)EVP_MD_CTX_md_data(evpctx))
