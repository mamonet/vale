--- conflicted
+++ resolved
@@ -31,13 +31,6 @@
 
 IMPLEMENT_DYNAMIC_CHECK_FN();
 IMPLEMENT_DYNAMIC_BIND_FN(bind_helper);
-
-// Vale AES CBC 128 is currently supported only on x86
-#if USE_OPENSSL || _M_IX86 || __i386__
-#define INCLUDE_AES_CBC_128 1
-#else
-#define INCLUDE_AES_CBC_128 0
-#endif
 
 int Everest_init(ENGINE *e) {
     return 1;
@@ -154,7 +147,6 @@
 extern void __stdcall aes_main_i_KeyExpansionStdcall(const void * key_ptr, void *expanded_key_ptr);
 extern void __stdcall CBCEncryptStdcall(const void* input_ptr, void* output_ptr, const void* expanded_key_ptr, const void* input_end_ptr, const void* IV_ptr, uint32_t scratch1);
 
-#if INCLUDE_AES_CBC_128
 typedef struct {
     uint8_t iv[16];
     uint8_t expanded_key[176];
@@ -188,12 +180,7 @@
     OPENSSL_cleanse(ctx->expanded_key, sizeof(ctx->expanded_key));
     return 1;
 }
-<<<<<<< HEAD
-#endif // INCLUDE_AES_CBC_128
-=======
 #endif // !_M_X64
-
->>>>>>> 618b7085
 #endif
 
 static EVP_MD *sha256_md = NULL;
@@ -245,7 +232,6 @@
     return count;
 }
 
-#if INCLUDE_AES_CBC_128
 static EVP_CIPHER *aes128_cbc_md = NULL;
 static int Everest_ciphers_nids(const int **nids)
 {
@@ -254,17 +240,14 @@
     int count = 0;
 
     if (!init) {
-<<<<<<< HEAD
-#if USE_OPENSSL
+#if USE_OPENSSL        
         // Capture the original cipher function pointer before patching ours in
         const EVP_CIPHER *originalcipher = EVP_aes_128_cbc();
         openssl_aes_128_cbc_do_cipher = EVP_CIPHER_meth_get_do_cipher(originalcipher);
-        printf("openssl_aes_128_cbc_do_cipher=%p\n", openssl_aes_128_cbc_do_cipher);
 #endif        
         
-=======
 #ifndef _M_X64
->>>>>>> 618b7085
+
         //
         // Initialize AES 128 CBC
         //
@@ -288,7 +271,6 @@
     *nids = cipher_nids;
     return count;
 }
-#endif // INCLUDE_AES_CBC_128
 
 static int xxx;
 int Everest_digest(ENGINE *e, const EVP_MD **digest, const int **nids, int nid)
@@ -308,7 +290,6 @@
     }
 }
 
-#if INCLUDE_AES_CBC_128
 int Everest_ciphers(ENGINE *e, const EVP_CIPHER **cipher, const int **nids, int nid)
 {
     if (cipher == NULL) {
@@ -322,7 +303,6 @@
         return 0;
     }
 }
-#endif // INCLUDE_AES_CBC_128
 
 // See https://wiki.openssl.org/index.php/Creating_an_OpenSSL_Engine_to_use_indigenous_ECDH_ECDSA_and_HASH_Algorithms
 
@@ -331,9 +311,7 @@
     if (!ENGINE_set_id(e, engine_Everest_id) ||
         !ENGINE_set_name(e, engine_Everest_name) ||
         !ENGINE_set_init_function(e,Everest_init) ||
-#if INCLUDE_AES_CBC_128
         !ENGINE_set_ciphers(e, Everest_ciphers) ||
-#endif // INCLUDE_AES_CBC_128
         !ENGINE_set_digests(e, Everest_digest)
     )
         return 0;
