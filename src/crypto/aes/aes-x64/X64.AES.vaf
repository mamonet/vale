--- conflicted
+++ resolved
@@ -35,72 +35,6 @@
 // KEY EXPANSION
 ///////////////////////////
 
-<<<<<<< HEAD
-=======
-// Given round key for round, generate round key for round + 1
-procedure{:quick} KeyExpansionRound(
-    inline round:nat64,
-    inline rcon:imm8,
-    ghost dst:buffer128,
-    ghost key:aes_key_LE(AES_128))
-    reads
-        rdx;
-    modifies
-        mem; xmm1; xmm2; xmm3; efl;
-    requires/ensures
-        validDstAddrs128(mem, rdx, dst, 11);
-    requires
-        0 <= round < 10;
-        rcon == aes_rcon(round);
-        xmm1 == expand_key_128(key, round);
-    ensures
-        xmm1 == buffer128_read(dst, round + 1, mem);
-        xmm1 == expand_key_128(key, round + 1);
-        modifies_buffer_specific128(dst, old(mem), mem, round + 1, round + 1);
-{
-    AESNI_keygen_assist(xmm2, xmm1, rcon);
-    Pshufd(xmm2, xmm2, 255);
-    VPSLLDQ4(xmm3, xmm1);
-    Pxor(xmm1,xmm3);
-    VPSLLDQ4(xmm3, xmm1);
-    Pxor(xmm1,xmm3);
-    VPSLLDQ4(xmm3, xmm1);
-    Pxor(xmm1,xmm3);
-    Pxor(xmm1,xmm2);
-    Store128_buffer(rdx, xmm1, 16 * (round + 1), dst, round + 1);
-
-    // assert xmm1 == simd_round_key_128(old(xmm1), rcon);
-    lemma_simd_round_key(old(xmm1), rcon);
-}
-
-procedure{:quick exportOnly}{:recursive}{:decrease n} KeyExpansionRoundUnrolledRecursive(
-    ghost key:aes_key_LE(AES_128),
-    ghost dst:buffer128,
-    inline n:int)
-    reads
-        rdx;
-    modifies
-        mem; xmm1; xmm2; xmm3; efl;
-    requires/ensures
-        validDstAddrs128(mem, rdx, dst, 11);
-    requires
-        0 <= n <= 10;
-        key == quad32_to_seq(xmm1);
-        xmm1 == buffer128_read(dst, 0, mem);
-        rdx == buffer_addr(dst, mem);
-    ensures
-        modifies_buffer128(dst, old(mem), mem);
-        xmm1 == buffer128_read(dst, n, mem);
-        forall j {buffer128_read(dst, j, mem)} :: 0 <= j <= n ==>
-            buffer128_read(dst, j, mem) == expand_key_128(key, j);
-{
-    inline if (0 < n <= 10) {
-        KeyExpansionRoundUnrolledRecursive(key, dst, n - 1);
-        KeyExpansionRound(n - 1, aes_rcon(n - 1), dst, key);
-    }
-}
->>>>>>> 5ca1802a
-
 procedure{:quick} KeyExpansionStdcall(
     inline win:bool,
     inline alg:algorithm,
@@ -146,36 +80,8 @@
 // ENCRYPTION
 ///////////////////////////
 
-<<<<<<< HEAD
 procedure{:quick} AESEncryptBlock(
     inline alg:algorithm,
-=======
-procedure{:quick} AES128EncryptRound(
-    inline n:int,
-    ghost init:quad32,
-    ghost round_keys:seq(quad32),
-    ghost keys_buffer:buffer128
-    )
-    reads
-        r8; mem;
-    modifies
-        xmm0; xmm2; efl;
-    requires
-        1 <= n < 10 <= length(round_keys);
-        xmm0 == rounds(init, round_keys, n - 1);
-        r8 == buffer_addr(keys_buffer, mem);
-        validSrcAddrs128(mem, r8, keys_buffer, 11);
-        buffer128_read(keys_buffer, n, mem) == index(round_keys, n);
-    ensures
-        xmm0 == rounds(init, round_keys, n);
-{
-    commute_sub_bytes_shift_rows(xmm0);
-    Load128_buffer(xmm2, r8, 16 * n, keys_buffer, n);
-    AESNI_enc(xmm0, xmm2);
-}
-
-procedure{:quick} AES128EncryptBlock(
->>>>>>> 5ca1802a
     ghost input:quad32,
     ghost key:aes_key_LE(alg),
     ghost round_keys:seq(quad32),
@@ -190,15 +96,9 @@
         length(round_keys) == nr(alg) + 1;
         round_keys == key_to_round_keys_LE(alg, key);
         xmm0 == input;
-<<<<<<< HEAD
-        r8 == buffer_addr(keys_buffer);
+        r8 == buffer_addr(keys_buffer, mem);
         validSrcAddrs128(mem, r8, keys_buffer, nr(alg) + 1);
         forall i:int :: 0 <= i < nr(alg) + 1 ==> buffer128_read(keys_buffer, i, mem) == index(round_keys, i);
-=======
-        r8 == buffer_addr(keys_buffer, mem);
-        validSrcAddrs128(mem, r8, keys_buffer, 11);
-        forall i:int :: 0 <= i < 11 ==> buffer128_read(keys_buffer, i, mem) == index(round_keys, i);
->>>>>>> 5ca1802a
     ensures
         xmm0 == aes_encrypt_LE(alg, key, input);
 {
