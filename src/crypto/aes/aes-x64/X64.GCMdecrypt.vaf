include "../../../arch/x64/X64.Vale.InsBasic.vaf"
include "../../../arch/x64/X64.Vale.InsMem.vaf"
include "../../../arch/x64/X64.Vale.InsVector.vaf"
include "X64.AES.vaf"
include "X64.GF128_Mul.vaf"
include "X64.GCTR.vaf"
include "X64.GHash.vaf"
include "X64.GCMencrypt.vaf"

module X64.GCMdecrypt

#verbatim{:interface}{:implementation}
open Opaque_s
open FStar.Seq
open Words_s
open Words.Seq_s
open Types_s
open Types_i
open AES_s
open GCTR_s
open GCTR_i
open GCM_i
open GHash_s
open GHash_i
open GCM_s
open X64.AES
open GF128_s
open GF128_i
open X64.Poly1305.Math_i
open GCM_helpers_i
open X64.GHash
open X64.GCTR
open X64.Machine_s
open X64.Memory_i
open X64.Vale.State_i
open X64.Vale.Decls_i
open X64.Vale.InsBasic
open X64.Vale.InsMem
open X64.Vale.InsVector
open X64.Vale.InsAes
open X64.Vale.QuickCode_i
open X64.Vale.QuickCodes_i
open X64.GF128_Mul
open X64.GCMencrypt
#endverbatim

#verbatim{:interface}

let nat32_workaround (i:int) : nat32 = if 0 <= i && i < pow2_32 then i else 0

let make_ghash_plain_LE (s:seq quad32) : ghash_plain_LE = if length s = 0 then create 1 (Mkfour 0 0 0 0) else s

#endverbatim


///////////////////////////
// GCM
///////////////////////////

#reset-options "--z3rlimit 30"
procedure {:quick} gcm_one_pass_blocks(
    ghost in_b:buffer128,
    ghost out_b:buffer128,
    ghost key:aes_key_LE(AES_128),
    ghost round_keys:seq(quad32),
    ghost keys_b:buffer128
    )
    lets in_ptr @= rax; out_ptr @= rbx; len @= rcx; icb @= xmm7; mask @= xmm8; hash @= xmm1; one @= xmm10; h @= xmm11;

    reads
        r8; in_ptr; out_ptr; len; mask; h;

    modifies
        rdx; r9; r10; r12; xmm0; xmm1; xmm2; xmm3; xmm4; xmm5; xmm6; icb; one; mem; efl;

    requires
        // GCTR reqs
        buffers_disjoint128(in_b, out_b);
        buffers_disjoint128(keys_b, out_b);
        validSrcAddrs128(mem, in_ptr, in_b, len);
        validDstAddrs128(mem, out_ptr, out_b, len);
        in_ptr  + 16 * len < pow2_64;
        out_ptr + 16 * len < pow2_64;
        buffer_length(in_b) == buffer_length(out_b) /\ 256 * buffer_length(in_b) < pow2_32;
        mask == Mkfour(0x0C0D0E0F, 0x08090A0B, 0x04050607, 0x00010203);

        // AES reqs
        length(round_keys) == 11;
        round_keys == key_to_round_keys_LE(AES_128, key);
        r8 == buffer_addr(keys_b, mem);
        validSrcAddrs128(mem, r8, keys_b, 11);
        buffer128_as_seq(mem, keys_b) == round_keys;
    ensures
        modifies_buffer128(out_b, old(mem), mem);
        validSrcAddrs128(mem, out_ptr, out_b, len);

        r9  ==  in_ptr + 16 * len;
        r10 == out_ptr + 16 * len;

        // GCTR
        gctr_partial(len, buffer128_as_seq(mem, in_b), buffer128_as_seq(mem, out_b), key, old(icb));
        icb == inc32(old(icb), old(len));

        // GHash
        len == 0 ==> hash == old(hash); 
        len > 0 ==> length(buffer128_as_seq(mem, out_b)) > 0 /\ hash == ghash_incremental(h, old(hash), slice_work_around(old(buffer128_as_seq(mem, in_b)), len));
{
    Mov64(rdx, 0);
    Mov64(r9, in_ptr);
    Mov64(r10, out_ptr);

    // Initialize counter
    ZeroXmm(one);
    PinsrdImm(one, 1, 0, r12);

    while (rdx != len)
        invariant
            //////////////////// Basic indexing //////////////////////
            0 <= rdx <= len;
            r9 == in_ptr + 16 * rdx;
            r10 == out_ptr + 16 * rdx;
            icb == inc32(old(icb), rdx);
            
            //////////////////// From requires //////////////////////
            // GCTR reqs
            buffers_disjoint128(in_b, out_b);
            buffers_disjoint128(keys_b, out_b);
            validSrcAddrs128(mem, in_ptr, in_b, len);
            validDstAddrs128(mem, out_ptr, out_b, len);
            in_ptr  + 16 * len < pow2_64;
            out_ptr + 16 * len < pow2_64;
            buffer_length(in_b) == buffer_length(out_b); 

            // AES reqs
            length(round_keys) == 11;
            round_keys == key_to_round_keys_LE(AES_128, key);
            r8 == buffer_addr(keys_b, mem);
            validSrcAddrs128(mem, r8, keys_b, 11);
            buffer128_as_seq(mem, keys_b) == round_keys;

            //////////////////// GCTR invariants //////////////////////
            mask == Mkfour(0x0C0D0E0F, 0x08090A0B, 0x04050607, 0x00010203);
            one == Mkfour(1, 0, 0, 0);

            //////////////////// Postcondition goals //////////////////////
            modifies_buffer128(out_b, old(mem), mem);
            validSrcAddrs128(mem, out_ptr, out_b, len);
            gctr_partial(rdx, buffer128_as_seq(mem, in_b), buffer128_as_seq(mem, out_b), key, old(icb));

            rdx == 0 ==> hash == old(hash);
            rdx > 0 ==> hash == ghash_incremental(h, old(hash), slice_work_around(buffer128_as_seq(mem, in_b), rdx));

//            forall j :: 0 <= j < rdx ==> 
//                        buffer128_read(out_b, j, mem) == 
//                        quad32_xor(index_workaround(buffer128_as_seq(mem, in_b), j), aes_encrypt_LE(AES_128, key, inc32(old(icb), j)));

        decreases
            len - rdx;
    {
        Load128_buffer(xmm0, r9, 0, in_b, rdx);

        // Update our hash
        Mov128(xmm2, xmm0); // Hash expects input in xmm2
        compute_ghash_incremental_register(); // clobbers xmm1-6

        // Decrypt
        Mov128(xmm3, xmm0); // Save a copy, since AES expects its input in xmm0

        Mov128(xmm0, icb);
        Pshufb(xmm0, mask);
        AES128EncryptBlock(reverse_bytes_quad32(icb), key, round_keys, keys_b); // Clobbers xmm0 and xmm2

        Pxor(xmm3, xmm0);
        Store128_buffer(r10, xmm3, 0, out_b, rdx);


        Add64(rdx, 1);
        Add64(r9, 16);
        Add64(r10, 16);
        inc32(icb, one);
        reveal_opaque(ghash_incremental_def);
    }
}


#reset-options "--z3rlimit 30"
procedure {:quick} gcm_one_pass(
    ghost in_b:buffer128,
    ghost out_b:buffer128,
    ghost key:aes_key_LE(AES_128),
    ghost round_keys:seq(quad32),
    ghost keys_b:buffer128
    )
    lets in_ptr @= rax; out_ptr @= rbx; num_bytes @= rcx; icb @= xmm7; mask @= xmm8; hash @= xmm1; one @= xmm10; h @= xmm11;

    reads
        r8; out_ptr; mask; h;

    modifies
        in_ptr; num_bytes; rdx; rsi; r9; r10; r12; xmm0; xmm1; xmm2; xmm3; xmm4; xmm5; xmm6; icb; one; mem; efl;

    requires
        // GCTR reqs
        buffers_disjoint128(in_b, out_b);
        buffers_disjoint128(keys_b, out_b);
        validSrcAddrs128(mem, in_ptr,  in_b,  bytes_to_quad_size(num_bytes));
        validDstAddrs128(mem, out_ptr, out_b, bytes_to_quad_size(num_bytes));
        in_ptr  + 16 * bytes_to_quad_size(num_bytes) < pow2_64;
        out_ptr + 16 * bytes_to_quad_size(num_bytes) < pow2_64;
        buffer_length(in_b)  == buffer_length(out_b);
        buffer_length(out_b) == bytes_to_quad_size(num_bytes);
        256 * buffer_length(in_b) < pow2_32;
        4096 * num_bytes < pow2_32;
        mask == Mkfour(0x0C0D0E0F, 0x08090A0B, 0x04050607, 0x00010203);

        // AES reqs
        length(round_keys) == 11;
        round_keys == key_to_round_keys_LE(AES_128, key);
        r8 == buffer_addr(keys_b, mem);
        validSrcAddrs128(mem, r8, keys_b, 11);
        buffer128_as_seq(mem, keys_b) == round_keys;
    ensures
        modifies_buffer128(out_b, old(mem), mem);
        validSrcAddrs128(mem, out_ptr, out_b, bytes_to_quad_size(old(num_bytes)));

        // GCTR
        let cipher := slice_work_around(le_seq_quad32_to_bytes(buffer128_as_seq(old(mem),  in_b)), old(num_bytes));
        let plain  := slice_work_around(le_seq_quad32_to_bytes(buffer128_as_seq(mem,      out_b)), old(num_bytes));
        plain == gctr_encrypt_LE(old(icb), make_gctr_plain_LE(cipher), AES_128, key);

        //icb == inc32(old(icb), bytes_to_quad_size(old(num_bytes)));
        icb.lo1 == old(icb.lo1);
        icb.hi2 == old(icb.hi2);
        icb.hi3 == old(icb.hi3);

        // GHash
        old(num_bytes) == 0 ==> hash == old(hash); 

        let cipher_padded_bytes := pad_to_128_bits(cipher);
        let cipher_padded_quads := le_bytes_to_seq_quad32(cipher_padded_bytes);
        old(num_bytes) > 0 ==> length(cipher_padded_quads) > 0 /\ 
            hash == ghash_incremental(h, old(hash), cipher_padded_quads);
{
    if (num_bytes > 0) {
        lemma_poly_bits64();
        Mov64(rsi, num_bytes);
        And64(rsi, 15);
        assert rsi == num_bytes % 16;
        Shr64(num_bytes, 4);
        ghost var num_blocks := old(num_bytes) / 16;
        assert rcx == num_blocks;

        gcm_one_pass_blocks(in_b, out_b, key, round_keys, keys_b);
        assert icb == inc32(old(icb), num_blocks);

        if (rsi == 0) {
            gctr_bytes_no_extra(old(icb), in_b, out_b, key, round_keys, keys_b, old(in_ptr), old(out_ptr), old(num_bytes));
            ghash_incremental_bytes_no_extra(in_b, old(hash), old(in_ptr), old(num_bytes), hash, h);
            bytes_to_quad_size_no_extra_bytes(old(num_bytes));
            //assert icb == inc32(old(icb), bytes_to_quad_size(old(num_bytes)));

            assert buffer128_as_seq(old(mem),  in_b) == buffer128_as_seq(mem,  in_b);       // OBSERVE
        } else {
            // TODO: Should update gcm_one_pass_blocks and gctr_* to give their results in terms of old(mem) and in_b, instead of mem
//            assert buffer128_as_seq(old(mem),  in_b) == buffer128_as_seq(mem,  in_b);       // OBSERVE
            Mov128(xmm3, hash); // Save hash b/c gctr_bytes_extra will clobber it
            gctr_bytes_extra(old(icb), in_b, out_b, key, round_keys, keys_b, old(in_ptr), old(out_ptr), old(num_bytes));
            Mov64(rax, rsi);    // ghash_incremental_bytes_extra expects num_bytes % 16 in rax
            //Mov64(r9, r10);     // ghash_incremental_bytes_extra expects old(out_ptr) + 16 * num_blocks in r9
            Mov128(hash, xmm3);
            // TODO: Can optimize here by skipping the memory load in ghash_incremental_bytes_extra
            //       and reading from xmm1 directly.  It's probably still in cache though
            ghash_incremental_bytes_extra(in_b, old(in_ptr), old(hash), old(num_bytes)); 
//            assert buffer128_as_seq(old(mem),  in_b) == buffer128_as_seq(mem,  in_b);       // OBSERVE
        }
        ghost var cipher := slice_work_around(le_seq_quad32_to_bytes(buffer128_as_seq(old(mem),  in_b)), old(num_bytes));
        ghost var cipher_padded_bytes := pad_to_128_bits(cipher);
        ghost var cipher_padded_quads := le_bytes_to_seq_quad32(cipher_padded_bytes);
        assert length(cipher_padded_quads) > 0 by {reveal_opaque(le_bytes_to_seq_quad32_def);}
    } 

    // Handle the else case:
    ghost var cipher := buffer128_as_seq(old(mem),  in_b);
    ghost var plain  := buffer128_as_seq(mem,      out_b);
    gctr_encrypt_empty(old(icb), cipher, plain, AES_128, key);

}


#reset-options "--z3rlimit 30"
procedure {:quick} gcm_core_part1(
    ghost iv_BE:quad32,
    ghost cipher_b:buffer128,
    ghost auth_b:buffer128,
    ghost out_b:buffer128,
    ghost key:aes_key_LE(AES_128),
    ghost round_keys:seq(quad32),
    ghost keys_b:buffer128
    ) returns (
    ghost h:quad32,
    ghost y_0:quad32,
    ghost y_auth:quad32,
    ghost y_cipher:quad32
    )

    lets cipher_ptr @= r14; out_ptr @= rbx; keys_ptr @= r8; auth_ptr @= rax;
    cipher_num_bytes @= r13; auth_num_bytes @= r11; mask @= xmm8;
    iv @= xmm7;

    reads
        out_ptr; cipher_ptr; keys_ptr; cipher_num_bytes; auth_num_bytes; 

    modifies
        rax; rcx; rdx; rsi; r9; r10; r12; xmm0; xmm1; xmm2; xmm3; xmm4; xmm5; xmm10; xmm11; iv; mask;
        xmm6; 
        mem; efl; 


    requires
        // GCM reqs
        iv == reverse_bytes_quad32(iv_BE);
        buffers_disjoint128(cipher_b, out_b);
        buffers_disjoint128(auth_b, out_b);
        buffers_disjoint128(keys_b, out_b);
        validSrcAddrs128(mem, cipher_ptr, cipher_b, bytes_to_quad_size(cipher_num_bytes));
        validSrcAddrs128(mem, auth_ptr,  auth_b,  bytes_to_quad_size(auth_num_bytes));
        validDstAddrs128(mem, out_ptr,   out_b,   bytes_to_quad_size(cipher_num_bytes));
        cipher_ptr + 16 * bytes_to_quad_size(cipher_num_bytes) < pow2_64;
        auth_ptr  + 16 * bytes_to_quad_size(auth_num_bytes)  < pow2_64;
        out_ptr   + 16 * bytes_to_quad_size(cipher_num_bytes) < pow2_64;
        buffer_length(cipher_b) == buffer_length(out_b);
        buffer_length(out_b) == bytes_to_quad_size(cipher_num_bytes);
        buffer_length(auth_b) == bytes_to_quad_size(auth_num_bytes);
        256 * buffer_length(cipher_b) < pow2_32;
        4096 * cipher_num_bytes < pow2_32;
        4096 * auth_num_bytes < pow2_32;

        // To simplify length calculations, restrict auth and cipher length further
        256 * bytes_to_quad_size(auth_num_bytes)  < pow2_32;
        256 * bytes_to_quad_size(cipher_num_bytes) < pow2_32;

        // AES reqs
        length(round_keys) == 11;
        round_keys == key_to_round_keys_LE(AES_128, key);
        validSrcAddrs128(mem, keys_ptr, keys_b, 11);
        buffer128_as_seq(mem, keys_b) == round_keys;
    ensures
        modifies_buffer128(out_b, old(mem), mem);
        validSrcAddrs128(mem, out_ptr, out_b, bytes_to_quad_size(cipher_num_bytes));

        // Main result
        let auth   := slice_work_around(le_seq_quad32_to_bytes(buffer128_as_seq(old(mem), auth_b)),  old(auth_num_bytes));
        let cipher  := slice_work_around(le_seq_quad32_to_bytes(buffer128_as_seq(old(mem), cipher_b)), old(cipher_num_bytes));
        let plain := slice_work_around(le_seq_quad32_to_bytes(buffer128_as_seq(mem,      out_b)),   old(cipher_num_bytes));

//        // TODO: First two clauses work around Vale's type limitations
        4096 * length(cipher) < pow2_32 /\ 
        4096 * length(auth) < pow2_32 /\
        plain == fst(gcm_encrypt_LE(AES_128, seq_nat32_to_seq_nat8_LE(key), be_quad32_to_bytes(iv_BE), cipher, auth));
        
        // Intermediate hash state needed for the next step
        let auth_padded_bytes := pad_to_128_bits(auth);
        let auth_padded_quads := le_bytes_to_seq_quad32(auth_padded_bytes);

        let cipher_padded_bytes := pad_to_128_bits(cipher);
        let cipher_padded_quads := le_bytes_to_seq_quad32(cipher_padded_bytes);

        y_0 == Mkfour(0, 0, 0, 0);
        y_auth == ghash_incremental0(h, y_0, auth_padded_quads);
        y_cipher == ghash_incremental0(h, y_auth, cipher_padded_quads);
        xmm1 == y_cipher;

        // Intermediate IV state
        iv == Mkfour(iv.lo0, iv_BE.lo1, iv_BE.hi2, iv_BE.hi3);

        // Other intermediate facts
        mask == Mkfour(0x0C0D0E0F, 0x08090A0B, 0x04050607, 0x00010203);
        xmm11 == h;
        h == aes_encrypt_LE(AES_128, key, y_0);
{
    // let h = aes_encrypt_LE alg key (Mkfour 0 0 0 0) in
    ZeroXmm(xmm0);
    AES128EncryptBlock(xmm0, key, round_keys, keys_b); // h = xmm0 = aes_encrypt_LE alg key (Mkfour 0 0 0 0) in
    h := xmm0;
    Mov128(xmm11, xmm0);     // Save a copy of h

    // let j0_BE = Mkfour 1 iv_BE.lo1 iv_BE.hi2 iv_BE.hi3 in
    // (inc32 j0 1)
    InitPshufbMask(xmm8, r12);
    Pshufb(iv, xmm8); // to big endian
    PinsrdImm(iv, 2, 0, r12);
    // assert iv == inc32(Mkfour(1, iv_BE.lo1, iv_BE.hi2, iv_BE.hi3), 1);

    // Compute the hashes incrementally, starting with auth data
    //Mov64(rax, auth_ptr);
    //Mov64(rcx, auth_num_bytes);
    ZeroXmm(xmm1);
    y_0 := Mkfour(0, 0, 0, 0);
    // assert xmm1 == y_0;
    ghash_incremental_bytes(auth_b);
    y_auth := xmm1;

//    ghost var auth_bytes := slice_work_around(le_seq_quad32_to_bytes(buffer128_as_seq(mem, auth_b)), auth_num_bytes);
//    ghost var auth_padded_bytes := pad_to_128_bits(auth_bytes);
//    ghost var auth_padded_quads := le_bytes_to_seq_quad32(auth_padded_bytes);
    ghost var cipher := slice_work_around(le_seq_quad32_to_bytes(buffer128_as_seq(old(mem), cipher_b)), old(cipher_num_bytes));
    ghost var auth   := slice_work_around(le_seq_quad32_to_bytes(buffer128_as_seq(old(mem), auth_b)),   old(auth_num_bytes));
//
//    assert y_0 == Mkfour(0,0,0,0);
//    assert y_auth   == ghash_incremental0(h, y_0, auth_padded_quads);
//
    // let c = gctr_encrypt_LE (inc32 j0 1) p alg key in
    Mov64(rax, cipher_ptr);
    //Mov64(rbx, out_ptr);
    Mov64(rcx, cipher_num_bytes);
    ghost var icb_enc := iv;

    assert icb_enc == inc32 (Mkfour(1,iv_BE.lo1,iv_BE.hi2,iv_BE.hi3), 1);     // Passes -- REVIEW: Seems to be necessary for it to pass at the end of the procedure; unclear why that could possibly be the case
    gcm_one_pass(cipher_b, out_b, key, round_keys, keys_b);
    y_cipher := xmm1;
    ghost var plain := slice_work_around(le_seq_quad32_to_bytes(buffer128_as_seq(mem, out_b)), old(cipher_num_bytes));
    gcm_encrypt_LE_fst_helper(icb_enc, iv_BE, cipher, auth, plain, AES_128, key);
    reveal_opaque(le_bytes_to_seq_quad32_def);
}


#reset-options "--z3rlimit 10"
procedure {:quick} gcm_make_length_quad(
        )
    lets cipher_num_bytes @= r13; auth_num_bytes @= r11; mask @= xmm8;
    reads cipher_num_bytes; auth_num_bytes; mask;

    modifies xmm2; rax; efl;
    requires
        mask == Mkfour(0x0C0D0E0F, 0x08090A0B, 0x04050607, 0x00010203);
        8 * cipher_num_bytes < pow2_32;
        8 * auth_num_bytes < pow2_32;
    ensures
        xmm2 == reverse_bytes_quad32(Mkfour(nat32_workaround(8 * old(cipher_num_bytes)), 0, nat32_workaround(8 * old(auth_num_bytes)), 0));
{
    // Prepare length fields
    ZeroXmm(xmm2);
    Mov64(rax, cipher_num_bytes);
    IMul64(rax, 8);
    Pinsrd(xmm2, rax, 0);
    Mov64(rax, auth_num_bytes);
    IMul64(rax, 8);
    Pinsrd(xmm2, rax, 2);
    assert xmm2 == Mkfour(nat32_workaround(8 * cipher_num_bytes), 0, nat32_workaround(8 * auth_num_bytes), 0);     // Passes when ghost vars above are removed

    Pshufb(xmm2, xmm8);
}


#reset-options "--z3rlimit 30"
procedure {:quick} gcm_core(
    ghost iv_BE:quad32,
    ghost cipher_b:buffer128,
    ghost auth_b:buffer128,
    ghost out_b:buffer128,
    ghost key:aes_key_LE(AES_128),
    ghost round_keys:seq(quad32),
    ghost keys_b:buffer128
    )

    lets cipher_ptr @= r14; out_ptr @= rbx; keys_ptr @= r8; auth_ptr @= rax;
    cipher_num_bytes @= r13; auth_num_bytes @= r11; mask @= xmm8;
    iv @= xmm7;

    reads
        out_ptr; cipher_ptr; keys_ptr; cipher_num_bytes; auth_num_bytes; 

    modifies
        rax; rcx; rdx; rsi; r9; r10; r12; xmm0; xmm1; xmm2; xmm3; xmm4; xmm5; xmm10; xmm11; iv; mask;
        xmm6; 
        mem; efl; 


    requires
        // GCM reqs
        iv == reverse_bytes_quad32(iv_BE);
        buffers_disjoint128(cipher_b, out_b);
        buffers_disjoint128(auth_b, out_b);
        buffers_disjoint128(keys_b, out_b);
        validSrcAddrs128(mem, cipher_ptr, cipher_b, bytes_to_quad_size(cipher_num_bytes));
        validSrcAddrs128(mem, auth_ptr,  auth_b,  bytes_to_quad_size(auth_num_bytes));
        validDstAddrs128(mem, out_ptr,   out_b,   bytes_to_quad_size(cipher_num_bytes));
        cipher_ptr + 16 * bytes_to_quad_size(cipher_num_bytes) < pow2_64;
        auth_ptr  + 16 * bytes_to_quad_size(auth_num_bytes)  < pow2_64;
        out_ptr   + 16 * bytes_to_quad_size(cipher_num_bytes) < pow2_64;
        buffer_length(cipher_b) == buffer_length(out_b);
        buffer_length(out_b) == bytes_to_quad_size(cipher_num_bytes);
        buffer_length(auth_b) == bytes_to_quad_size(auth_num_bytes);
        256 * buffer_length(cipher_b) < pow2_32;
        4096 * cipher_num_bytes < pow2_32;
        4096 * auth_num_bytes < pow2_32;

        // To simplify length calculations, restrict auth and cipher length further
        256 * bytes_to_quad_size(auth_num_bytes)  < pow2_32;
        256 * bytes_to_quad_size(cipher_num_bytes) < pow2_32;

        // AES reqs
        length(round_keys) == 11;
        round_keys == key_to_round_keys_LE(AES_128, key);
        validSrcAddrs128(mem, keys_ptr, keys_b, 11);
        buffer128_as_seq(mem, keys_b) == round_keys;
    ensures
        modifies_buffer128(out_b, old(mem), mem);
        validSrcAddrs128(mem, out_ptr, out_b, bytes_to_quad_size(cipher_num_bytes));

        let auth   := slice_work_around(le_seq_quad32_to_bytes(buffer128_as_seq(old(mem), auth_b)),  old(auth_num_bytes));
        let cipher  := slice_work_around(le_seq_quad32_to_bytes(buffer128_as_seq(old(mem), cipher_b)), old(cipher_num_bytes));
        let plain := slice_work_around(le_seq_quad32_to_bytes(buffer128_as_seq(mem,      out_b)),   old(cipher_num_bytes));

//        // TODO: First two clauses work around Vale's type limitations
        4096 * length(cipher) < pow2_32 /\ 
        4096 * length(auth) < pow2_32 /\
        plain == fst(gcm_encrypt_LE(AES_128, seq_nat32_to_seq_nat8_LE(key), be_quad32_to_bytes(iv_BE), cipher, auth)) /\
        //le_quad32_to_bytes(xmm1) == snd(gcm_encrypt_LE(AES_128, seq_nat32_to_seq_nat8_LE(key), be_quad32_to_bytes(iv_BE), cipher, auth));
        le_quad32_to_bytes(xmm1) == gcm_decrypt_LE_tag(AES_128, seq_nat32_to_seq_nat8_LE(key), be_quad32_to_bytes(iv_BE), cipher, auth);
{
    (ghost var h), (ghost var y_0), (ghost var y_auth), (ghost var y_cipher) := gcm_core_part1(iv_BE, cipher_b, auth_b, out_b, key, round_keys, keys_b);

    gcm_make_length_quad();
    ghost var length_quad32 := xmm2;

    compute_ghash_incremental_register();
    ghost var y_final := xmm1;

    // Invoke lemma showing that incremental hashing works
    ghost var auth_bytes := slice_work_around(le_seq_quad32_to_bytes(buffer128_as_seq(old(mem), auth_b)), old(auth_num_bytes));
    ghost var auth_padded_quads := le_bytes_to_seq_quad32(pad_to_128_bits(auth_bytes));

    ghost var cipher := slice_work_around(le_seq_quad32_to_bytes(buffer128_as_seq(old(mem), cipher_b)), old(cipher_num_bytes));
    ghost var cipher_padded_quads := le_bytes_to_seq_quad32(pad_to_128_bits(cipher));
    lemma_hash_append3(h, y_0, y_auth, y_cipher, y_final,
                       auth_padded_quads, //buffer128_as_seq(mem, auth_b),
                       cipher_padded_quads, //buffer128_as_seq(mem, out_b),
                       create(1, length_quad32)); 

    PinsrdImm(iv, 1, 0, r12);   // Reconstruct j0 (this is all we need, since gctr_core says it only changes iv.lo0)

    // Encrypt the hash value with gctr_register; result goes in xmm1
    gctr_register(key, round_keys, keys_b); // Encrypt using j0 and xmm0 = hash_value 

    ghost var plain := slice_work_around(le_seq_quad32_to_bytes(buffer128_as_seq(mem, out_b)), old(cipher_num_bytes));

    le_seq_quad32_to_bytes_of_singleton(xmm1);

    //gcm_encrypt_LE_snd_helper(iv_BE, length_quad32, y_final, xmm1, cipher, auth_bytes, plain, AES_128, key);
}

procedure {:quick} gcm_decrypt_stdcall_inner_inner(
    inline alg:algorithm,
    ghost args_b:buffer64,
    ghost iv_BE:quad32,

    ghost cipher_b:buffer128,
    ghost auth_b:buffer128,
    ghost iv_b:buffer128,
    ghost out_b:buffer128,
    ghost tag_b:buffer128,

    ghost key:aes_key_LE(alg),
    ghost round_keys:seq(quad32),
    ghost keys_b:buffer128
    )
    modifies
        rax; rbx; rcx; rdx; rsi; r8; r9; r10; r11; r12; r13; r14; r15; xmm0; xmm1; xmm2; xmm3; xmm4; xmm5; xmm6; xmm7; xmm8; xmm10; xmm11; 
        mem; efl; 
    lets
        args_ptr := r9;

        cipher_ptr         := buffer64_read(args_b, 0, mem);
        cipher_num_bytes   := buffer64_read(args_b, 1, mem);
        auth_ptr          := buffer64_read(args_b, 2, mem);
        auth_num_bytes    := buffer64_read(args_b, 3, mem);
        iv_ptr            := buffer64_read(args_b, 4, mem);
        expanded_key_ptr  := buffer64_read(args_b, 5, mem);
        out_ptr           := buffer64_read(args_b, 6, mem);
        tag_ptr           := buffer64_read(args_b, 7, mem);

    requires
        validSrcAddrs64(mem, args_ptr, args_b, 8);

        buffers_disjoint128(cipher_b, out_b);
        buffers_disjoint128(auth_b, out_b);
        buffers_disjoint128(keys_b, out_b);
        buffers_disjoint128(out_b, tag_b);
        
        validSrcAddrs128(mem, cipher_ptr, cipher_b, bytes_to_quad_size(cipher_num_bytes));
        validSrcAddrs128(mem, auth_ptr, auth_b, bytes_to_quad_size(auth_num_bytes));
        validSrcAddrs128(mem, iv_ptr, iv_b, 1);
        validDstAddrs128(mem, out_ptr, out_b, bytes_to_quad_size(cipher_num_bytes));
        validDstAddrs128(mem, tag_ptr, tag_b, 1);

        cipher_ptr + 16 * bytes_to_quad_size(cipher_num_bytes) < pow2_64;
        auth_ptr  + 16 * bytes_to_quad_size(auth_num_bytes)  < pow2_64;
        out_ptr   + 16 * bytes_to_quad_size(cipher_num_bytes) < pow2_64;
        buffer_length(cipher_b) == buffer_length(out_b);
        buffer_length(out_b) == bytes_to_quad_size(cipher_num_bytes);
        buffer_length(auth_b) == bytes_to_quad_size(auth_num_bytes);
        256 * buffer_length(cipher_b) < pow2_32;
        4096 * cipher_num_bytes < pow2_32;
        4096 * auth_num_bytes < pow2_32;

        iv_BE == reverse_bytes_quad32(buffer128_read(iv_b, 0, mem));

        // To simplify length calculations, restrict auth and cipher length further
        256 * bytes_to_quad_size(auth_num_bytes)  < pow2_32;
        256 * bytes_to_quad_size(cipher_num_bytes) < pow2_32;

        // AES reqs
        alg = AES_128 || alg = AES_256;
        length(round_keys) == nr(alg) + 1;
        round_keys == key_to_round_keys_LE(alg, key);
        validSrcAddrs128(mem, expanded_key_ptr, keys_b, nr(alg) + 1);
        buffer128_as_seq(mem, keys_b) == round_keys;

    ensures
        modifies_buffer128(out_b, old(mem), mem);

        validSrcAddrs128(mem, old(out_ptr), out_b, bytes_to_quad_size(old(cipher_num_bytes)));
        //validSrcAddrs128(mem, old(tag_ptr), tag_b, 1);

        let auth   := slice_work_around(le_seq_quad32_to_bytes(buffer128_as_seq(old(mem), auth_b)),   old(auth_num_bytes));
        let cipher := slice_work_around(le_seq_quad32_to_bytes(buffer128_as_seq(old(mem), cipher_b)), old(cipher_num_bytes));
        let plain  := slice_work_around(le_seq_quad32_to_bytes(buffer128_as_seq(mem,      out_b)),    old(cipher_num_bytes));
        let alleged_tag := le_quad32_to_bytes(buffer128_read(tag_b, 0, old(mem)));

//        // TODO: First two clauses work around Vale's type limitations
        4096 * length(cipher) < pow2_32 /\ 
        4096 * length(auth) < pow2_32 /\
<<<<<<< HEAD
        cipher == fst(gcm_decrypt_LE(alg, seq_nat32_to_seq_nat8_LE(key), be_quad32_to_bytes(iv_BE), plain, auth, le_quad32_to_bytes(buffer128_read(tag_b, 0, old(mem))))) /\
        le_quad32_to_bytes(xmm1) == snd(gcm_encrypt_LE(alg, seq_nat32_to_seq_nat8_LE(key), be_quad32_to_bytes(iv_BE), plain, auth));
=======
        plain == fst(gcm_decrypt_LE(AES_128, seq_nat32_to_seq_nat8_LE(key), be_quad32_to_bytes(iv_BE), cipher, auth, alleged_tag)) /\
        //le_quad32_to_bytes(xmm1) == snd(gcm_encrypt_LE(AES_128, seq_nat32_to_seq_nat8_LE(key), be_quad32_to_bytes(iv_BE), cipher, auth));
        le_quad32_to_bytes(xmm1) == gcm_decrypt_LE_tag(AES_128, seq_nat32_to_seq_nat8_LE(key), be_quad32_to_bytes(iv_BE), cipher, auth);
>>>>>>> b27327ec
        r15 == old(buffer64_read(args_b, 7, mem));
{
    Load64_buffer(r14, r9,  0, args_b, 0);
    Load64_buffer(r13, r9,  8, args_b, 1);
    Load64_buffer(rax, r9, 16, args_b, 2);
    Load64_buffer(r11, r9, 24, args_b, 3);
    Load64_buffer(r10, r9, 32, args_b, 4);
    Load64_buffer(r8,  r9, 40, args_b, 5);
    Load64_buffer(rbx, r9, 48, args_b, 6);
    Load64_buffer(r15, r9, 56, args_b, 7);

    // Load the IV into its XMM register
    Load128_buffer(xmm7, r10, 0, iv_b, 0);

<<<<<<< HEAD
    gcm_core(alg, iv_BE, plain_b, auth_b, out_b, key, round_keys, keys_b);
=======
    gcm_core(iv_BE, cipher_b, auth_b, out_b, key, round_keys, keys_b);

    ghost var auth   := slice_work_around(le_seq_quad32_to_bytes(buffer128_as_seq(old(mem), auth_b)),   old(auth_num_bytes));
    ghost var cipher := slice_work_around(le_seq_quad32_to_bytes(buffer128_as_seq(old(mem), cipher_b)), old(cipher_num_bytes));
    ghost var plain  := slice_work_around(le_seq_quad32_to_bytes(buffer128_as_seq(mem,      out_b)),    old(cipher_num_bytes));
    ghost var alleged_tag := le_quad32_to_bytes(buffer128_read(tag_b, 0, old(mem)));
    lemma_gcm_encrypt_decrypt_equiv(AES_128, key, iv_BE, plain, cipher, auth, alleged_tag);
>>>>>>> b27327ec
}



#reset-options "--z3rlimit 20"
procedure {:quick} gcm_decrypt_stdcall_inner(
    inline alg:algorithm,
    ghost args_b:buffer64,
    ghost iv_BE:quad32,

    ghost cipher_b:buffer128,
    ghost auth_b:buffer128,
    ghost iv_b:buffer128,
    ghost out_b:buffer128,
    ghost tag_b:buffer128,

    ghost key:aes_key_LE(alg),
    ghost round_keys:seq(quad32),
    ghost keys_b:buffer128
    )
    modifies
        rax; rbx; rcx; rdx; rsi; r8; r9; r10; r11; r12; r13; r14; r15; xmm0; xmm1; xmm2; xmm3; xmm4; xmm5; xmm6; xmm7; xmm8; xmm10; xmm11; 
        mem; efl; 
    lets
        args_ptr := r9;

        cipher_ptr         := buffer64_read(args_b, 0, mem);
        cipher_num_bytes   := buffer64_read(args_b, 1, mem);
        auth_ptr          := buffer64_read(args_b, 2, mem);
        auth_num_bytes    := buffer64_read(args_b, 3, mem);
        iv_ptr            := buffer64_read(args_b, 4, mem);
        expanded_key_ptr  := buffer64_read(args_b, 5, mem);
        out_ptr           := buffer64_read(args_b, 6, mem);
        tag_ptr           := buffer64_read(args_b, 7, mem);

    requires
        validSrcAddrs64(mem, args_ptr, args_b, 8);

        buffers_disjoint128(cipher_b, out_b);
        buffers_disjoint128(auth_b, out_b);
        buffers_disjoint128(keys_b, out_b);
        buffers_disjoint128(out_b, tag_b);
        
        validSrcAddrs128(mem, cipher_ptr, cipher_b, bytes_to_quad_size(cipher_num_bytes));
        validSrcAddrs128(mem, auth_ptr, auth_b, bytes_to_quad_size(auth_num_bytes));
        validSrcAddrs128(mem, iv_ptr, iv_b, 1);
        validDstAddrs128(mem, out_ptr, out_b, bytes_to_quad_size(cipher_num_bytes));
        validDstAddrs128(mem, tag_ptr, tag_b, 1);

        cipher_ptr + 16 * bytes_to_quad_size(cipher_num_bytes) < pow2_64;
        auth_ptr  + 16 * bytes_to_quad_size(auth_num_bytes)  < pow2_64;
        out_ptr   + 16 * bytes_to_quad_size(cipher_num_bytes) < pow2_64;
        buffer_length(cipher_b) == buffer_length(out_b);
        buffer_length(out_b) == bytes_to_quad_size(cipher_num_bytes);
        buffer_length(auth_b) == bytes_to_quad_size(auth_num_bytes);
        256 * buffer_length(cipher_b) < pow2_32;
        4096 * cipher_num_bytes < pow2_32;
        4096 * auth_num_bytes < pow2_32;

        iv_BE == reverse_bytes_quad32(buffer128_read(iv_b, 0, mem));

        // To simplify length calculations, restrict auth and cipher length further
        256 * bytes_to_quad_size(auth_num_bytes)  < pow2_32;
        256 * bytes_to_quad_size(cipher_num_bytes) < pow2_32;

        // AES reqs
        alg = AES_128 || alg = AES_256;
        length(round_keys) == nr(alg) + 1;
        round_keys == key_to_round_keys_LE(alg, key);
        validSrcAddrs128(mem, expanded_key_ptr, keys_b, nr(alg) + 1);
        buffer128_as_seq(mem, keys_b) == round_keys;

    ensures
        modifies_buffer128(out_b, old(mem), mem);
        validSrcAddrs128(mem, old(out_ptr), out_b, bytes_to_quad_size(old(cipher_num_bytes)));

        let auth   := slice_work_around(le_seq_quad32_to_bytes(buffer128_as_seq(old(mem), auth_b)),  old(auth_num_bytes));
        let cipher  := slice_work_around(le_seq_quad32_to_bytes(buffer128_as_seq(old(mem), cipher_b)), old(cipher_num_bytes));
        let plain := slice_work_around(le_seq_quad32_to_bytes(buffer128_as_seq(mem,      out_b)),   old(cipher_num_bytes));

//        // TODO: First two clauses work around Vale's type limitations
        4096 * length(cipher) < pow2_32 /\ 
        4096 * length(auth) < pow2_32 /\
<<<<<<< HEAD
        cipher == fst(gcm_decrypt_LE(alg, seq_nat32_to_seq_nat8_LE(key), be_quad32_to_bytes(iv_BE), plain, auth, le_quad32_to_bytes(buffer128_read(tag_b, 0, old(mem))))) /\
        (rax = 0) == snd(gcm_decrypt_LE(alg, seq_nat32_to_seq_nat8_LE(key), be_quad32_to_bytes(iv_BE), plain, auth, le_quad32_to_bytes(buffer128_read(tag_b, 0, old(mem)))));
{
    gcm_decrypt_stdcall_inner_inner(alg, args_b, iv_BE, plain_b, auth_b, iv_b, out_b, tag_b, key, round_keys, keys_b);
=======
        plain == fst(gcm_decrypt_LE(AES_128, seq_nat32_to_seq_nat8_LE(key), be_quad32_to_bytes(iv_BE), cipher, auth, le_quad32_to_bytes(buffer128_read(tag_b, 0, old(mem))))) /\
        (rax = 0) == snd(gcm_decrypt_LE(AES_128, seq_nat32_to_seq_nat8_LE(key), be_quad32_to_bytes(iv_BE), cipher, auth, le_quad32_to_bytes(buffer128_read(tag_b, 0, old(mem)))));
{
    gcm_decrypt_stdcall_inner_inner(args_b, iv_BE, cipher_b, auth_b, iv_b, out_b, tag_b, key, round_keys, keys_b);
>>>>>>> b27327ec
    
    assert validDstAddrs128(mem, r15, tag_b, 1);

    // Auth tag is in xmm1; compare it to the value in memory
    Load128_buffer(xmm0, r15, 0, tag_b, 0);
    assert xmm0 == buffer128_read(tag_b, 0, mem);       // OBSERVE?
    assert xmm0 == buffer128_read(tag_b, 0, old(mem));  // OBSERVE?
    ghost var alleged_tag_quad := xmm0;
    ghost var computed_tag := xmm1;

    XmmEqual();
    ghost var auth   := slice_work_around(le_seq_quad32_to_bytes(buffer128_as_seq(old(mem), auth_b)),  old(auth_num_bytes));
<<<<<<< HEAD
    ghost var plain  := slice_work_around(le_seq_quad32_to_bytes(buffer128_as_seq(old(mem), plain_b)), old(plain_num_bytes));
    decrypt_helper(alg, seq_nat32_to_seq_nat8_LE(key), be_quad32_to_bytes(iv_BE), plain, auth, rax, alleged_tag_quad, computed_tag); 
=======
    ghost var cipher  := slice_work_around(le_seq_quad32_to_bytes(buffer128_as_seq(old(mem), cipher_b)), old(cipher_num_bytes));
    decrypt_helper(AES_128, seq_nat32_to_seq_nat8_LE(key), be_quad32_to_bytes(iv_BE), cipher, auth, rax, alleged_tag_quad, computed_tag); 
>>>>>>> b27327ec
}

#reset-options "--z3rlimit 30"
procedure {:quick} gcm_decrypt_stdcall(
    inline win:bool,
    inline alg:algorithm,
    ghost args_b:buffer64,
    ghost iv_BE:quad32,

    ghost cipher_b:buffer128,
    ghost auth_b:buffer128,
    ghost iv_b:buffer128,
    ghost out_b:buffer128,
    ghost tag_b:buffer128,
    ghost stack_b:buffer64,

    ghost key:aes_key_LE(alg),
    ghost round_keys:seq(quad32),
    ghost keys_b:buffer128
    )
    modifies
        rax; rbx; rcx; rdx; r8; r9; r10; r11; r12; r13; r14; r15; xmm0; xmm1; xmm2; xmm3; xmm4; xmm5; xmm6; xmm7; xmm8; xmm10; xmm11; 
        rbp; rdi; rsi; 
        mem; efl; rsp;
    lets
        args_ptr := if win then rcx else rdi;

        cipher_ptr         := buffer64_read(args_b, 0, mem);
        cipher_num_bytes   := buffer64_read(args_b, 1, mem);
        auth_ptr          := buffer64_read(args_b, 2, mem);
        auth_num_bytes    := buffer64_read(args_b, 3, mem);
        iv_ptr            := buffer64_read(args_b, 4, mem);
        expanded_key_ptr  := buffer64_read(args_b, 5, mem);
        out_ptr           := buffer64_read(args_b, 6, mem);
        tag_ptr           := buffer64_read(args_b, 7, mem);

    requires
        validSrcAddrs64(mem, args_ptr, args_b, 8);

        buffers_disjoint128(cipher_b, out_b);
        buffers_disjoint128(auth_b, out_b);
        buffers_disjoint128(keys_b, out_b);
        buffers_disjoint128(out_b, tag_b);
        
        buffers_disjoint(args_b, stack_b);

        locs_disjoint(list(loc_buffer(stack_b), loc_buffer(cipher_b)));
        locs_disjoint(list(loc_buffer(stack_b), loc_buffer(auth_b)));
        locs_disjoint(list(loc_buffer(stack_b), loc_buffer(iv_b)));
        locs_disjoint(list(loc_buffer(stack_b), loc_buffer(out_b)));
        locs_disjoint(list(loc_buffer(stack_b), loc_buffer(tag_b)));
        locs_disjoint(list(loc_buffer(stack_b), loc_buffer(keys_b)));

        validDstAddrs128(mem, cipher_ptr, cipher_b, bytes_to_quad_size(cipher_num_bytes));
        validSrcAddrs128(mem, auth_ptr, auth_b, bytes_to_quad_size(auth_num_bytes));
        validSrcAddrs128(mem, iv_ptr, iv_b, 1);
        validSrcAddrs128(mem, out_ptr, out_b, bytes_to_quad_size(cipher_num_bytes));
        validSrcAddrs128(mem, tag_ptr, tag_b, 1);

        valid_stack_slots(mem, rsp, stack_b, if win then 18 else 8);

        cipher_ptr + 16 * bytes_to_quad_size(cipher_num_bytes) < pow2_64;
        auth_ptr  + 16 * bytes_to_quad_size(auth_num_bytes)  < pow2_64;
        out_ptr   + 16 * bytes_to_quad_size(cipher_num_bytes) < pow2_64;
        buffer_length(cipher_b) == buffer_length(out_b);
        buffer_length(out_b) == bytes_to_quad_size(cipher_num_bytes);
        buffer_length(auth_b) == bytes_to_quad_size(auth_num_bytes);
        256 * buffer_length(cipher_b) < pow2_32;
        4096 * cipher_num_bytes < pow2_32;
        4096 * auth_num_bytes < pow2_32;

        iv_BE == reverse_bytes_quad32(buffer128_read(iv_b, 0, mem));

        // To simplify length calculations, restrict auth and cipher length further
        256 * bytes_to_quad_size(auth_num_bytes)  < pow2_32;
        256 * bytes_to_quad_size(cipher_num_bytes) < pow2_32;

        // AES reqs
        alg = AES_128 || alg = AES_256;
        length(round_keys) == nr(alg) + 1;
        round_keys == key_to_round_keys_LE(alg, key);
        validSrcAddrs128(mem, expanded_key_ptr, keys_b, nr(alg) + 1);
        buffer128_as_seq(mem, keys_b) == round_keys;

    ensures
        modifies_mem(loc_union(loc_buffer(stack_b), loc_buffer(out_b)), old(mem), mem);

        validSrcAddrs128(mem, old(out_ptr), out_b, bytes_to_quad_size(cipher_num_bytes));

        let auth   := slice_work_around(le_seq_quad32_to_bytes(buffer128_as_seq(old(mem), auth_b)),  old(auth_num_bytes));
        let cipher  := slice_work_around(le_seq_quad32_to_bytes(buffer128_as_seq(old(mem), cipher_b)), old(cipher_num_bytes));
        let plain := slice_work_around(le_seq_quad32_to_bytes(buffer128_as_seq(mem,      out_b)),   old(cipher_num_bytes));

//        // TODO: First two clauses work around Vale's type limitations
        4096 * length(cipher) < pow2_32 /\ 
        4096 * length(auth) < pow2_32 /\
<<<<<<< HEAD
        cipher == fst(gcm_decrypt_LE(alg, seq_nat32_to_seq_nat8_LE(key), be_quad32_to_bytes(iv_BE), plain, auth, le_quad32_to_bytes(buffer128_read(tag_b, 0, old(mem))))) /\
        (rax = 0) == snd(gcm_decrypt_LE(alg, seq_nat32_to_seq_nat8_LE(key), be_quad32_to_bytes(iv_BE), plain, auth, le_quad32_to_bytes(buffer128_read(tag_b, 0, old(mem)))));
=======
        plain == fst(gcm_decrypt_LE(AES_128, seq_nat32_to_seq_nat8_LE(key), be_quad32_to_bytes(iv_BE), cipher, auth, le_quad32_to_bytes(buffer128_read(tag_b, 0, old(mem))))) /\
        (rax = 0) == snd(gcm_decrypt_LE(AES_128, seq_nat32_to_seq_nat8_LE(key), be_quad32_to_bytes(iv_BE), cipher, auth, le_quad32_to_bytes(buffer128_read(tag_b, 0, old(mem)))));
>>>>>>> b27327ec

        // Calling convention for caller/callee saved registers
        rsp == old(rsp);

        // Windows:
        win ==> rbx == old(rbx);
        win ==> rbp == old(rbp);
        win ==> rdi == old(rdi);
        win ==> rsi == old(rsi);
        win ==> r12 == old(r12);
        win ==> r13 == old(r13);
        win ==> r14 == old(r14);
        win ==> r15 == old(r15);

        win ==> xmm6  == old(xmm6);
        win ==> xmm7  == old(xmm7);
        win ==> xmm8  == old(xmm8);
        win ==> xmm10 == old(xmm10);
        win ==> xmm11 == old(xmm11);

        // Linux:
        !win ==> rbx == old(rbx);
        !win ==> rbp == old(rbp);
        !win ==> r12 == old(r12);
        !win ==> r13 == old(r13);
        !win ==> r14 == old(r14);
        !win ==> r15 == old(r15);
{
    // Shuffle the incoming pointer around
    inline if (win) {
        Mov64(r9, rcx);
    } else {
        Mov64(r9, rdi);
    }

    callee_save_registers(win, stack_b);
<<<<<<< HEAD
    gcm_decrypt_stdcall_inner(alg, args_b, iv_BE, plain_b, auth_b, iv_b, out_b, tag_b, key, round_keys, keys_b);
=======
    gcm_decrypt_stdcall_inner(args_b, iv_BE, cipher_b, auth_b, iv_b, out_b, tag_b, key, round_keys, keys_b);
>>>>>>> b27327ec
    Mov64(rdx, rax);        // Save a copy of rax == result
    callee_restore_registers(win, stack_b, old(xmm6), old(xmm7), old(xmm8), old(xmm10), old(xmm11));
    Mov64(rax, rdx);
}<|MERGE_RESOLUTION|>--- conflicted
+++ resolved
@@ -631,14 +631,9 @@
 //        // TODO: First two clauses work around Vale's type limitations
         4096 * length(cipher) < pow2_32 /\ 
         4096 * length(auth) < pow2_32 /\
-<<<<<<< HEAD
-        cipher == fst(gcm_decrypt_LE(alg, seq_nat32_to_seq_nat8_LE(key), be_quad32_to_bytes(iv_BE), plain, auth, le_quad32_to_bytes(buffer128_read(tag_b, 0, old(mem))))) /\
-        le_quad32_to_bytes(xmm1) == snd(gcm_encrypt_LE(alg, seq_nat32_to_seq_nat8_LE(key), be_quad32_to_bytes(iv_BE), plain, auth));
-=======
-        plain == fst(gcm_decrypt_LE(AES_128, seq_nat32_to_seq_nat8_LE(key), be_quad32_to_bytes(iv_BE), cipher, auth, alleged_tag)) /\
+        plain == fst(gcm_decrypt_LE(alg, seq_nat32_to_seq_nat8_LE(key), be_quad32_to_bytes(iv_BE), cipher, auth, alleged_tag)) /\
         //le_quad32_to_bytes(xmm1) == snd(gcm_encrypt_LE(AES_128, seq_nat32_to_seq_nat8_LE(key), be_quad32_to_bytes(iv_BE), cipher, auth));
-        le_quad32_to_bytes(xmm1) == gcm_decrypt_LE_tag(AES_128, seq_nat32_to_seq_nat8_LE(key), be_quad32_to_bytes(iv_BE), cipher, auth);
->>>>>>> b27327ec
+        le_quad32_to_bytes(xmm1) == gcm_decrypt_LE_tag(alg, seq_nat32_to_seq_nat8_LE(key), be_quad32_to_bytes(iv_BE), cipher, auth);
         r15 == old(buffer64_read(args_b, 7, mem));
 {
     Load64_buffer(r14, r9,  0, args_b, 0);
@@ -653,17 +648,13 @@
     // Load the IV into its XMM register
     Load128_buffer(xmm7, r10, 0, iv_b, 0);
 
-<<<<<<< HEAD
-    gcm_core(alg, iv_BE, plain_b, auth_b, out_b, key, round_keys, keys_b);
-=======
-    gcm_core(iv_BE, cipher_b, auth_b, out_b, key, round_keys, keys_b);
+    gcm_core(alg, iv_BE, cipher_b, auth_b, out_b, key, round_keys, keys_b);
 
     ghost var auth   := slice_work_around(le_seq_quad32_to_bytes(buffer128_as_seq(old(mem), auth_b)),   old(auth_num_bytes));
     ghost var cipher := slice_work_around(le_seq_quad32_to_bytes(buffer128_as_seq(old(mem), cipher_b)), old(cipher_num_bytes));
     ghost var plain  := slice_work_around(le_seq_quad32_to_bytes(buffer128_as_seq(mem,      out_b)),    old(cipher_num_bytes));
     ghost var alleged_tag := le_quad32_to_bytes(buffer128_read(tag_b, 0, old(mem)));
     lemma_gcm_encrypt_decrypt_equiv(AES_128, key, iv_BE, plain, cipher, auth, alleged_tag);
->>>>>>> b27327ec
 }
 
 
@@ -747,17 +738,10 @@
 //        // TODO: First two clauses work around Vale's type limitations
         4096 * length(cipher) < pow2_32 /\ 
         4096 * length(auth) < pow2_32 /\
-<<<<<<< HEAD
-        cipher == fst(gcm_decrypt_LE(alg, seq_nat32_to_seq_nat8_LE(key), be_quad32_to_bytes(iv_BE), plain, auth, le_quad32_to_bytes(buffer128_read(tag_b, 0, old(mem))))) /\
-        (rax = 0) == snd(gcm_decrypt_LE(alg, seq_nat32_to_seq_nat8_LE(key), be_quad32_to_bytes(iv_BE), plain, auth, le_quad32_to_bytes(buffer128_read(tag_b, 0, old(mem)))));
+        plain == fst(gcm_decrypt_LE(alg, seq_nat32_to_seq_nat8_LE(key), be_quad32_to_bytes(iv_BE), cipher, auth, le_quad32_to_bytes(buffer128_read(tag_b, 0, old(mem))))) /\
+        (rax = 0) == snd(gcm_decrypt_LE(alg, seq_nat32_to_seq_nat8_LE(key), be_quad32_to_bytes(iv_BE), cipher, auth, le_quad32_to_bytes(buffer128_read(tag_b, 0, old(mem)))));
 {
-    gcm_decrypt_stdcall_inner_inner(alg, args_b, iv_BE, plain_b, auth_b, iv_b, out_b, tag_b, key, round_keys, keys_b);
-=======
-        plain == fst(gcm_decrypt_LE(AES_128, seq_nat32_to_seq_nat8_LE(key), be_quad32_to_bytes(iv_BE), cipher, auth, le_quad32_to_bytes(buffer128_read(tag_b, 0, old(mem))))) /\
-        (rax = 0) == snd(gcm_decrypt_LE(AES_128, seq_nat32_to_seq_nat8_LE(key), be_quad32_to_bytes(iv_BE), cipher, auth, le_quad32_to_bytes(buffer128_read(tag_b, 0, old(mem)))));
-{
-    gcm_decrypt_stdcall_inner_inner(args_b, iv_BE, cipher_b, auth_b, iv_b, out_b, tag_b, key, round_keys, keys_b);
->>>>>>> b27327ec
+    gcm_decrypt_stdcall_inner_inner(alg, args_b, iv_BE, cipher_b, auth_b, iv_b, out_b, tag_b, key, round_keys, keys_b);
     
     assert validDstAddrs128(mem, r15, tag_b, 1);
 
@@ -770,13 +754,8 @@
 
     XmmEqual();
     ghost var auth   := slice_work_around(le_seq_quad32_to_bytes(buffer128_as_seq(old(mem), auth_b)),  old(auth_num_bytes));
-<<<<<<< HEAD
-    ghost var plain  := slice_work_around(le_seq_quad32_to_bytes(buffer128_as_seq(old(mem), plain_b)), old(plain_num_bytes));
-    decrypt_helper(alg, seq_nat32_to_seq_nat8_LE(key), be_quad32_to_bytes(iv_BE), plain, auth, rax, alleged_tag_quad, computed_tag); 
-=======
     ghost var cipher  := slice_work_around(le_seq_quad32_to_bytes(buffer128_as_seq(old(mem), cipher_b)), old(cipher_num_bytes));
-    decrypt_helper(AES_128, seq_nat32_to_seq_nat8_LE(key), be_quad32_to_bytes(iv_BE), cipher, auth, rax, alleged_tag_quad, computed_tag); 
->>>>>>> b27327ec
+    decrypt_helper(alg, seq_nat32_to_seq_nat8_LE(key), be_quad32_to_bytes(iv_BE), cipher, auth, rax, alleged_tag_quad, computed_tag); 
 }
 
 #reset-options "--z3rlimit 30"
@@ -873,13 +852,8 @@
 //        // TODO: First two clauses work around Vale's type limitations
         4096 * length(cipher) < pow2_32 /\ 
         4096 * length(auth) < pow2_32 /\
-<<<<<<< HEAD
-        cipher == fst(gcm_decrypt_LE(alg, seq_nat32_to_seq_nat8_LE(key), be_quad32_to_bytes(iv_BE), plain, auth, le_quad32_to_bytes(buffer128_read(tag_b, 0, old(mem))))) /\
-        (rax = 0) == snd(gcm_decrypt_LE(alg, seq_nat32_to_seq_nat8_LE(key), be_quad32_to_bytes(iv_BE), plain, auth, le_quad32_to_bytes(buffer128_read(tag_b, 0, old(mem)))));
-=======
-        plain == fst(gcm_decrypt_LE(AES_128, seq_nat32_to_seq_nat8_LE(key), be_quad32_to_bytes(iv_BE), cipher, auth, le_quad32_to_bytes(buffer128_read(tag_b, 0, old(mem))))) /\
-        (rax = 0) == snd(gcm_decrypt_LE(AES_128, seq_nat32_to_seq_nat8_LE(key), be_quad32_to_bytes(iv_BE), cipher, auth, le_quad32_to_bytes(buffer128_read(tag_b, 0, old(mem)))));
->>>>>>> b27327ec
+        plain == fst(gcm_decrypt_LE(alg, seq_nat32_to_seq_nat8_LE(key), be_quad32_to_bytes(iv_BE), cipher, auth, le_quad32_to_bytes(buffer128_read(tag_b, 0, old(mem))))) /\
+        (rax = 0) == snd(gcm_decrypt_LE(alg, seq_nat32_to_seq_nat8_LE(key), be_quad32_to_bytes(iv_BE), cipher, auth, le_quad32_to_bytes(buffer128_read(tag_b, 0, old(mem)))));
 
         // Calling convention for caller/callee saved registers
         rsp == old(rsp);
@@ -916,11 +890,7 @@
     }
 
     callee_save_registers(win, stack_b);
-<<<<<<< HEAD
-    gcm_decrypt_stdcall_inner(alg, args_b, iv_BE, plain_b, auth_b, iv_b, out_b, tag_b, key, round_keys, keys_b);
-=======
-    gcm_decrypt_stdcall_inner(args_b, iv_BE, cipher_b, auth_b, iv_b, out_b, tag_b, key, round_keys, keys_b);
->>>>>>> b27327ec
+    gcm_decrypt_stdcall_inner(alg, args_b, iv_BE, cipher_b, auth_b, iv_b, out_b, tag_b, key, round_keys, keys_b);
     Mov64(rdx, rax);        // Save a copy of rax == result
     callee_restore_registers(win, stack_b, old(xmm6), old(xmm7), old(xmm8), old(xmm10), old(xmm11));
     Mov64(rax, rdx);
