include "../../../arch/x64/X64.Vale.InsBasic.vaf"
include "../../../arch/x64/X64.Vale.InsMem.vaf"
include "../../../arch/x64/X64.Vale.InsVector.vaf"
include "X64.AES.vaf"

module X64.GCTR

#verbatim{:interface}{:implementation}
open Words_s
open Types_s
open Types_i
open FStar.Seq
open AES_s
open X64.AES
open GCTR_s
open GCTR_i
open Words.Two_s
open X64.Machine_s
open X64.Memory_i_s
open X64.Vale.State_i
open X64.Vale.Decls_i
open X64.Vale.InsBasic
open X64.Vale.InsMem
open X64.Vale.InsVector
open X64.Vale.InsAes
open X64.Vale.QuickCode_i
open X64.Vale.QuickCodes_i
#endverbatim

#reset-options "--z3rlimit 40"

///////////////////////////
// GCTR encryption
///////////////////////////

procedure {:quick} init_ctr()
    modifies xmm4; efl; r12;
    ensures 
        xmm4 == Mkfour(1, 0, 0, 0);
{
    Pxor(xmm4, xmm4);
    PinsrdImm(xmm4, 1, 0, r12);

    lemma_quad32_xor();
}

<<<<<<< HEAD
procedure {:quick exportOnly} init_pshufb_mask(inout dst:xmm)
    modifies efl;
    ensures
        dst == Mkfour(0x0C0D0E0F, 0x08090A0B, 0x04050607, 0x00010203);
{
    // TODO: Add an instruction to simplify this
    Pinsrd(dst, 0x0C0D0E0F, 0);
    Pinsrd(dst, 0x08090A0B, 1);
    Pinsrd(dst, 0x04050607, 2);
    Pinsrd(dst, 0x00010203, 3);
}

procedure {:quick exportOnly} Inc32(inout dst:xmm, one:xmm)
=======
procedure {:quick exportOnly} inc32(inout dst:xmm, one:xmm)
>>>>>>> 22375544
    requires
        one == Mkfour(1, 0, 0, 0);
    modifies 
        efl;
    ensures 
        dst == inc32(old(dst), 1);
{
    Paddd(dst, one);
}

// GCTR encrypt one block
procedure {:quick} gctr_register(
    ghost key:aes_key_LE(AES_128),
    ghost round_keys:seq(quad32),
    ghost keys_b:buffer128
    )
    lets io @= xmm1; icb_BE @= xmm7;
    reads r8; icb_BE; mem;
    modifies
        xmm0; xmm1; xmm2; efl; r12;

    requires
        // AES reqs
        length(round_keys) == 11;
        round_keys == key_to_round_keys_LE(AES_128, key);
        r8 == buffer_addr(keys_b, mem);
        validSrcAddrs128(mem, r8, keys_b, 11);
        buffer128_as_seq(mem, keys_b) == round_keys;
    ensures
        create(1, io) == gctr_encrypt_LE(icb_BE, create(1, old(io)), AES_128, key);
{
    Mov128(xmm0, icb_BE);
    InitPshufbMask(xmm2, r12);
    Pshufb(xmm0, xmm2);
    AES128EncryptBlock(reverse_bytes_quad32(icb_BE), key, round_keys, keys_b);

    Pxor(xmm1, xmm0);

    // Call a helpful lemma
    gctr_encrypt_one_block(icb_BE, old(io), AES_128, key);
}

procedure {:quick} gctr_core(
    ghost icb_BE:quad32,
    ghost in_b:buffer128,
    ghost out_b:buffer128,
    ghost key:aes_key_LE(AES_128),
    ghost round_keys:seq(quad32),
    ghost keys_b:buffer128
    )
    lets in_ptr @= rax; out_ptr @= rbx; len @= rcx; icb @= xmm7;

    reads
        r8; in_ptr; out_ptr; len;

    modifies
        rdx; r9; r10; r12; xmm0; xmm1; xmm2; xmm4; icb; mem; efl;

    requires
        // GCTR reqs
        icb == icb_BE;
        buffers_disjoint128(in_b, out_b);
        buffers_disjoint128(keys_b, out_b);
        validSrcAddrs128(mem, in_ptr, in_b, len);
        validDstAddrs128(mem, out_ptr, out_b, len);
        in_ptr  + 16 * len < pow2_64;
        out_ptr + 16 * len < pow2_64;
        buffer_length(in_b) == buffer_length(out_b) /\ buffer_length(out_b) == len /\ 256 * buffer_length(in_b) < pow2_32;

        // AES reqs
        length(round_keys) == 11;
        round_keys == key_to_round_keys_LE(AES_128, key);
        r8 == buffer_addr(keys_b, mem);
        validSrcAddrs128(mem, r8, keys_b, 11);
        buffer128_as_seq(mem, keys_b) == round_keys;
    ensures
        modifies_buffer128(out_b, old(mem), mem);
        validSrcAddrs128(mem, out_ptr, out_b, len);
        buffer128_as_seq(mem, out_b) == gctr_encrypt_LE(icb_BE, buffer128_as_seq(old(mem), in_b), AES_128, key);
        icb == icb_BE.(lo0 := icb.lo0);
{
    Mov64(rdx, 0);
    Mov64(r9, in_ptr);
    Mov64(r10, out_ptr);

    init_ctr();
    InitPshufbMask(xmm1, r12);

    while (rdx != len)
        invariant
            //////////////////// Basic indexing //////////////////////
            0 <= rdx <= len;
            r9 == in_ptr + 16 * rdx;
            r10 == out_ptr + 16 * rdx;
            icb == inc32(icb_BE, rdx);

            //////////////////// From requires //////////////////////
            // GCTR reqs
            buffers_disjoint128(in_b, out_b);
            buffers_disjoint128(keys_b, out_b);
            validSrcAddrs128(mem, in_ptr, in_b, len);
            validDstAddrs128(mem, out_ptr, out_b, len);
            in_ptr  + 16 * len < pow2_64;
            out_ptr + 16 * len < pow2_64;

            // AES reqs
            length(round_keys) == 11;
            round_keys == key_to_round_keys_LE(AES_128, key);
            r8 == buffer_addr(keys_b, mem);
            validSrcAddrs128(mem, r8, keys_b, 11);
            buffer128_as_seq(mem, keys_b) == round_keys;

            //////////////////// GCTR invariants //////////////////////
            xmm1 == Mkfour(0x0C0D0E0F, 0x08090A0B, 0x04050607, 0x00010203);
            xmm4 == Mkfour(1, 0, 0, 0);

            //////////////////// Postcondition goals //////////////////////
            modifies_buffer128(out_b, old(mem), mem);
            validSrcAddrs128(mem, out_ptr, out_b, len);
            gctr_partial(rdx, buffer128_as_seq(mem, in_b), buffer128_as_seq(mem, out_b), key, icb_BE);
//            forall j :: 0 <= j < rdx ==>
//                        buffer128_read(out_b, j, mem) ==
//                        quad32_xor(index_workaround(buffer128_as_seq(mem, in_b), j), aes_encrypt_LE(AES_128, key, inc32(icb_BE, j)));

        decreases
            len - rdx;
    {
        Mov128(xmm0, icb);
        Pshufb(xmm0, xmm1);
        AES128EncryptBlock(reverse_bytes_quad32(icb), key, round_keys, keys_b);

        Load128_buffer(xmm2, r9, 0, in_b, rdx);
        Pxor(xmm2, xmm0);
        Store128_buffer(r10, xmm2, 0, out_b, rdx);

        Add64(rdx, 1);
        Add64(r9, 16);
        Add64(r10, 16);
        inc32(icb, xmm4);
    }

    // Call a helpful lemma
    gctr_partial_completed(buffer128_as_seq(mem, in_b), buffer128_as_seq(mem, out_b), key, icb_BE);
}<|MERGE_RESOLUTION|>--- conflicted
+++ resolved
@@ -44,23 +44,7 @@
     lemma_quad32_xor();
 }
 
-<<<<<<< HEAD
-procedure {:quick exportOnly} init_pshufb_mask(inout dst:xmm)
-    modifies efl;
-    ensures
-        dst == Mkfour(0x0C0D0E0F, 0x08090A0B, 0x04050607, 0x00010203);
-{
-    // TODO: Add an instruction to simplify this
-    Pinsrd(dst, 0x0C0D0E0F, 0);
-    Pinsrd(dst, 0x08090A0B, 1);
-    Pinsrd(dst, 0x04050607, 2);
-    Pinsrd(dst, 0x00010203, 3);
-}
-
 procedure {:quick exportOnly} Inc32(inout dst:xmm, one:xmm)
-=======
-procedure {:quick exportOnly} inc32(inout dst:xmm, one:xmm)
->>>>>>> 22375544
     requires
         one == Mkfour(1, 0, 0, 0);
     modifies 
