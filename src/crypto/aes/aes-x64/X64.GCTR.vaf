include "../../../arch/x64/X64.Vale.InsBasic.vaf"
include "../../../arch/x64/X64.Vale.InsMem.vaf"
include "../../../arch/x64/X64.Vale.InsVector.vaf"
include "X64.AES.vaf"

module X64.GCTR

#verbatim{:interface}{:implementation}
open Words_s
open Types_s
open Types_i
open FStar.Seq
open AES_s
open X64.AES
open GCTR_s
open GCTR_i
open GCM_helpers_i
open X64.Poly1305.Math_i
open Words.Two_s
open X64.Machine_s
open X64.Memory_i
open X64.Vale.State_i
open X64.Vale.Decls_i
open X64.Vale.InsBasic
open X64.Vale.InsMem
open X64.Vale.InsVector
open X64.Vale.InsAes
open X64.Vale.QuickCode_i
open X64.Vale.QuickCodes_i
#endverbatim

#reset-options "--z3rlimit 30"

///////////////////////////
// GCTR encryption
///////////////////////////

procedure {:quick} init_ctr()
    modifies xmm4; efl; r12;
    ensures 
        xmm4 == Mkfour(1, 0, 0, 0);
{
    Pxor(xmm4, xmm4);
    PinsrdImm(xmm4, 1, 0, r12);

    lemma_quad32_xor();
}

procedure {:quick exportOnly} inc32(inout dst:xmm, one:xmm)
    requires
        one == Mkfour(1, 0, 0, 0);
    modifies 
        efl;
    ensures 
        dst == inc32(old(dst), 1);
{
    Paddd(dst, one);
}

// GCTR encrypt one block
procedure {:quick} gctr_register(
    inline alg:algorithm,
    ghost key:aes_key_LE(alg),
    ghost round_keys:seq(quad32),
    ghost keys_b:buffer128
    )
    lets io @= xmm1; icb_BE @= xmm7;
    reads r8; icb_BE; mem;
    modifies
        xmm0; xmm1; xmm2; efl; r12;

    requires
        // AES reqs
<<<<<<< HEAD
        alg = AES_128 || alg = AES_256;
        length(round_keys) == nr(alg) + 1;
        round_keys == key_to_round_keys_LE(alg, key);
        r8 == buffer_addr(keys_b);
        validSrcAddrs128(mem, r8, keys_b, nr(alg) + 1);
=======
        length(round_keys) == 11;
        round_keys == key_to_round_keys_LE(AES_128, key);
        r8 == buffer_addr(keys_b, mem);
        validSrcAddrs128(mem, r8, keys_b, 11);
>>>>>>> b27327ec
        buffer128_as_seq(mem, keys_b) == round_keys;
    ensures
        le_seq_quad32_to_bytes(create(1, io)) == gctr_encrypt_LE(icb_BE, le_quad32_to_bytes(old(io)), alg, key);
        io == gctr_encrypt_block(icb_BE, old(io), alg, key, 0);
{
    assert inc32(icb_BE, 0) == icb_BE;
    Mov128(xmm0, icb_BE);
    InitPshufbMask(xmm2, r12);
    Pshufb(xmm0, xmm2);
    AESEncryptBlock(alg, reverse_bytes_quad32(icb_BE), key, round_keys, keys_b);
    assert xmm0 == aes_encrypt_LE(alg, key, reverse_bytes_quad32(icb_BE));

    Pxor(xmm1, xmm0);

    assert xmm1 == quad32_xor(old(xmm1), xmm0);

    // Call a helpful lemma
    gctr_encrypt_one_block(icb_BE, old(io), alg, key);
}

procedure {:quick} gctr_core(
    inline alg:algorithm,
    ghost icb_BE:quad32,
    ghost in_b:buffer128,
    ghost out_b:buffer128,
    ghost key:aes_key_LE(alg),
    ghost round_keys:seq(quad32),
    ghost keys_b:buffer128
    )
    lets in_ptr @= rax; out_ptr @= rbx; len @= rcx; icb @= xmm7;

    reads
        r8; in_ptr; out_ptr; len;

    modifies
        rdx; r9; r10; r12; xmm0; xmm1; xmm2; xmm4; icb; mem; efl;

    requires
        // GCTR reqs
        icb == icb_BE;
        buffers_disjoint128(in_b, out_b);
        buffers_disjoint128(keys_b, out_b);
        validSrcAddrs128(mem, in_ptr, in_b, len);
        validDstAddrs128(mem, out_ptr, out_b, len);
        in_ptr  + 16 * len < pow2_64;
        out_ptr + 16 * len < pow2_64;
        buffer_length(in_b) == buffer_length(out_b) /\ 256 * buffer_length(in_b) < pow2_32;

        // AES reqs
<<<<<<< HEAD
        alg = AES_128 || alg = AES_256;
        length(round_keys) == nr(alg) + 1;
        round_keys == key_to_round_keys_LE(alg, key);
        r8 == buffer_addr(keys_b);
        validSrcAddrs128(mem, r8, keys_b, nr(alg) + 1);
=======
        length(round_keys) == 11;
        round_keys == key_to_round_keys_LE(AES_128, key);
        r8 == buffer_addr(keys_b, mem);
        validSrcAddrs128(mem, r8, keys_b, 11);
>>>>>>> b27327ec
        buffer128_as_seq(mem, keys_b) == round_keys;
    ensures
        modifies_buffer128(out_b, old(mem), mem);
        validSrcAddrs128(mem, out_ptr, out_b, len);
        //buffer128_as_seq(mem, out_b) == gctr_encrypt_recursive(icb_BE, buffer128_as_seq(old(mem), in_b), alg, key, 0);
        gctr_partial(alg, len, buffer128_as_seq(mem, in_b), buffer128_as_seq(mem, out_b), key, icb_BE);

        icb == inc32(old(icb_BE), len);
        r9 == in_ptr + 16 * len;
        r10 == out_ptr + 16 * len;
{
    Mov64(rdx, 0);
    Mov64(r9, in_ptr);
    Mov64(r10, out_ptr);

    init_ctr();
    InitPshufbMask(xmm1, r12);

    while (rdx != len)
        invariant
            //////////////////// Basic indexing //////////////////////
            0 <= rdx <= len;
            r9 == in_ptr + 16 * rdx;
            r10 == out_ptr + 16 * rdx;
            icb == inc32(icb_BE, rdx);

            //////////////////// From requires //////////////////////
            // GCTR reqs
            buffers_disjoint128(in_b, out_b);
            buffers_disjoint128(keys_b, out_b);
            validSrcAddrs128(mem, in_ptr, in_b, len);
            validDstAddrs128(mem, out_ptr, out_b, len);
            in_ptr  + 16 * len < pow2_64;
            out_ptr + 16 * len < pow2_64;

            // AES reqs
<<<<<<< HEAD
            alg = AES_128 || alg = AES_256;
            length(round_keys) == nr(alg) + 1;
            round_keys == key_to_round_keys_LE(alg, key);
            r8 == buffer_addr(keys_b);
            validSrcAddrs128(mem, r8, keys_b, nr(alg) + 1);
=======
            length(round_keys) == 11;
            round_keys == key_to_round_keys_LE(AES_128, key);
            r8 == buffer_addr(keys_b, mem);
            validSrcAddrs128(mem, r8, keys_b, 11);
>>>>>>> b27327ec
            buffer128_as_seq(mem, keys_b) == round_keys;

            //////////////////// GCTR invariants //////////////////////
            xmm1 == Mkfour(0x0C0D0E0F, 0x08090A0B, 0x04050607, 0x00010203);
            xmm4 == Mkfour(1, 0, 0, 0);

            //////////////////// Postcondition goals //////////////////////
            modifies_buffer128(out_b, old(mem), mem);
            validSrcAddrs128(mem, out_ptr, out_b, len);
            gctr_partial(alg, rdx, buffer128_as_seq(mem, in_b), buffer128_as_seq(mem, out_b), key, icb_BE);
//            forall j :: 0 <= j < rdx ==>
//                        buffer128_read(out_b, j, mem) ==
//                        quad32_xor(index_workaround(buffer128_as_seq(mem, in_b), j), aes_encrypt_LE(alg, key, inc32(icb_BE, j)));

        decreases
            len - rdx;
    {
        Mov128(xmm0, icb);
        Pshufb(xmm0, xmm1);
        AESEncryptBlock(alg, reverse_bytes_quad32(icb), key, round_keys, keys_b);

        Load128_buffer(xmm2, r9, 0, in_b, rdx);
        Pxor(xmm2, xmm0);
        Store128_buffer(r10, xmm2, 0, out_b, rdx);

        Add64(rdx, 1);
        Add64(r9, 16);
        Add64(r10, 16);
        inc32(icb, xmm4);
    }

//    // Call a helpful lemma
//    gctr_partial_completed(alg, buffer128_as_seq(mem, in_b), buffer128_as_seq(mem, out_b), key, icb_BE);
}

#reset-options "--z3rlimit 20"
procedure {:quick} gctr_bytes_extra_work(
    inline alg:algorithm,
    ghost icb_BE:quad32,
    ghost in_b:buffer128,
    ghost out_b:buffer128,
    ghost key:aes_key_LE(alg),
    ghost round_keys:seq(quad32),
    ghost keys_b:buffer128,
    ghost orig_in_ptr:nat64,
    ghost orig_out_ptr:nat64,
    ghost num_bytes:nat
    )
    lets in_ptr @= r9; out_ptr @= r10; icb @= xmm7;
    reads
        r8; in_ptr; out_ptr; icb; 

    modifies
        rdx; r12; xmm0; xmm1; xmm2; xmm4; mem; efl;

    requires
        // GCTR reqs
        buffers_disjoint128(in_b, out_b);
        buffers_disjoint128(keys_b, out_b);
        validSrcAddrs128(mem, orig_in_ptr, in_b, bytes_to_quad_size(num_bytes));
        validDstAddrs128(mem, orig_out_ptr, out_b, bytes_to_quad_size(num_bytes));
        orig_in_ptr  + 16 * bytes_to_quad_size(num_bytes) < pow2_64;
        orig_out_ptr + 16 * bytes_to_quad_size(num_bytes) < pow2_64;
        buffer_length(in_b) == buffer_length(out_b) /\ buffer_length(out_b) == bytes_to_quad_size(num_bytes) /\ 256 * buffer_length(in_b) < pow2_32 /\ 4096 * num_bytes < pow2_32;

        // AES reqs
<<<<<<< HEAD
        alg = AES_128 || alg = AES_256;
        length(round_keys) == nr(alg) + 1;
        round_keys == key_to_round_keys_LE(alg, key);
        r8 == buffer_addr(keys_b);
        validSrcAddrs128(mem, r8, keys_b, nr(alg) + 1);
=======
        length(round_keys) == 11;
        round_keys == key_to_round_keys_LE(AES_128, key);
        r8 == buffer_addr(keys_b, mem);
        validSrcAddrs128(mem, r8, keys_b, 11);
>>>>>>> b27327ec
        buffer128_as_seq(mem, keys_b) == round_keys;

        // Extra reqs
        let num_blocks := num_bytes / 16;
        num_bytes % 16 != 0;
        in_ptr  == orig_in_ptr  + 16 * num_blocks;
        out_ptr == orig_out_ptr + 16 * num_blocks;
        //rcx == num_bytes;
        gctr_partial(alg, num_blocks, buffer128_as_seq(mem, in_b), buffer128_as_seq(mem, out_b), key, icb_BE);
        icb == inc32(icb_BE, num_blocks);
    ensures
        let num_blocks := num_bytes / 16;
        validSrcAddrs128(mem, orig_out_ptr, out_b, bytes_to_quad_size(num_bytes));
        modifies_buffer128(out_b, old(mem), mem);
            slice_work_around(buffer128_as_seq(mem, out_b), num_blocks) == 
        old(slice_work_around(buffer128_as_seq(mem, out_b), num_blocks));
        buffer128_read(out_b, num_blocks, mem) == gctr_encrypt_block(icb_BE, buffer128_read(in_b, num_blocks, mem), alg, key, num_blocks);
        xmm1 == buffer128_read(out_b, num_blocks, mem);
{
    ghost var num_blocks := num_bytes / 16;

    // Grab the last quad
    Load128_buffer(xmm2, r9, 0, in_b, num_blocks);
    assert xmm2 == buffer128_read(in_b, num_blocks, mem);
    ghost var final_quad_LE := xmm2;

    // Encrypt it
    Mov128(xmm1, xmm2);
    gctr_register(alg, key, round_keys, keys_b);

    assert xmm1 == gctr_encrypt_block(icb, final_quad_LE, alg, key, 0);
    gctr_encrypt_block_offset(icb_BE, final_quad_LE, alg, key, num_blocks);
    assert xmm1 == gctr_encrypt_block(icb_BE, final_quad_LE, alg, key, num_blocks);

    // Write it back out
    Store128_buffer(r10, xmm1, 0, out_b, num_blocks);
    assert buffer128_read(out_b, num_blocks, mem) == xmm1;
    //assert buffer128_read(out_b, num_blocks, mem) == gctr_encrypt_block(icb_BE, buffer128_read(in_b, num_blocks, mem), alg, key, num_blocks);
}

#reset-options "--z3rlimit 20"
procedure {:quick} gctr_bytes_extra(
    inline alg:algorithm,
    ghost icb_BE:quad32,
    ghost in_b:buffer128,
    ghost out_b:buffer128,
    ghost key:aes_key_LE(alg),
    ghost round_keys:seq(quad32),
    ghost keys_b:buffer128,
    ghost orig_in_ptr:nat64,
    ghost orig_out_ptr:nat64,
    ghost num_bytes:nat
    )
    lets in_ptr @= r9; out_ptr @= r10; icb @= xmm7;
    reads
        r8; in_ptr; out_ptr; icb; 

    modifies
        rdx; r12; xmm0; xmm1; xmm2; xmm4; mem; efl;

    requires
        // GCTR reqs
        buffers_disjoint128(in_b, out_b);
        buffers_disjoint128(keys_b, out_b);
        validSrcAddrs128(mem, orig_in_ptr, in_b, bytes_to_quad_size(num_bytes));
        validDstAddrs128(mem, orig_out_ptr, out_b, bytes_to_quad_size(num_bytes));
        orig_in_ptr  + 16 * bytes_to_quad_size(num_bytes) < pow2_64;
        orig_out_ptr + 16 * bytes_to_quad_size(num_bytes) < pow2_64;
        buffer_length(in_b) == buffer_length(out_b) /\ buffer_length(out_b) == bytes_to_quad_size(num_bytes) /\ 256 * buffer_length(in_b) < pow2_32 /\ 4096 * num_bytes < pow2_32;

        // AES reqs
<<<<<<< HEAD
        alg = AES_128 || alg = AES_256;
        length(round_keys) == nr(alg) + 1;
        round_keys == key_to_round_keys_LE(alg, key);
        r8 == buffer_addr(keys_b);
        validSrcAddrs128(mem, r8, keys_b, nr(alg) + 1);
=======
        length(round_keys) == 11;
        round_keys == key_to_round_keys_LE(AES_128, key);
        r8 == buffer_addr(keys_b, mem);
        validSrcAddrs128(mem, r8, keys_b, 11);
>>>>>>> b27327ec
        buffer128_as_seq(mem, keys_b) == round_keys;

        // Extra reqs
        let num_blocks := num_bytes / 16;
        num_bytes % 16 != 0;
        0 < num_bytes < 16 * bytes_to_quad_size(num_bytes);
        16 * (bytes_to_quad_size(num_bytes) - 1) < num_bytes;
        in_ptr  == orig_in_ptr  + 16 * num_blocks;
        out_ptr == orig_out_ptr + 16 * num_blocks;
        //rcx == num_bytes;
        gctr_partial(alg, num_blocks, buffer128_as_seq(mem, in_b), buffer128_as_seq(mem, out_b), key, icb_BE);
        icb == inc32(icb_BE, num_blocks);
    ensures
        let num_blocks := num_bytes / 16;
        validSrcAddrs128(mem, orig_out_ptr, out_b, bytes_to_quad_size(num_bytes));
        modifies_buffer128(out_b, old(mem), mem);
        let plain  := slice(le_seq_quad32_to_bytes(buffer128_as_seq(mem,  in_b)), 0, num_bytes);
        let cipher := slice(le_seq_quad32_to_bytes(buffer128_as_seq(mem, out_b)), 0, num_bytes);
        cipher == gctr_encrypt_LE(icb_BE, make_gctr_plain_LE(plain), alg, key);
        xmm1 == buffer128_read(out_b, num_blocks, mem);

// TODO: Prove this inside gctr_bytes_extra_work
        // We modified out_b, but we didn't disrupt the work that was previously done
        let     cipher_blocks := slice_work_around(buffer128_as_seq(mem,      out_b), num_blocks);
        let old_cipher_blocks := slice_work_around(buffer128_as_seq(old(mem), out_b), num_blocks);
        cipher_blocks == old_cipher_blocks;
{
    ghost var num_blocks := num_bytes / 16;
    gctr_partial_completed(alg, slice_work_around(buffer128_as_seq(mem, in_b),  num_blocks), 
                           slice_work_around(buffer128_as_seq(mem, out_b), num_blocks), 
                           key, icb_BE);

    gctr_bytes_extra_work(alg, icb_BE, in_b, out_b, key, round_keys, keys_b, orig_in_ptr, orig_out_ptr, num_bytes);

    gctr_partial_to_full_advanced(icb_BE, 
            buffer128_as_seq(mem, in_b),
            buffer128_as_seq(mem, out_b),
            alg, key, old(num_bytes));
}

#reset-options "--z3rlimit 20"
procedure {:quick} gctr_bytes_no_extra(
    inline alg:algorithm,
    ghost icb_BE:quad32,
    ghost in_b:buffer128,
    ghost out_b:buffer128,
    ghost key:aes_key_LE(alg),
    ghost round_keys:seq(quad32),
    ghost keys_b:buffer128,
    ghost orig_in_ptr:nat64,
    ghost orig_out_ptr:nat64,
    ghost num_bytes:nat
    )
    reads mem;

    requires
        // GCTR reqs
        buffers_disjoint128(in_b, out_b);
        buffers_disjoint128(keys_b, out_b);
        validSrcAddrs128(mem, orig_in_ptr, in_b, bytes_to_quad_size(num_bytes));
        validDstAddrs128(mem, orig_out_ptr, out_b, bytes_to_quad_size(num_bytes));
        orig_in_ptr  + 16 * bytes_to_quad_size(num_bytes) < pow2_64;
        orig_out_ptr + 16 * bytes_to_quad_size(num_bytes) < pow2_64;
        buffer_length(in_b) == buffer_length(out_b) /\ buffer_length(out_b) == bytes_to_quad_size(num_bytes) /\ 256 * buffer_length(in_b) < pow2_32 /\ 4096 * num_bytes < pow2_32;

        // AES reqs
<<<<<<< HEAD
        alg = AES_128 || alg = AES_256;
        length(round_keys) == nr(alg) + 1;
        round_keys == key_to_round_keys_LE(alg, key);
//        r8 == buffer_addr(keys_b);
//        validSrcAddrs128(mem, r8, keys_b, nr(alg) + 1);
=======
        length(round_keys) == 11;
        round_keys == key_to_round_keys_LE(AES_128, key);
//        r8 == buffer_addr(keys_b, mem);
//        validSrcAddrs128(mem, r8, keys_b, 11);
>>>>>>> b27327ec
//        buffer128_as_seq(mem, keys_b) == round_keys;

        // Extra reqs
        let num_blocks := num_bytes / 16;
        num_bytes % 16 == 0;
        gctr_partial(alg, num_blocks, buffer128_as_seq(mem, in_b), buffer128_as_seq(mem, out_b), key, icb_BE);
        //icb == inc32(icb_BE, num_blocks);
    ensures
        validSrcAddrs128(mem, orig_out_ptr, out_b, bytes_to_quad_size(num_bytes));
        modifies_buffer128(out_b, old(mem), mem);
        let plain  := slice(le_seq_quad32_to_bytes(buffer128_as_seq(mem,  in_b)), 0, num_bytes);
        let cipher := slice(le_seq_quad32_to_bytes(buffer128_as_seq(mem, out_b)), 0, num_bytes);
        cipher == gctr_encrypt_LE(icb_BE, make_gctr_plain_LE(plain), alg, key);
{
    ghost var num_blocks := num_bytes / 16;
    gctr_partial_completed(alg, buffer128_as_seq(mem, in_b), buffer128_as_seq(mem, out_b), key, icb_BE);
//    assert buffer128_as_seq(mem, out_b) == gctr_encrypt_recursive(icb_BE, buffer128_as_seq(old(mem), in_b), alg, key, 0);
    gctr_partial_to_full_basic(icb_BE, buffer128_as_seq(old(mem), in_b), alg, key, buffer128_as_seq(mem, out_b));
//    assert le_seq_quad32_to_bytes(buffer128_as_seq(mem, out_b)) == gctr_encrypt_LE(icb_BE, make_gctr_plain_LE(le_seq_quad32_to_bytes(buffer128_as_seq(old(mem), in_b))), alg, key);
    no_extra_bytes_helper(buffer128_as_seq(mem, in_b),  old(num_bytes));
    no_extra_bytes_helper(buffer128_as_seq(mem, out_b), old(num_bytes));
//    ghost var plain  := slice_work_around(le_seq_quad32_to_bytes(buffer128_as_seq(mem,  in_b)), old(num_bytes));
//    ghost var cipher := slice_work_around(le_seq_quad32_to_bytes(buffer128_as_seq(mem, out_b)), old(num_bytes));
//    assert plain  == le_seq_quad32_to_bytes(buffer128_as_seq(mem, in_b));
//    assert cipher == le_seq_quad32_to_bytes(buffer128_as_seq(mem, out_b));
//    assert cipher == gctr_encrypt_LE(icb_BE, make_gctr_plain_LE(plain), alg, key);
}


#reset-options "--z3rlimit 20"
procedure {:quick} gctr_bytes(
    inline alg:algorithm,
    ghost icb_BE:quad32,
    ghost in_b:buffer128,
    ghost out_b:buffer128,
    ghost key:aes_key_LE(alg),
    ghost round_keys:seq(quad32),
    ghost keys_b:buffer128
    )
    lets in_ptr @= rax; out_ptr @= rbx; num_bytes @= rcx; icb @= xmm7;

    reads
        r8; in_ptr; out_ptr; 

    modifies
        rdx; num_bytes; r9; r10; r11; r12; xmm0; xmm1; xmm2; xmm4; icb; mem; efl;

    requires
        // GCTR reqs
        icb == icb_BE;
        buffers_disjoint128(in_b, out_b);
        buffers_disjoint128(keys_b, out_b);
        validSrcAddrs128(mem, in_ptr, in_b, bytes_to_quad_size(num_bytes));
        validDstAddrs128(mem, out_ptr, out_b, bytes_to_quad_size(num_bytes));
        in_ptr  + 16 * bytes_to_quad_size(num_bytes) < pow2_64;
        out_ptr + 16 * bytes_to_quad_size(num_bytes) < pow2_64;
        buffer_length(in_b) == buffer_length(out_b) /\ buffer_length(out_b) == bytes_to_quad_size(num_bytes) /\ 256 * buffer_length(in_b) < pow2_32 /\ 4096 * num_bytes < pow2_32;

        0 < num_bytes;

        // AES reqs
<<<<<<< HEAD
        alg = AES_128 || alg = AES_256;
        length(round_keys) == nr(alg) + 1;
        round_keys == key_to_round_keys_LE(alg, key);
        r8 == buffer_addr(keys_b);
        validSrcAddrs128(mem, r8, keys_b, nr(alg) + 1);
=======
        length(round_keys) == 11;
        round_keys == key_to_round_keys_LE(AES_128, key);
        r8 == buffer_addr(keys_b, mem);
        validSrcAddrs128(mem, r8, keys_b, 11);
>>>>>>> b27327ec
        buffer128_as_seq(mem, keys_b) == round_keys;
    ensures
        modifies_buffer128(out_b, old(mem), mem);
        validSrcAddrs128(mem, old(out_ptr), out_b, bytes_to_quad_size(num_bytes));
        let plain  := slice_work_around(le_seq_quad32_to_bytes(buffer128_as_seq(mem,  in_b)), old(num_bytes));
        let cipher := slice_work_around(le_seq_quad32_to_bytes(buffer128_as_seq(mem, out_b)), old(num_bytes));
        cipher == gctr_encrypt_LE(icb_BE, make_gctr_plain_LE(plain), alg, key);
        //icb == inc32(icb_BE, num_blocks);
{

//    assert length(le_seq_quad32_to_bytes(buffer128_as_seq(mem,  in_b)))  == 16*bytes_to_quad_size(num_bytes);
//    assert length(le_seq_quad32_to_bytes(buffer128_as_seq(mem,  out_b))) == 16*bytes_to_quad_size(num_bytes);
//    assert num_bytes <= 16*bytes_to_quad_size(num_bytes);
    lemma_poly_bits64();
    Mov64(r11, num_bytes);
    And64(r11, 15);
    assert r11 == num_bytes % 16;
    Shr64(num_bytes, 4);
    ghost var num_blocks := old(num_bytes) / 16;
    assert rcx == num_blocks;

    gctr_core(alg, icb_BE, in_b, out_b, key, round_keys, keys_b);
    assert icb == inc32(icb_BE, num_blocks);

    if (r11 == 0) {
        gctr_bytes_no_extra(alg, icb_BE, in_b, out_b, key, round_keys, keys_b, old(in_ptr), old(out_ptr), old(num_bytes));
    } else {
        gctr_bytes_extra(alg, icb_BE, in_b, out_b, key, round_keys, keys_b, old(in_ptr), old(out_ptr), old(num_bytes));
    }
}<|MERGE_RESOLUTION|>--- conflicted
+++ resolved
@@ -71,18 +71,11 @@
 
     requires
         // AES reqs
-<<<<<<< HEAD
-        alg = AES_128 || alg = AES_256;
-        length(round_keys) == nr(alg) + 1;
-        round_keys == key_to_round_keys_LE(alg, key);
-        r8 == buffer_addr(keys_b);
+        alg = AES_128 || alg = AES_256;
+        length(round_keys) == nr(alg) + 1;
+        round_keys == key_to_round_keys_LE(alg, key);
+        r8 == buffer_addr(keys_b, mem);
         validSrcAddrs128(mem, r8, keys_b, nr(alg) + 1);
-=======
-        length(round_keys) == 11;
-        round_keys == key_to_round_keys_LE(AES_128, key);
-        r8 == buffer_addr(keys_b, mem);
-        validSrcAddrs128(mem, r8, keys_b, 11);
->>>>>>> b27327ec
         buffer128_as_seq(mem, keys_b) == round_keys;
     ensures
         le_seq_quad32_to_bytes(create(1, io)) == gctr_encrypt_LE(icb_BE, le_quad32_to_bytes(old(io)), alg, key);
@@ -132,18 +125,11 @@
         buffer_length(in_b) == buffer_length(out_b) /\ 256 * buffer_length(in_b) < pow2_32;
 
         // AES reqs
-<<<<<<< HEAD
-        alg = AES_128 || alg = AES_256;
-        length(round_keys) == nr(alg) + 1;
-        round_keys == key_to_round_keys_LE(alg, key);
-        r8 == buffer_addr(keys_b);
+        alg = AES_128 || alg = AES_256;
+        length(round_keys) == nr(alg) + 1;
+        round_keys == key_to_round_keys_LE(alg, key);
+        r8 == buffer_addr(keys_b, mem);
         validSrcAddrs128(mem, r8, keys_b, nr(alg) + 1);
-=======
-        length(round_keys) == 11;
-        round_keys == key_to_round_keys_LE(AES_128, key);
-        r8 == buffer_addr(keys_b, mem);
-        validSrcAddrs128(mem, r8, keys_b, 11);
->>>>>>> b27327ec
         buffer128_as_seq(mem, keys_b) == round_keys;
     ensures
         modifies_buffer128(out_b, old(mem), mem);
@@ -180,18 +166,11 @@
             out_ptr + 16 * len < pow2_64;
 
             // AES reqs
-<<<<<<< HEAD
             alg = AES_128 || alg = AES_256;
             length(round_keys) == nr(alg) + 1;
             round_keys == key_to_round_keys_LE(alg, key);
-            r8 == buffer_addr(keys_b);
+            r8 == buffer_addr(keys_b, mem);
             validSrcAddrs128(mem, r8, keys_b, nr(alg) + 1);
-=======
-            length(round_keys) == 11;
-            round_keys == key_to_round_keys_LE(AES_128, key);
-            r8 == buffer_addr(keys_b, mem);
-            validSrcAddrs128(mem, r8, keys_b, 11);
->>>>>>> b27327ec
             buffer128_as_seq(mem, keys_b) == round_keys;
 
             //////////////////// GCTR invariants //////////////////////
@@ -258,18 +237,11 @@
         buffer_length(in_b) == buffer_length(out_b) /\ buffer_length(out_b) == bytes_to_quad_size(num_bytes) /\ 256 * buffer_length(in_b) < pow2_32 /\ 4096 * num_bytes < pow2_32;
 
         // AES reqs
-<<<<<<< HEAD
-        alg = AES_128 || alg = AES_256;
-        length(round_keys) == nr(alg) + 1;
-        round_keys == key_to_round_keys_LE(alg, key);
-        r8 == buffer_addr(keys_b);
+        alg = AES_128 || alg = AES_256;
+        length(round_keys) == nr(alg) + 1;
+        round_keys == key_to_round_keys_LE(alg, key);
+        r8 == buffer_addr(keys_b, mem);
         validSrcAddrs128(mem, r8, keys_b, nr(alg) + 1);
-=======
-        length(round_keys) == 11;
-        round_keys == key_to_round_keys_LE(AES_128, key);
-        r8 == buffer_addr(keys_b, mem);
-        validSrcAddrs128(mem, r8, keys_b, 11);
->>>>>>> b27327ec
         buffer128_as_seq(mem, keys_b) == round_keys;
 
         // Extra reqs
@@ -341,18 +313,11 @@
         buffer_length(in_b) == buffer_length(out_b) /\ buffer_length(out_b) == bytes_to_quad_size(num_bytes) /\ 256 * buffer_length(in_b) < pow2_32 /\ 4096 * num_bytes < pow2_32;
 
         // AES reqs
-<<<<<<< HEAD
-        alg = AES_128 || alg = AES_256;
-        length(round_keys) == nr(alg) + 1;
-        round_keys == key_to_round_keys_LE(alg, key);
-        r8 == buffer_addr(keys_b);
+        alg = AES_128 || alg = AES_256;
+        length(round_keys) == nr(alg) + 1;
+        round_keys == key_to_round_keys_LE(alg, key);
+        r8 == buffer_addr(keys_b, mem);
         validSrcAddrs128(mem, r8, keys_b, nr(alg) + 1);
-=======
-        length(round_keys) == 11;
-        round_keys == key_to_round_keys_LE(AES_128, key);
-        r8 == buffer_addr(keys_b, mem);
-        validSrcAddrs128(mem, r8, keys_b, 11);
->>>>>>> b27327ec
         buffer128_as_seq(mem, keys_b) == round_keys;
 
         // Extra reqs
@@ -419,18 +384,11 @@
         buffer_length(in_b) == buffer_length(out_b) /\ buffer_length(out_b) == bytes_to_quad_size(num_bytes) /\ 256 * buffer_length(in_b) < pow2_32 /\ 4096 * num_bytes < pow2_32;
 
         // AES reqs
-<<<<<<< HEAD
-        alg = AES_128 || alg = AES_256;
-        length(round_keys) == nr(alg) + 1;
-        round_keys == key_to_round_keys_LE(alg, key);
-//        r8 == buffer_addr(keys_b);
+        alg = AES_128 || alg = AES_256;
+        length(round_keys) == nr(alg) + 1;
+        round_keys == key_to_round_keys_LE(alg, key);
+//        r8 == buffer_addr(keys_b, mem);
 //        validSrcAddrs128(mem, r8, keys_b, nr(alg) + 1);
-=======
-        length(round_keys) == 11;
-        round_keys == key_to_round_keys_LE(AES_128, key);
-//        r8 == buffer_addr(keys_b, mem);
-//        validSrcAddrs128(mem, r8, keys_b, 11);
->>>>>>> b27327ec
 //        buffer128_as_seq(mem, keys_b) == round_keys;
 
         // Extra reqs
@@ -492,18 +450,11 @@
         0 < num_bytes;
 
         // AES reqs
-<<<<<<< HEAD
-        alg = AES_128 || alg = AES_256;
-        length(round_keys) == nr(alg) + 1;
-        round_keys == key_to_round_keys_LE(alg, key);
-        r8 == buffer_addr(keys_b);
+        alg = AES_128 || alg = AES_256;
+        length(round_keys) == nr(alg) + 1;
+        round_keys == key_to_round_keys_LE(alg, key);
+        r8 == buffer_addr(keys_b, mem);
         validSrcAddrs128(mem, r8, keys_b, nr(alg) + 1);
-=======
-        length(round_keys) == 11;
-        round_keys == key_to_round_keys_LE(AES_128, key);
-        r8 == buffer_addr(keys_b, mem);
-        validSrcAddrs128(mem, r8, keys_b, 11);
->>>>>>> b27327ec
         buffer128_as_seq(mem, keys_b) == round_keys;
     ensures
         modifies_buffer128(out_b, old(mem), mem);
