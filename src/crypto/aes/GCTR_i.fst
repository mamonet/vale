module GCTR_i

open Opaque_s
open Words_s
open Words.Seq_s
open Words.Four_s
open Types_s
open Types_i
open FStar.Mul
open FStar.Seq
open AES_s
open GCTR_s
open GCM_helpers_i
open FStar.Math.Lemmas
open Collections.Seqs_i

let gctr_encrypt_block_offset (icb_BE:quad32) (plain_LE:quad32) (alg:algorithm) (key:aes_key_LE alg) (i:int) =
  ()

let gctr_encrypt_empty (icb_BE:quad32) (plain_LE cipher_LE:seq quad32) (alg:algorithm) (key:aes_key_LE alg) =
  reveal_opaque le_bytes_to_seq_quad32_def;
  reveal_opaque gctr_encrypt_LE_def;
  let plain = slice_work_around (le_seq_quad32_to_bytes plain_LE) 0 in
  let cipher = slice_work_around (le_seq_quad32_to_bytes cipher_LE) 0 in
  assert (plain == createEmpty);
  assert (cipher == createEmpty);
  assert (length plain == 0);
  assert (make_gctr_plain_LE plain == createEmpty);
  let num_extra = (length (make_gctr_plain_LE plain)) % 16 in
  assert (num_extra == 0);
  let plain_quads_LE = le_bytes_to_seq_quad32 plain in
  let cipher_quads_LE = gctr_encrypt_recursive icb_BE plain_quads_LE alg key 0 in
  assert (equal plain_quads_LE createEmpty);     // OBSERVE
  assert (plain_quads_LE == createEmpty);
  assert (cipher_quads_LE == createEmpty);
  assert (equal (le_seq_quad32_to_bytes cipher_quads_LE) createEmpty);  // OBSERVEs
  ()

(*
let rec seq_map_i_indexed' (#a:Type) (#b:Type) (f:int->a->b) (s:seq a) (i:int) : 
  Tot (s':seq b { length s' == length s /\
                  (forall j . {:pattern index s' j} 0 <= j /\ j < length s ==> index s' j == f (i + j) (index s j))
                }) 
      (decreases (length s))
  =
  if length s = 0 then createEmpty
  else cons (f i (head s)) (seq_map_i_indexed f (tail s) (i + 1))

let rec test (icb_BE:quad32) (plain_LE:gctr_plain_internal_LE) 
	 (alg:algorithm) (key:aes_key_LE alg) (i:int) :
  Lemma (ensures
     (let gctr_encrypt_block_curried (j:int) (p:quad32) = gctr_encrypt_block icb_BE p alg key j in
     
      gctr_encrypt_recursive icb_BE plain_LE alg key i == seq_map_i_indexed' gctr_encrypt_block_curried plain_LE i)) 
     (decreases (length plain_LE))
  = 
  let gctr_encrypt_block_curried (j:int) (p:quad32) = gctr_encrypt_block icb_BE p alg key j in
  let g = gctr_encrypt_recursive icb_BE plain_LE alg key i in
  let s = seq_map_i_indexed' gctr_encrypt_block_curried plain_LE i in
  if length plain_LE = 0 then (
    assert(equal (g) (s));
    ()
  ) else (
    test icb_BE (tail plain_LE) alg key (i+1);
    assert (gctr_encrypt_recursive icb_BE (tail plain_LE) alg key (i+1) == seq_map_i_indexed' gctr_encrypt_block_curried (tail plain_LE) (i+1))
  )
*)

let rec gctr_encrypt_recursive_length (icb:quad32) (plain:gctr_plain_internal_LE)
                                      (alg:algorithm) (key:aes_key_LE alg) (i:int) : Lemma
  (requires True)
  (ensures length (gctr_encrypt_recursive icb plain alg key i) == length plain)
  (decreases %[length plain])
  [SMTPat (length (gctr_encrypt_recursive icb plain alg key i))]
  =
  if length plain = 0 then ()
  else gctr_encrypt_recursive_length icb (tail plain) alg key (i + 1)

#reset-options "--z3rlimit 40"
let rec gctr_encrypt_length (icb_BE:quad32) (plain:gctr_plain_LE)
                             (alg:algorithm) (key:aes_key_LE alg) :
  Lemma(length (gctr_encrypt_LE icb_BE plain alg key) == length plain)
  [SMTPat (length (gctr_encrypt_LE icb_BE plain alg key))]
  =
  reveal_opaque le_bytes_to_seq_quad32_def;
  reveal_opaque gctr_encrypt_LE_def;
  let num_extra = (length plain) % 16 in
  let result = gctr_encrypt_LE icb_BE plain alg key in
  if num_extra = 0 then (
    let plain_quads_LE = le_bytes_to_seq_quad32 plain in
    gctr_encrypt_recursive_length icb_BE plain_quads_LE alg key 0
  ) else ( 
    let full_bytes_len = (length plain) - num_extra in
    let full_blocks, final_block = split plain full_bytes_len in
    
    let full_quads_LE = le_bytes_to_seq_quad32 full_blocks in
    let final_quad_LE = le_bytes_to_quad32 (pad_to_128_bits final_block) in
    
    let cipher_quads_LE = gctr_encrypt_recursive icb_BE full_quads_LE alg key 0 in
    let final_cipher_quad_LE = gctr_encrypt_block icb_BE final_quad_LE alg key (full_bytes_len / 16) in
    
    let cipher_bytes_full_LE = le_seq_quad32_to_bytes cipher_quads_LE in
    let final_cipher_bytes_LE = slice (le_quad32_to_bytes final_cipher_quad_LE) 0 num_extra in
    
    gctr_encrypt_recursive_length icb_BE full_quads_LE alg key 0;
    assert (length result == length cipher_bytes_full_LE + length final_cipher_bytes_LE);
    assert (length cipher_quads_LE == length full_quads_LE);
    assert (length cipher_bytes_full_LE == 16 * length cipher_quads_LE);
    assert (16 * length full_quads_LE == length full_blocks);
    assert (length cipher_bytes_full_LE == length full_blocks);
    ()
  )
#reset-options

//#reset-options "--use_two_phase_tc true" // Needed so that indexing cipher and plain knows that their lengths are equal
let rec gctr_indexed_helper (icb:quad32) (plain:gctr_plain_internal_LE)
                            (alg:algorithm) (key:aes_key_LE alg) (i:int) : Lemma
  (requires True)
  (ensures (let cipher = gctr_encrypt_recursive icb plain alg key i in
            length cipher == length plain /\
           (forall j . {:pattern index cipher j} 0 <= j /\ j < length plain ==>
           index cipher j == quad32_xor (index plain j) (aes_encrypt_BE alg key (inc32 icb (i + j)) ))))
  (decreases %[length plain])
=
  if length plain = 0 then ()
  else
      let tl = tail plain in
      let cipher = gctr_encrypt_recursive icb plain alg key i in
      let r_cipher = gctr_encrypt_recursive icb tl alg key (i+1) in
      let helper (j:int) :
        Lemma ((0 <= j /\ j < length plain) ==> (index cipher j == quad32_xor (index plain j) (aes_encrypt_BE alg key (inc32 icb (i + j)) )))
        =
        if 0 < j && j < length plain then (
          gctr_indexed_helper icb tl alg key (i+1);
          assert(index r_cipher (j-1) == quad32_xor (index tl (j-1)) (aes_encrypt_BE alg key (inc32 icb (i + 1 + j - 1)) )) // OBSERVE
        ) else ()
      in
      FStar.Classical.forall_intro helper

let rec gctr_indexed (icb:quad32) (plain:gctr_plain_internal_LE)
                     (alg:algorithm) (key:aes_key_LE alg) (cipher:seq quad32) : Lemma
  (requires  length cipher == length plain /\
             (forall i . {:pattern index cipher i} 0 <= i /\ i < length cipher ==>
             index cipher i == quad32_xor (index plain i) (aes_encrypt_BE alg key (inc32 icb i) )))
  (ensures  cipher == gctr_encrypt_recursive icb plain alg key 0)
=
  gctr_indexed_helper icb plain alg key 0;
  let c = gctr_encrypt_recursive icb plain alg key 0 in
  assert(equal cipher c)  // OBSERVE: Invoke extensionality lemmas


let gctr_partial_completed (alg:algorithm) (plain cipher:seq quad32) (key:aes_key_LE alg) (icb:quad32) =
  gctr_indexed icb plain alg key cipher;
  ()

let gctr_partial_to_full_basic (icb_BE:quad32) (plain:seq quad32) (alg:algorithm) (key:aes_key_LE alg) (cipher:seq quad32) =
  reveal_opaque gctr_encrypt_LE_def;
  let p = le_seq_quad32_to_bytes plain in
  assert (length p % 16 == 0);
  let plain_quads_LE = le_bytes_to_seq_quad32 p in
  let cipher_quads_LE = gctr_encrypt_recursive icb_BE plain_quads_LE alg key 0 in
  let cipher_bytes = le_seq_quad32_to_bytes cipher_quads_LE in
  le_bytes_to_seq_quad32_to_bytes plain;
  ()


(*
Want to show that:
   slice (le_seq_quad32_to_bytes (buffer128_as_seq(mem, out_b))) 0 num_bytes
   ==
   gctr_encrypt_LE icb_BE (slice (le_seq_quad32_to_bytes (buffer128_as_seq(mem, in_b))) 0 num_bytes) ...

We know that 
   slice (buffer128_as_seq(mem, out_b) 0 num_blocks
   ==
   gctr_encrypt_recursive icb_BE (slice buffer128_as_seq(mem, in_b) 0 num_blocks) ...

And we know that:
  get_mem out_b num_blocks 
  ==
  gctr_encrypt_block(icb_BE, (get_mem inb num_blocks), alg, key, num_blocks);


Internally gctr_encrypt_LE will compute:
  full_blocks, final_block = split (slice (le_seq_quad32_to_bytes (buffer128_as_seq(mem, in_b))) 0 num_bytes) (num_blocks * 16)

  We'd like to show that
  Step1:  le_bytes_to_seq_quad32 full_blocks == slice buffer128_as_seq(mem, in_b) 0 num_blocks
    and 
  Step2:  final_block == slice (le_quad32_to_bytes (get_mem inb num_blocks)) 0 num_extra

  Then we need to break down the byte-level effects of gctr_encrypt_block to show that even though the
  padded version of final_block differs from (get_mem inb num_blocks), after we slice it at the end,
  we end up with the same value
*)


let step1 (p:seq quad32) (num_bytes:nat{ num_bytes < 16 * length p }) : Lemma
  (let num_extra = num_bytes % 16 in
   let num_blocks = num_bytes / 16 in
   let full_blocks, final_block = split (slice (le_seq_quad32_to_bytes p) 0 num_bytes) (num_blocks * 16) in
   let full_quads_LE = le_bytes_to_seq_quad32 full_blocks in
   let p_prefix = slice p 0 num_blocks in
   p_prefix == full_quads_LE)
  =
  let num_extra = num_bytes % 16 in
  let num_blocks = num_bytes / 16 in
  let full_blocks, final_block = split (slice (le_seq_quad32_to_bytes p) 0 num_bytes) (num_blocks * 16) in
  let full_quads_LE = le_bytes_to_seq_quad32 full_blocks in
  let p_prefix = slice p 0 num_blocks in
  assert (length full_blocks == num_blocks * 16);
  assert (full_blocks == slice (slice (le_seq_quad32_to_bytes p) 0 num_bytes) 0 (num_blocks * 16));
  assert (full_blocks == slice (le_seq_quad32_to_bytes p) 0 (num_blocks * 16));
  slice_commutes_le_seq_quad32_to_bytes0 p num_blocks;
  assert (full_blocks == le_seq_quad32_to_bytes (slice p 0 num_blocks));
  le_bytes_to_seq_quad32_to_bytes (slice p 0 num_blocks);
  assert (full_quads_LE == (slice p 0 num_blocks));
  ()

#reset-options "--smtencoding.elim_box true --z3rlimit 30"
let lemma_slice_orig_index (#a:Type) (s s':seq a) (m n:nat) : Lemma
  (requires length s == length s' /\ m <= n /\ n <= length s /\ slice s m n == slice s' m n)
  (ensures (forall (i:int).{:pattern (index s i) \/ (index s' i)} m <= i /\ i < n ==> index s i == index s' i))
  =
  let aux (i:nat{m <= i /\ i < n}) : Lemma (index s i == index s' i) =
    lemma_index_slice s m n (i - m);
    lemma_index_slice s' m n (i - m)
  in Classical.forall_intro aux

let lemma_ishl_32 (x:nat32) (k:nat) : Lemma
  (ensures ishl #pow2_32 x k == x * pow2 k % pow2_32)
  =
  TypesNative_s.reveal_ishl 32 x k;
  FStar.UInt.shift_left_value_lemma #32 x k;
  ()

let lemma_ishl_ixor_32 (x y:nat32) (k:nat) : Lemma
  (ensures ishl #pow2_32 (ixor x y) k == ixor (ishl x k) (ishl y k))
  =
  TypesNative_s.reveal_ishl 32 x k;
  TypesNative_s.reveal_ishl 32 y k;
  TypesNative_s.reveal_ishl 32 (ixor x y) k;
  TypesNative_s.reveal_ixor 32 x y;
  TypesNative_s.reveal_ixor 32 (ishl x k) (ishl y k);
  FStar.UInt.shift_left_logxor_lemma #32 x y k;
  ()

unfold let pow2_24 = 0x1000000
let nat24 = natN pow2_24

let nat32_xor_bytewise_1_helper1 (x0 x0':nat8) (x1 x1':nat24) (x x':nat32) : Lemma
  (requires
    x == x0 + 0x100 * x1 /\
    x' == x0' + 0x100 * x1' /\
    x * 0x1000000 % 0x100000000 == x' * 0x1000000 % 0x100000000
  )
  (ensures x0 == x0')
  =
  ()

let nat32_xor_bytewise_2_helper1 (x0 x0' x1 x1':nat16) (x x':nat32) : Lemma
  (requires
    x == x0 + 0x10000 * x1 /\
    x' == x0' + 0x10000 * x1' /\
    x * 0x10000 % 0x100000000 == x' * 0x10000 % 0x100000000
  )
  (ensures x0 == x0')
  =
  ()

let nat32_xor_bytewise_3_helper1 (x0 x0':nat24) (x1 x1':nat8) (x x':nat32) : Lemma
  (requires
    x == x0 + 0x1000000 * x1 /\
    x' == x0' + 0x1000000 * x1' /\
    x * 0x100 % 0x100000000 == x' * 0x100 % 0x100000000
  )
  (ensures x0 == x0')
  =
  ()

let nat32_xor_bytewise_1_helper2 (x x':nat32) (t t':four nat8) : Lemma
  (requires
    x == four_to_nat 8 t /\
    x' == four_to_nat 8 t' /\
    x * 0x1000000 % 0x100000000 == x' * 0x1000000 % 0x100000000
  )
  (ensures t.lo0 == t'.lo0)
  =
  let Mkfour t0 t1 t2 t3 = t in
  let Mkfour t0' t1' t2' t3' = t' in
  let t123 = t1 + 0x100 * t2 + 0x10000 * t3 in
  let t123' = t1' + 0x100 * t2' + 0x10000 * t3' in
  assert_norm (four_to_nat 8 t  == four_to_nat_unfold 8 t );
  assert_norm (four_to_nat 8 t' == four_to_nat_unfold 8 t');
  nat32_xor_bytewise_1_helper1 t0 t0' t123 t123' x x';
  ()

let nat32_xor_bytewise_2_helper2 (x x':nat32) (t t':four nat8) : Lemma
  (requires
    x == four_to_nat 8 t /\
    x' == four_to_nat 8 t' /\
    x * 0x10000 % 0x100000000 == x' * 0x10000 % 0x100000000
  )
  (ensures t.lo0 == t'.lo0 /\ t.lo1 == t'.lo1)
  =
  let Mkfour t0 t1 t2 t3 = t in
  let Mkfour t0' t1' t2' t3' = t' in
  let t01 = t0 + 0x100 * t1 in
  let t23 = t2 + 0x100 * t3 in
  let t01' = t0' + 0x100 * t1' in
  let t23' = t2' + 0x100 * t3' in
  assert_norm (four_to_nat 8 t  == four_to_nat_unfold 8 t );
  assert_norm (four_to_nat 8 t' == four_to_nat_unfold 8 t');
  nat32_xor_bytewise_2_helper1 t01 t01' t23 t23' x x';
  ()

let nat32_xor_bytewise_3_helper2 (x x':nat32) (t t':four nat8) : Lemma
  (requires
    x == four_to_nat 8 t /\
    x' == four_to_nat 8 t' /\
    x * 0x100 % 0x100000000 == x' * 0x100 % 0x100000000
  )
  (ensures t.lo0 == t'.lo0 /\ t.lo1 == t'.lo1 /\ t.hi2 == t'.hi2)
  =
  let Mkfour t0 t1 t2 t3 = t in
  let Mkfour t0' t1' t2' t3' = t' in
  let t012 = t0 + 0x100 * t1 + 0x10000 * t2 in
  let t012' = t0' + 0x100 * t1' + 0x10000 * t2' in
  assert_norm (four_to_nat 8 t  == four_to_nat_unfold 8 t );
  assert_norm (four_to_nat 8 t' == four_to_nat_unfold 8 t');
  nat32_xor_bytewise_3_helper1 t012 t012' t3 t3' x x';
  ()

let nat32_xor_bytewise_1_helper3 (k k':nat32) (s s':four nat8) : Lemma
  (requires
    k == four_to_nat 8 s /\
    k' == four_to_nat 8 s' /\
    s.lo0 == s'.lo0
  )
  (ensures k * 0x1000000 % 0x100000000 == k' * 0x1000000 % 0x100000000)
  =
  let Mkfour _ _ _ _ = s in
  let Mkfour _ _ _ _  = s' in
  assert_norm (four_to_nat 8 s  == four_to_nat_unfold 8 s );
  assert_norm (four_to_nat 8 s' == four_to_nat_unfold 8 s');
  ()

let nat32_xor_bytewise_2_helper3 (k k':nat32) (s s':four nat8) : Lemma
  (requires
    k == four_to_nat 8 s /\
    k' == four_to_nat 8 s' /\
    s.lo0 == s'.lo0 /\ s.lo1 == s'.lo1
  )
  (ensures k * 0x10000 % 0x100000000 == k' * 0x10000 % 0x100000000)
  =
  let Mkfour _ _ _ _ = s in
  let Mkfour _ _ _ _  = s' in
  assert_norm (four_to_nat 8 s  == four_to_nat_unfold 8 s );
  assert_norm (four_to_nat 8 s' == four_to_nat_unfold 8 s');
  ()

let nat32_xor_bytewise_3_helper3 (k k':nat32) (s s':four nat8) : Lemma
  (requires
    k == four_to_nat 8 s /\
    k' == four_to_nat 8 s' /\
    s.lo0 == s'.lo0 /\ s.lo1 == s'.lo1 /\ s.hi2 == s'.hi2
  )
  (ensures k * 0x100 % 0x100000000 == k' * 0x100 % 0x100000000)
  =
  let Mkfour _ _ _ _ = s in
  let Mkfour _ _ _ _  = s' in
  assert_norm (four_to_nat 8 s  == four_to_nat_unfold 8 s );
  assert_norm (four_to_nat 8 s' == four_to_nat_unfold 8 s');
  ()

let nat32_xor_bytewise_1 (k k' x x' m:nat32) (s s' t t':four nat8) : Lemma
  (requires
    k == four_to_nat 8 s /\
    k' == four_to_nat 8 s' /\
    x == four_to_nat 8 t /\
    x' == four_to_nat 8 t' /\
    ixor k m == x /\
    ixor k' m == x' /\
    s.lo0 == s'.lo0
  )
  (ensures t.lo0 == t'.lo0)
  =
  let Mkfour s0 s1 s2 s3 = s in
  let Mkfour s0' s1' s2' s3' = s' in
  let Mkfour t0 t1 t2 t3 = t in
  let Mkfour t0' t1' t2' t3' = t' in
  nat32_xor_bytewise_1_helper3 k k' s s';
  lemma_ishl_32 k 24;
  lemma_ishl_32 k' 24;
  lemma_ishl_32 x 24;
  lemma_ishl_32 x' 24;
  lemma_ishl_ixor_32 k m 24;
  lemma_ishl_ixor_32 k' m 24;
  assert_norm (pow2 24 == pow2_24);
  nat32_xor_bytewise_1_helper2 x x' t t';
  ()

let nat32_xor_bytewise_2 (k k' x x' m:nat32) (s s' t t':four nat8) : Lemma
  (requires
    k == four_to_nat 8 s /\
    k' == four_to_nat 8 s' /\
    x == four_to_nat 8 t /\
    x' == four_to_nat 8 t' /\
    ixor k m == x /\
    ixor k' m == x' /\
    s.lo0 == s'.lo0 /\ s.lo1 == s'.lo1
  )
  (ensures t.lo0 == t'.lo0 /\ t.lo1 == t'.lo1)
  =
  let Mkfour s0 s1 s2 s3 = s in
  let Mkfour s0' s1' s2' s3' = s' in
  let Mkfour t0 t1 t2 t3 = t in
  let Mkfour t0' t1' t2' t3' = t' in
  nat32_xor_bytewise_2_helper3 k k' s s';
  lemma_ishl_32 k 16;
  lemma_ishl_32 k' 16;
  lemma_ishl_32 x 16;
  lemma_ishl_32 x' 16;
  lemma_ishl_ixor_32 k m 16;
  lemma_ishl_ixor_32 k' m 16;
//  assert (ishl #pow2_32 k  16 == k  * 0x10000 % 0x100000000);
//  assert (ishl #pow2_32 k' 16 == k' * 0x10000 % 0x100000000);
//  assert (ishl #pow2_32 x  16 == x  * 0x10000 % 0x100000000);
//  assert (ishl #pow2_32 x' 16 == x' * 0x10000 % 0x100000000);
//  assert (ishl #pow2_32 x  16 == ixor (ishl k  16) (ishl m 16));
//  assert (ishl #pow2_32 x' 16 == ixor (ishl k' 16) (ishl m 16));
//  assert (x  * 0x10000 % 0x100000000 == ixor (k  * 0x10000 % 0x100000000) (ishl m 16));
//  assert (x' * 0x10000 % 0x100000000 == ixor (k' * 0x10000 % 0x100000000) (ishl m 16));
  nat32_xor_bytewise_2_helper2 x x' t t';
  ()

let nat32_xor_bytewise_3 (k k' x x' m:nat32) (s s' t t':four nat8) : Lemma
  (requires
    k == four_to_nat 8 s /\
    k' == four_to_nat 8 s' /\
    x == four_to_nat 8 t /\
    x' == four_to_nat 8 t' /\
    ixor k m == x /\
    ixor k' m == x' /\
    s.lo0 == s'.lo0 /\ s.lo1 == s'.lo1 /\ s.hi2 == s'.hi2
  )
  (ensures t.lo0 == t'.lo0 /\ t.lo1 == t'.lo1 /\ t.hi2 == t'.hi2)
  =
  let Mkfour s0 s1 s2 s3 = s in
  let Mkfour s0' s1' s2' s3' = s' in
  let Mkfour t0 t1 t2 t3 = t in
  let Mkfour t0' t1' t2' t3' = t' in
  nat32_xor_bytewise_3_helper3 k k' s s';
  lemma_ishl_32 k 8;
  lemma_ishl_32 k' 8;
  lemma_ishl_32 x 8;
  lemma_ishl_32 x' 8;
  lemma_ishl_ixor_32 k m 8;
  lemma_ishl_ixor_32 k' m 8;
  nat32_xor_bytewise_3_helper2 x x' t t';
  ()

let nat32_xor_bytewise_4 (k k' x x' m:nat32) (s s' t t':four nat8) : Lemma
  (requires
    k == four_to_nat 8 s /\
    k' == four_to_nat 8 s' /\
    x == four_to_nat 8 t /\
    x' == four_to_nat 8 t' /\
    ixor k m == x /\
    ixor k' m == x' /\
    s == s'
  )
  (ensures t == t')
  =
  let Mkfour s0 s1 s2 s3 = s in
  let Mkfour s0' s1' s2' s3' = s' in
  let Mkfour t0 t1 t2 t3 = t in
  let Mkfour t0' t1' t2' t3' = t' in
  assert_norm (four_to_nat 8 t  == four_to_nat_unfold 8 t );
  assert_norm (four_to_nat 8 t' == four_to_nat_unfold 8 t');
  ()

let nat32_xor_bytewise (k k' m:nat32) (s s' t t':seq4 nat8) (n:nat) : Lemma
  (requires
    n <= 4 /\
    k == four_to_nat 8 (seq_to_four_LE s) /\
    k' == four_to_nat 8 (seq_to_four_LE s') /\
    ixor k m == four_to_nat 8 (seq_to_four_LE t) /\
    ixor k' m == four_to_nat 8 (seq_to_four_LE t') /\
    equal (slice s 0 n) (slice s' 0 n)
  )
//  (ensures equal (slice t 0 n) (slice t' 0 n))
  (ensures (forall (i:nat).{:pattern (index t i) \/ (index t' i)} i < n ==> index t i == index t' i))
  =
  assert (n > 0 ==> index (slice s 0 n) 0 == index (slice s' 0 n) 0);
  assert (n > 1 ==> index (slice s 0 n) 1 == index (slice s' 0 n) 1);
  assert (n > 2 ==> index (slice s 0 n) 2 == index (slice s' 0 n) 2);
  assert (n > 3 ==> index (slice s 0 n) 3 == index (slice s' 0 n) 3);
  let x = ixor k m in
  let x' = ixor k' m in
  if n = 1 then nat32_xor_bytewise_1 k k' x x' m (seq_to_four_LE s) (seq_to_four_LE s') (seq_to_four_LE t) (seq_to_four_LE t');
  if n = 2 then nat32_xor_bytewise_2 k k' x x' m (seq_to_four_LE s) (seq_to_four_LE s') (seq_to_four_LE t) (seq_to_four_LE t');
  if n = 3 then nat32_xor_bytewise_3 k k' x x' m (seq_to_four_LE s) (seq_to_four_LE s') (seq_to_four_LE t) (seq_to_four_LE t');
  if n = 4 then nat32_xor_bytewise_4 k k' x x' m (seq_to_four_LE s) (seq_to_four_LE s') (seq_to_four_LE t) (seq_to_four_LE t');
  assert (equal (slice t 0 n) (slice t' 0 n));
  lemma_slice_orig_index t t' 0 n;
  ()

// REVIEW: should be shared with GCM_helpers_i
let lemma_slices_le_quad32_to_bytes (q:quad32) : Lemma
  (ensures (
    let s = le_quad32_to_bytes q in
    q.lo0 == four_to_nat 8 (seq_to_four_LE (slice s 0 4)) /\
    q.lo1 == four_to_nat 8 (seq_to_four_LE (slice s 4 8)) /\
    q.hi2 == four_to_nat 8 (seq_to_four_LE (slice s 8 12)) /\
    q.hi3 == four_to_nat 8 (seq_to_four_LE (slice s 12 16))
  ))
  =
  reveal_opaque le_quad32_to_bytes_def;
  ()

let quad32_xor_bytewise (q q' r:quad32) (n:nat{ n <= 16 }) : Lemma
  (requires (let q_bytes  = le_quad32_to_bytes q in
             let q'_bytes = le_quad32_to_bytes q' in
             slice q_bytes 0 n == slice q'_bytes 0 n))             
  (ensures (let q_bytes  = le_quad32_to_bytes q in
            let q'_bytes = le_quad32_to_bytes q' in
            let qr_bytes  = le_quad32_to_bytes (quad32_xor q r) in 
            let q'r_bytes = le_quad32_to_bytes (quad32_xor q' r) in                      
            slice qr_bytes 0 n == slice q'r_bytes 0 n))
<<<<<<< HEAD
  = admit();
    reveal_opaque (le_quad32_to_bytes_def);
    FStar.Classical.forall_intro (le_quad32_to_bytes_sel q);
    FStar.Classical.forall_intro (le_quad32_to_bytes_sel q')
    
=======
  =
  let s = le_quad32_to_bytes q in
  let s' = le_quad32_to_bytes q' in
  let t = le_quad32_to_bytes (quad32_xor q r) in
  let t' = le_quad32_to_bytes (quad32_xor q' r) in
  lemma_slices_le_quad32_to_bytes q;
  lemma_slices_le_quad32_to_bytes q';
  lemma_slices_le_quad32_to_bytes (quad32_xor q r);
  lemma_slices_le_quad32_to_bytes (quad32_xor q' r);
  lemma_slice_orig_index s s' 0 n;
  if n < 4 then nat32_xor_bytewise q.lo0 q'.lo0 r.lo0 (slice s 0 4) (slice s' 0 4) (slice t 0 4) (slice t' 0 4) n
  else
  (
    nat32_xor_bytewise q.lo0 q'.lo0 r.lo0 (slice s 0 4) (slice s' 0 4) (slice t 0 4) (slice t' 0 4) 4;
    if n < 8 then nat32_xor_bytewise q.lo1 q'.lo1 r.lo1 (slice s 4 8) (slice s' 4 8) (slice t 4 8) (slice t' 4 8) (n - 4)
    else
    (
      nat32_xor_bytewise q.lo1 q'.lo1 r.lo1 (slice s 4 8) (slice s' 4 8) (slice t 4 8) (slice t' 4 8) 4;
      if n < 12 then nat32_xor_bytewise q.hi2 q'.hi2 r.hi2 (slice s 8 12) (slice s' 8 12) (slice t 8 12) (slice t' 8 12) (n - 8)
      else
      (
        nat32_xor_bytewise q.hi2 q'.hi2 r.hi2 (slice s 8 12) (slice s' 8 12) (slice t 8 12) (slice t' 8 12) 4;
        nat32_xor_bytewise q.hi3 q'.hi3 r.hi3 (slice s 12 16) (slice s' 12 16) (slice t 12 16) (slice t' 12 16) (n - 12);
        ()
      )
    )
  );
  assert (equal (slice t 0 n) (slice t' 0 n));
  ()
>>>>>>> 8453a542

let slice_pad_to_128_bits (s:seq nat8 {  0 < length s /\ length s < 16 }) :
  Lemma(slice (pad_to_128_bits s) 0 (length s) == s)
  =
  assert (length s % 16 == length s);
  assert (equal s (slice (pad_to_128_bits s) 0 (length s)));
  ()

let step2 (s:seq nat8 {  0 < length s /\ length s < 16 }) (q:quad32) (icb_BE:quad32) (alg:algorithm) (key:aes_key_LE alg) (i:int):
  Lemma(let q_bytes = le_quad32_to_bytes q in
        let q_bytes_prefix = slice q_bytes 0 (length s) in
        let q_cipher = gctr_encrypt_block icb_BE q alg key i in
        let q_cipher_bytes = slice (le_quad32_to_bytes q_cipher) 0 (length s) in
        let s_quad = le_bytes_to_quad32 (pad_to_128_bits s) in
        let s_cipher = gctr_encrypt_block icb_BE s_quad alg key i in
        let s_cipher_bytes = slice (le_quad32_to_bytes s_cipher) 0 (length s) in       
        s == q_bytes_prefix ==> s_cipher_bytes == q_cipher_bytes)
  = 
  let q_bytes = le_quad32_to_bytes q in
  let q_bytes_prefix = slice q_bytes 0 (length s) in
  let q_cipher = gctr_encrypt_block icb_BE q alg key i in
  let q_cipher_bytes = slice (le_quad32_to_bytes q_cipher) 0 (length s) in
  let s_quad = le_bytes_to_quad32 (pad_to_128_bits s) in
  let s_cipher = gctr_encrypt_block icb_BE s_quad alg key i in
  let s_cipher_bytes = slice (le_quad32_to_bytes s_cipher) 0 (length s) in 
  let enc_ctr = aes_encrypt_LE alg key (reverse_bytes_quad32 (inc32 icb_BE i)) in
  let icb_LE = reverse_bytes_quad32 (inc32 icb_BE i) in
  
  if s = q_bytes_prefix then (
     //  s_cipher_bytes = slice (le_quad32_to_bytes s_cipher) 0 (length s)
     //                 = slice (le_quad32_to_bytes (gctr_encrypt_block icb_BE s_quad alg key i)) 0 (length s)
     //                 = slice (le_quad32_to_bytes (gctr_encrypt_block icb_BE (le_bytes_to_quad32 (pad_to_128_bits s)) alg key i)) 0 (length s)

     // q_cipher_bytes  = gctr_encrypt_block icb_BE q alg key i
    le_quad32_to_bytes_to_quad32 (pad_to_128_bits s);
    slice_pad_to_128_bits s;
    quad32_xor_bytewise q (le_bytes_to_quad32 (pad_to_128_bits s)) (aes_encrypt_LE alg key icb_LE) (length s);
    //assert (equal s_cipher_bytes q_cipher_bytes);
    ()
  ) else
    ();
  ()

#reset-options "--z3rlimit 30" 
open FStar.Seq.Properties

let gctr_partial_to_full_advanced (icb_BE:quad32) (plain:seq quad32) (cipher:seq quad32) (alg:algorithm) (key:aes_key_LE alg) (num_bytes:nat) =
  reveal_opaque gctr_encrypt_LE_def;
  let num_blocks = num_bytes / 16 in
  let plain_bytes = slice (le_seq_quad32_to_bytes plain) 0 num_bytes in
  let cipher_bytes = slice (le_seq_quad32_to_bytes cipher) 0 num_bytes in
  step1 plain num_bytes;
  let s = slice (le_seq_quad32_to_bytes plain) (num_blocks * 16) num_bytes in
  let final_p = index plain num_blocks in
  step2 s final_p icb_BE alg key num_blocks;

  let num_extra = num_bytes % 16 in
  let full_bytes_len = num_bytes - num_extra in
  let full_blocks, final_block = split plain_bytes full_bytes_len in
  assert (full_bytes_len % 16 == 0);
  assert (length full_blocks == full_bytes_len);
  let full_quads_LE = le_bytes_to_seq_quad32 full_blocks in
  let final_quad_LE = le_bytes_to_quad32 (pad_to_128_bits final_block) in
  let cipher_quads_LE = gctr_encrypt_recursive icb_BE full_quads_LE alg key 0 in
  let final_cipher_quad_LE = gctr_encrypt_block icb_BE final_quad_LE alg key (full_bytes_len / 16) in
  assert (cipher_quads_LE == slice cipher 0 num_blocks);   // LHS quads
  let cipher_bytes_full_LE = le_seq_quad32_to_bytes cipher_quads_LE in
  let final_cipher_bytes_LE = slice (le_quad32_to_bytes final_cipher_quad_LE) 0 num_extra in

  assert (le_seq_quad32_to_bytes cipher_quads_LE == le_seq_quad32_to_bytes (slice cipher 0 num_blocks)); // LHS bytes

  assert (length s == num_extra);
  let q_prefix = slice (le_quad32_to_bytes final_p) 0 num_extra in
  le_seq_quad32_to_bytes_tail_prefix plain num_bytes;
  assert (q_prefix == s);

  assert(final_cipher_bytes_LE == slice (le_quad32_to_bytes (index cipher num_blocks)) 0 num_extra); // RHS bytes

  le_seq_quad32_to_bytes_tail_prefix cipher num_bytes;
  assert (slice (le_quad32_to_bytes (index cipher num_blocks)) 0 num_extra ==
          slice (le_seq_quad32_to_bytes cipher) (num_blocks * 16) num_bytes);

  slice_commutes_le_seq_quad32_to_bytes0 cipher num_blocks;
  assert (le_seq_quad32_to_bytes (slice cipher 0 num_blocks) == slice (le_seq_quad32_to_bytes cipher) 0 (num_blocks * 16));


  assert (slice (slice (le_seq_quad32_to_bytes cipher) (num_blocks * 16) (length cipher * 16)) 0 num_extra ==
          slice (le_seq_quad32_to_bytes cipher) (num_blocks * 16) num_bytes);
  slice_append_adds (le_seq_quad32_to_bytes cipher) (num_blocks * 16) num_bytes;
  assert (slice (le_seq_quad32_to_bytes cipher) 0 (num_blocks * 16) @| 
          slice (le_seq_quad32_to_bytes cipher) (num_blocks * 16) num_bytes ==
          slice (le_seq_quad32_to_bytes cipher) 0 num_bytes);
  assert (cipher_bytes == (le_seq_quad32_to_bytes (slice cipher 0 num_blocks)) @| slice (le_quad32_to_bytes (index cipher num_blocks)) 0 num_extra);
  ()


let gctr_encrypt_one_block (icb_BE plain:quad32) (alg:algorithm) (key:aes_key_LE alg) =
  reveal_opaque gctr_encrypt_LE_def;
  assert(inc32 icb_BE 0 == icb_BE);
  let encrypted_icb = aes_encrypt_BE alg key icb_BE in
  let p = le_quad32_to_bytes plain in
  let plain_quads_LE = le_bytes_to_seq_quad32 p in
  let p_seq = create 1 plain in
  assert (length p == 16);
  le_bytes_to_seq_quad32_to_bytes_one_quad plain;
  assert (p_seq == plain_quads_LE);
  let cipher_quads_LE = gctr_encrypt_recursive icb_BE plain_quads_LE alg key 0 in  
  assert (cipher_quads_LE == cons (gctr_encrypt_block icb_BE (head plain_quads_LE) alg key 0) (gctr_encrypt_recursive icb_BE (tail plain_quads_LE) alg key (1)));
  assert (head plain_quads_LE == plain);

  assert (gctr_encrypt_block icb_BE (head plain_quads_LE) alg key 0 == 
          (let icb_LE = reverse_bytes_quad32 (inc32 icb_BE 0) in
           quad32_xor (head plain_quads_LE) (aes_encrypt_LE alg key icb_LE)));
  assert (quad32_xor plain (aes_encrypt_LE alg key (reverse_bytes_quad32 icb_BE))
          ==
          (let icb_LE = reverse_bytes_quad32 (inc32 icb_BE 0) in
           quad32_xor (head plain_quads_LE) (aes_encrypt_LE alg key icb_LE)));
  assert (gctr_encrypt_block icb_BE (head plain_quads_LE) alg key 0 == quad32_xor plain (aes_encrypt_LE alg key (reverse_bytes_quad32 icb_BE)));
  assert (gctr_encrypt_block icb_BE (head plain_quads_LE) alg key 0 == quad32_xor plain (aes_encrypt_BE alg key icb_BE));
  assert (gctr_encrypt_block icb_BE (head plain_quads_LE) alg key 0 == quad32_xor plain encrypted_icb);
  assert(gctr_encrypt_recursive icb_BE (tail p_seq) alg key 1 == createEmpty);   // OBSERVE
  //assert(gctr_encrypt_LE icb p alg key == cons (quad32_xor plain encrypted_icb) createEmpty);
  let x = quad32_xor plain encrypted_icb in
  append_empty_r (create 1 x);                 // This is the missing piece
  ()<|MERGE_RESOLUTION|>--- conflicted
+++ resolved
@@ -528,13 +528,6 @@
             let qr_bytes  = le_quad32_to_bytes (quad32_xor q r) in 
             let q'r_bytes = le_quad32_to_bytes (quad32_xor q' r) in                      
             slice qr_bytes 0 n == slice q'r_bytes 0 n))
-<<<<<<< HEAD
-  = admit();
-    reveal_opaque (le_quad32_to_bytes_def);
-    FStar.Classical.forall_intro (le_quad32_to_bytes_sel q);
-    FStar.Classical.forall_intro (le_quad32_to_bytes_sel q')
-    
-=======
   =
   let s = le_quad32_to_bytes q in
   let s' = le_quad32_to_bytes q' in
@@ -564,7 +557,6 @@
   );
   assert (equal (slice t 0 n) (slice t' 0 n));
   ()
->>>>>>> 8453a542
 
 let slice_pad_to_128_bits (s:seq nat8 {  0 < length s /\ length s < 16 }) :
   Lemma(slice (pad_to_128_bits s) 0 (length s) == s)
