--- conflicted
+++ resolved
@@ -151,13 +151,9 @@
 
         
         // Input into xmm2
-<<<<<<< HEAD
-        Load128_buffer_reg(xmm2, rdx, rcx, Secret, input_b, offset);
-=======
         IMul64(rcx, 16);
         Add64(rcx, rdx);
-        Load128_buffer(xmm2, rcx, 0, input_b, offset);
->>>>>>> b2785ab3
+        Load128_buffer(xmm2, rcx, 0, Secret, input_b, offset);
 
         // old_hash into xmm1
         Load128_buffer(xmm1, rsi, 0, Secret, hash_b, 0);
@@ -184,12 +180,17 @@
   ghost hash_b:buffer128,
   ghost input_b:buffer128,
   ghost offset:nat64)
-    requires
-        locs_disjoint(list(loc_buffer(stack_b), loc_buffer(h_b), loc_buffer(hash_b), loc_buffer(input_b)));
-        buffer_readable(mem, stack_b);
+    requires/ensures
         buffer_readable(mem, h_b);
         buffer_readable(mem, hash_b);
         buffer_readable(mem, input_b);
+
+        valid_taint_buf128(h_b, mem, memTaint, Secret);
+        valid_taint_buf128(hash_b, mem, memTaint, Secret);
+        valid_taint_buf128(input_b, mem, memTaint, Secret);  
+    requires
+        locs_disjoint(list(loc_buffer(stack_b), loc_buffer(h_b), loc_buffer(hash_b), loc_buffer(input_b)));
+        buffer_readable(mem, stack_b);
         buffer_length(stack_b) >= 9;
         valid_stack_slots(mem, rsp, stack_b, 4);
         rcx == buffer_addr(h_b, mem);
@@ -228,10 +229,12 @@
         let h_q := buffer128_read(h_b, 0, old(mem));
         let input_quad := buffer128_read(input_b, offset, old(mem));
         new_hash == ghash_incremental(h_q, old_hash, create(1, input_quad));
+    reads
+        memTaint;
     modifies
         rax; rbx; rcx; rdx; rsi; rdi; rbp; rsp; r8; r9; r10; r11; r12; r13; r14; r15;
         xmm0; xmm1; xmm2; xmm3; xmm4; xmm5; xmm6; xmm7; xmm8; xmm9; xmm10; xmm11; xmm12; xmm13; xmm14; xmm15;
-        efl; mem;
+        efl; mem; trace;
 {
         ghost var old_xmm11 := xmm11;
         ghost var old_xmm6 := xmm6;
@@ -246,7 +249,7 @@
         // Input into xmm2
         IMul64(r9, 16);
         Add64(r9, r8);
-        Load128_buffer(xmm2, r9, 0, input_b, offset);
+        Load128_buffer(xmm2, r9, 0, Secret, input_b, offset);
 
         // Save xmm8
         Mov128(xmm0, xmm8);
@@ -255,16 +258,16 @@
         InitPshufbMask(xmm8, r11);
         
         // old_hash into xmm1
-        Load128_buffer(xmm1, rdx, 0, hash_b, 0);
+        Load128_buffer(xmm1, rdx, 0, Secret, hash_b, 0);
 
         // h into xmm11
-        Load128_buffer(xmm11, rcx, 0, h_b, 0);
+        Load128_buffer(xmm11, rcx, 0, Secret, h_b, 0);
 
         // Call the function
         compute_ghash_incremental_register();
 
         // Store the new hash into hash_b
-        Store128_buffer(rdx, xmm1, 0, hash_b, 0);
+        Store128_buffer(rdx, xmm1, 0, Secret, hash_b, 0);
 
         // Restore registers
         Mov128(xmm8, xmm0);
@@ -692,6 +695,13 @@
   ghost h_b:buffer128,
   ghost num_bytes:nat64,
   ghost orig_hash:quad32)
+    requires/ensures
+        buffer_readable(mem, in_b);
+        buffer_readable(mem, hash_b);
+        buffer_readable(mem, h_b);
+        valid_taint_buf128(in_b, mem, memTaint, Secret);
+        valid_taint_buf128(hash_b, mem, memTaint, Secret);
+        valid_taint_buf128(h_b, mem, memTaint, Secret);  
     requires
         locs_disjoint(list(loc_buffer(stack_b), loc_buffer(in_b), loc_buffer(hash_b), loc_buffer(h_b)));
         buffer_readable(mem, stack_b);
@@ -755,11 +765,11 @@
         let padded_bytes := pad_to_128_bits(input_bytes);
         let input_quads := le_bytes_to_seq_quad32(padded_bytes);
         length(input_quads) > 0 /\ new_hash == ghash_incremental(h_val, orig_hash, input_quads);
-        
+    reads memTaint;
     modifies
         rax; rbx; rcx; rdx; rsi; rdi; rbp; rsp; r8; r9; r10; r11; r12; r13; r14; r15;
         xmm0; xmm1; xmm2; xmm3; xmm4; xmm5; xmm6; xmm7; xmm8; xmm9; xmm10; xmm11; xmm12; xmm13; xmm14; xmm15;
-        efl; mem;
+        efl; mem; trace;
 {
         // Save r12 register
         Mov64(r10, r12);
@@ -786,15 +796,15 @@
        // Init Mask in xmm8 register
        InitPshufbMask(xmm8, r11);
 
-       Load128_buffer(xmm1, rdx, 0, hash_b, 0);
-       Load128_buffer(xmm11, r8, 0, h_b, 0);
+       Load128_buffer(xmm1, rdx, 0, Secret, hash_b, 0);
+       Load128_buffer(xmm11, r8, 0, Secret, h_b, 0);
        Mov64(r8, rdx);
 
        // Call the function
        ghash_incremental_bytes_extra(in_b, orig_in_ptr, orig_hash, num_bytes);
 
        // Update the hash
-       Store128_buffer(r8, xmm1, 0, hash_b, 0);
+       Store128_buffer(r8, xmm1, 0, Secret, hash_b, 0);
 
        // Restore r12
        Mov64(r12, r10);
@@ -922,6 +932,12 @@
   ghost hash_b:buffer128,
   ghost input_b:buffer128,
   ghost num_bytes:nat64)
+    requires/ensures
+        validSrcAddrs128(mem, old(r8), input_b, bytes_to_quad_size(num_bytes), memTaint, Secret);
+        buffer_readable(mem, h_b);
+        buffer_readable(mem, hash_b);
+        valid_taint_buf128(h_b, mem, memTaint, Secret);
+        valid_taint_buf128(hash_b, mem, memTaint, Secret);  
     requires
         locs_disjoint(list(loc_buffer(stack_b), loc_buffer(h_b), loc_buffer(hash_b), loc_buffer(input_b)));
         buffer_readable(mem, stack_b);
@@ -935,7 +951,6 @@
         r8 == buffer_addr(input_b, mem);
         r9 == num_bytes;
 
-        validSrcAddrs128(mem, r8, input_b, bytes_to_quad_size(num_bytes));
         num_bytes > 0 ==> r8  + 16 * bytes_to_quad_size(num_bytes) < pow2_64;
         num_bytes > 0 ==> buffer_length(input_b) == bytes_to_quad_size(num_bytes);
 
@@ -977,10 +992,11 @@
         let io := buffer128_read(hash_b, 0, mem);
         num_bytes > 0 ==> length(input_quads) > 0 /\
             io == ghash_incremental(h, old_io, input_quads);
+    reads memTaint;
     modifies
         rax; rbx; rcx; rdx; rsi; rdi; rbp; rsp; r8; r9; r10; r11; r12; r13; r14; r15;
         xmm0; xmm1; xmm2; xmm3; xmm4; xmm5; xmm6; xmm7; xmm8; xmm9; xmm10; xmm11; xmm12; xmm13; xmm14; xmm15;
-        efl; mem;
+        efl; mem; trace;
 {
         // Save registers
         Mov64(r10, r12);
@@ -994,12 +1010,12 @@
 
         InitPshufbMask(xmm8, r11);
         Mov64(r11, r9);
-        Load128_buffer(xmm1, rdx, 0, hash_b, 0);
-        Load128_buffer(xmm11, rcx, 0, h_b, 0);
+        Load128_buffer(xmm1, rdx, 0, Secret, hash_b, 0);
+        Load128_buffer(xmm11, rcx, 0, Secret, h_b, 0);
         Mov64(rax, r8);
         ghash_incremental_bytes(input_b);
         Pop(rdx, stack_b, 0);
-        Store128_buffer(rdx, xmm1, 0, hash_b, 0);
+        Store128_buffer(rdx, xmm1, 0, Secret, hash_b, 0);
 
         // Restore registers                            
         Mov64(r12, r10);
