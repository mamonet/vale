--- conflicted
+++ resolved
@@ -67,14 +67,16 @@
 }
 
 procedure {:quick} zero_quad32_buffer_win(ghost stack_b:buffer64, ghost b:buffer128)
-    requires
+    requires/ensures
+        buffer_readable(mem, b);
+        valid_taint_buf128(b, mem, memTaint, Secret);
+        buffer_length(b) == 1;
+    requires        
         locs_disjoint(list(loc_buffer(stack_b), loc_buffer(b)));
         buffer_readable(mem, stack_b);
-        buffer_readable(mem, b);
         buffer_length(stack_b) >= 2;
         valid_stack_slots(mem, rsp, stack_b, 0);
         rcx == buffer_addr(b, mem);
-        buffer_length(b) == 1;
     ensures
         rbx == old(rbx);
         rbp == old(rbp);
@@ -98,13 +100,14 @@
 
         modifies_buffer128(b, old(mem), mem);
         buffer128_read(b, 0, mem) == Mkfour(0, 0, 0, 0);
-    modifies
-        rax; rbx; rcx; rdx; rsi; rdi; rbp; rsp; r8; r9; r10; r11; r12; r13; r14; r15;
-        xmm0; xmm1; xmm2; xmm3; xmm4; xmm5; xmm6; xmm7; xmm8; xmm9; xmm10; xmm11; xmm12; xmm13; xmm14; xmm15;
-        efl; mem;
+    reads memTaint;
+    modifies
+        rax; rbx; rcx; rdx; rsi; rdi; rbp; rsp; r8; r9; r10; r11; r12; r13; r14; r15;
+        xmm0; xmm1; xmm2; xmm3; xmm4; xmm5; xmm6; xmm7; xmm8; xmm9; xmm10; xmm11; xmm12; xmm13; xmm14; xmm15;
+        efl; mem; trace;
 {
         ZeroXmm(xmm1);
-        Store128_buffer(rcx, xmm1, 0, b, 0);
+        Store128_buffer(rcx, xmm1, 0, Secret, b, 0);
 }
 
 procedure {:quick} mk_quad32_lo0_be_1_buffer(ghost b:buffer128)
@@ -147,6 +150,7 @@
         buffer_length(stack_b) >= 2;
         valid_stack_slots(mem, rsp, stack_b, 0);
         rcx == buffer_addr(b, mem);
+        valid_taint_buf128(b, mem, memTaint, Secret);        
     ensures
         rbx == old(rbx);
         rbp == old(rbp);
@@ -172,14 +176,15 @@
         let old_b := buffer128_read(b, 0, old(mem));
         let new_b := buffer128_read(b, 0, mem);
         new_b == Mkfour (1, old_b.lo1, old_b.hi2, old_b.hi3);
-    modifies
-        rax; rbx; rcx; rdx; rsi; rdi; rbp; rsp; r8; r9; r10; r11; r12; r13; r14; r15;
-        xmm0; xmm1; xmm2; xmm3; xmm4; xmm5; xmm6; xmm7; xmm8; xmm9; xmm10; xmm11; xmm12; xmm13; xmm14; xmm15;
-        efl; mem;
-{
-     Load128_buffer(xmm1, rcx, 0, b, 0);
+    reads memTaint;
+    modifies
+        rax; rbx; rcx; rdx; rsi; rdi; rbp; rsp; r8; r9; r10; r11; r12; r13; r14; r15;
+        xmm0; xmm1; xmm2; xmm3; xmm4; xmm5; xmm6; xmm7; xmm8; xmm9; xmm10; xmm11; xmm12; xmm13; xmm14; xmm15;
+        efl; mem; trace;
+{
+     Load128_buffer(xmm1, rcx, 0, Secret, b, 0);
      PinsrdImm(xmm1, 1, 0, rax);
-     Store128_buffer(rcx, xmm1, 0, b, 0);
+     Store128_buffer(rcx, xmm1, 0, Secret, b, 0);
 }
 
 
@@ -188,22 +193,16 @@
   ghost src1:buffer128,
   ghost src2:buffer128,
   ghost dst:buffer128)
-<<<<<<< HEAD
-    requires/ensures
-=======
     requires
         buffers_disjoint128(src1, src2) \/ src1 == src2;
         buffers_disjoint128(src1, dst) \/ src1 == dst;
         buffers_disjoint128(src2, dst) \/ src2 == dst;
->>>>>>> b2785ab3
         buffer_readable(mem, src1);
         buffer_readable(mem, src2);
         buffer_readable(mem, dst);
         valid_taint_buf128(src1, mem, memTaint, Secret);
         valid_taint_buf128(src2, mem, memTaint, Secret);
         valid_taint_buf128(dst, mem, memTaint, Secret);
-    requires
-        locs_disjoint(list(loc_buffer(src1), loc_buffer(src2), loc_buffer(dst)));
         rdi == buffer_addr(src1, mem);
         rsi == buffer_addr(src2, mem);
         rdx == buffer_addr(dst, mem);
@@ -253,6 +252,10 @@
         buffer_length(src1) == 1;
         buffer_length(src2) == 1;
         buffer_length(dst) == 1;
+
+        valid_taint_buf128(src1, mem, memTaint, Secret);
+        valid_taint_buf128(src2, mem, memTaint, Secret);
+        valid_taint_buf128(dst, mem, memTaint, Secret);
     ensures
         rbx == old(rbx);
         rbp == old(rbp);
@@ -276,15 +279,16 @@
 
         modifies_buffer128(dst, old(mem), mem);
         buffer128_read(dst, 0, mem) == quad32_xor(buffer128_read(src1, 0, old(mem)), buffer128_read(src2, 0, old(mem)));
-    modifies
-        rax; rbx; rcx; rdx; rsi; rdi; rbp; rsp; r8; r9; r10; r11; r12; r13; r14; r15;
-        xmm0; xmm1; xmm2; xmm3; xmm4; xmm5; xmm6; xmm7; xmm8; xmm9; xmm10; xmm11; xmm12; xmm13; xmm14; xmm15;
-        efl; mem;
-{
-        Load128_buffer(xmm1, rcx, 0, src1, 0);
-        Load128_buffer(xmm2, rdx, 0, src2, 0);
+    reads memTaint;
+    modifies
+        rax; rbx; rcx; rdx; rsi; rdi; rbp; rsp; r8; r9; r10; r11; r12; r13; r14; r15;
+        xmm0; xmm1; xmm2; xmm3; xmm4; xmm5; xmm6; xmm7; xmm8; xmm9; xmm10; xmm11; xmm12; xmm13; xmm14; xmm15;
+        efl; mem; trace;
+{
+        Load128_buffer(xmm1, rcx, 0, Secret, src1, 0);
+        Load128_buffer(xmm2, rdx, 0, Secret, src2, 0);
         Pxor(xmm1, xmm2);
-        Store128_buffer(r8, xmm1, 0, dst, 0);
+        Store128_buffer(r8, xmm1, 0, Secret, dst, 0);
 }
 
 procedure {:quick} gcm_load_xor_store_buffer(
@@ -344,21 +348,15 @@
         xmm0; xmm1; xmm2; xmm3; xmm4; xmm5; xmm6; xmm7; xmm8; xmm9; xmm10; xmm11; xmm12; xmm13; xmm14; xmm15;
         efl; mem; trace;
 {
-<<<<<<< HEAD
-        Load128_buffer_reg(xmm2, rdi, rcx, Secret, plain_b, offset);
+
+        IMul64(rcx, 16);
+        Add64(rdi, rcx);
+        Load128_buffer(xmm2, rdi, 0, Secret, plain_b, offset);
         Load128_buffer(xmm0, rsi, 0, Secret, mask_b, 0);
         Pxor(xmm2, xmm0);
-        Store128_buffer_reg(rdx, xmm2, rcx, Secret, cipher_b, offset);
-=======
-        IMul64(rcx, 16);
-        Add64(rdi, rcx);
-        Load128_buffer(xmm2, rdi, 0, plain_b, offset);
-        Load128_buffer(xmm0, rsi, 0, mask_b, 0);
-        Pxor(xmm2, xmm0);
         Add64(rdx, rcx);
-        Store128_buffer(rdx, xmm2, 0, cipher_b, offset);
-
->>>>>>> b2785ab3
+        Store128_buffer(rdx, xmm2, 0, Secret, cipher_b, offset);
+
 }
 
 
@@ -371,12 +369,17 @@
   ghost num_blocks:nat64,
   ghost key:aes_key_LE(AES_128),
   ghost iv:quad32)
-    requires
-        locs_disjoint(list(loc_buffer(stack_b), loc_buffer(plain_b), loc_buffer(mask_b), loc_buffer(cipher_b)));
-        buffer_readable(mem, stack_b);
+    requires/ensures
         buffer_readable(mem, plain_b);
         buffer_readable(mem, mask_b);
         buffer_readable(mem, cipher_b);
+
+        valid_taint_buf128(plain_b, mem, memTaint, Secret);
+        valid_taint_buf128(mask_b, mem, memTaint, Secret);
+        valid_taint_buf128(cipher_b, mem, memTaint, Secret);  
+    requires
+        locs_disjoint(list(loc_buffer(stack_b), loc_buffer(plain_b), loc_buffer(mask_b), loc_buffer(cipher_b)));
+        buffer_readable(mem, stack_b);
 
         buffer_length(stack_b) >= 5;
         valid_stack_slots(mem, rsp, stack_b, 0);
@@ -426,16 +429,17 @@
         let cipher := buffer128_as_seq(mem, cipher_b);
         gctr_partial(AES_128, offset + 1, plain, cipher, key, iv);
         slice(cipher, 0, offset) == slice(old_cipher, 0, offset);
-    modifies
-        rax; rbx; rcx; rdx; rsi; rdi; rbp; rsp; r8; r9; r10; r11; r12; r13; r14; r15;
-        xmm0; xmm1; xmm2; xmm3; xmm4; xmm5; xmm6; xmm7; xmm8; xmm9; xmm10; xmm11; xmm12; xmm13; xmm14; xmm15;
-        efl; mem;
+    reads memTaint;
+    modifies
+        rax; rbx; rcx; rdx; rsi; rdi; rbp; rsp; r8; r9; r10; r11; r12; r13; r14; r15;
+        xmm0; xmm1; xmm2; xmm3; xmm4; xmm5; xmm6; xmm7; xmm8; xmm9; xmm10; xmm11; xmm12; xmm13; xmm14; xmm15;
+        efl; mem; trace;
 {
         IMul64(r9, 16);
         Add64(rcx, r9);
-        Load128_buffer(xmm2, rcx, 0, plain_b, offset);
-        Load128_buffer(xmm0, rdx, 0, mask_b, 0);
+        Load128_buffer(xmm2, rcx, 0, Secret, plain_b, offset);
+        Load128_buffer(xmm0, rdx, 0, Secret, mask_b, 0);
         Pxor(xmm2, xmm0);
         Add64(r8, r9);
-        Store128_buffer(r8, xmm2, 0, cipher_b, offset);
+        Store128_buffer(r8, xmm2, 0, Secret, cipher_b, offset);
 }