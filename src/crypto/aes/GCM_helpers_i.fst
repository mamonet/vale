module GCM_helpers_i

open FStar.Tactics
open Words_s
open Words.Seq_s
open Types_s
open Types_i
open FStar.Mul
open FStar.Seq
open Opaque_s
open Words.Two_s
open Words.Four_s
open AES_s 
open GCTR_s
open FStar.Math.Lemmas
open Collections.Seqs_i

let slice_work_around (s:seq 'a) (i:int) =
  if 0 <= i && i <= length s then slice s 0 i 
  else slice s 0 0

let index_work_around_quad32 (s:seq quad32) (i:int) =
  if 0 <= i && i < length s then index s i
  else Mkfour 0 0 0 0

let extra_bytes_helper (n:nat) : Lemma
  (requires n % 16 <> 0)
  (ensures bytes_to_quad_size n == n / 16 + 1)
  =
  ()

#reset-options "--smtencoding.elim_box true --z3rlimit 25 --max_ifuel 1 --initial_fuel 0 --max_fuel 1"
let bytes_to_quad_size_no_extra_bytes num_bytes = ()
let no_extra_bytes_helper s num_bytes = ()

let le_seq_quad32_to_bytes_tail_prefix (s:seq quad32) (num_bytes:nat) =
  let num_extra = num_bytes % 16 in
  let num_blocks = num_bytes / 16 in
  let final = index s num_blocks in
  let x  = slice (le_seq_quad32_to_bytes s) (num_blocks * 16) num_bytes in
  let x' = slice (le_quad32_to_bytes final) 0 num_extra in

  le_seq_quad32_to_bytes_of_singleton final;
  assert (le_quad32_to_bytes final == le_seq_quad32_to_bytes (create 1 final));
  assert (equal (create 1 final) (slice s num_blocks (length s)));

  assert (x' == slice (le_seq_quad32_to_bytes (slice s num_blocks (length s))) 0 num_extra);
  slice_commutes_le_seq_quad32_to_bytes s num_blocks (length s);
  assert (x' == slice (slice (le_seq_quad32_to_bytes s) (num_blocks * 16) (length s * 16)) 0 num_extra);
  assert (x' == slice (le_seq_quad32_to_bytes s) (num_blocks * 16) num_bytes);

  assert (equal x' x);
  ()

let index_helper (s:seq quad32) (num_bytes:int) : Lemma
  (requires 1 <= num_bytes /\
             num_bytes < 16 * length s /\
             16 * (length s - 1) < num_bytes /\
             num_bytes % 16 <> 0 /\
             length s == bytes_to_quad_size num_bytes)
  (ensures (let num_blocks = num_bytes / 16 in
            index s num_blocks == index_work_around_quad32 (slice_work_around s (bytes_to_quad_size num_bytes)) num_blocks))
  =
  ()

let pad_to_128_bits_multiples (b:seq nat8) : Lemma
  (let full_blocks = (length b) / 16 * 16 in
   let full_bytes, partial_bytes = split b full_blocks in
   pad_to_128_bits b == full_bytes @| pad_to_128_bits partial_bytes)
  =
  let full_blocks = (length b) / 16 * 16 in
  let full_bytes, partial_bytes = split b full_blocks in
  if length b < 16 then (
    assert (full_bytes == createEmpty);
    assert (partial_bytes == b);
    append_empty_l(pad_to_128_bits partial_bytes);
    ()
  ) else (
    assert (length full_bytes + length partial_bytes == length b);
    assert (length full_bytes % 16 == 0);
    let num_extra_bytes = length b % 16 in
    assert (num_extra_bytes == (length partial_bytes) % 16);
    if num_extra_bytes = 0 then (
      lemma_split b full_blocks;
      assert (b == full_bytes @| partial_bytes);
      ()
    ) else (
      let pad = create (16 - num_extra_bytes) 0 in
      assert (equal (b @| pad) (full_bytes @| (partial_bytes @| pad)));
      ()
    );
    ()
  )

let pad_to_128_bits_le_quad32_to_bytes (s:seq quad32) (num_bytes:int) =
  let num_extra = num_bytes % 16 in
  let num_blocks = num_bytes / 16 in
  let full_quads,final_quads = split s num_blocks in
  assert(length final_quads == 1);
  let final_quad = index final_quads 0 in
  let b = slice (le_seq_quad32_to_bytes s) 0 num_bytes in
  pad_to_128_bits_multiples b; // ==>  pad_to_128_bits b == full_bytes @| pad_to_128_bits partial_bytes
  let full_blocks = (length b) / 16 * 16 in
  let full_bytes, partial_bytes = split b full_blocks in
  // Need to show that full_bytes == le_seq_quad32_to_bytes full_quads
  // Need to show that le_quad32_to_bytes final_quad == partial_bytes

  // full_bytes == slice (slice (le_seq_quad32_to_bytes s) 0 num_bytes) 0 full_blocks
  // This should be from slice_slice
  //            == slice (le_seq_quad32_bot_bytes s) 0 full_blocks
  //            == slice (le_seq_quad32_bot_bytes s) 0 (num_blocks * 16)
  //    This follows from slice_commutes_le_seq_quad32_to_bytes0
  // le_seq_quad32_to_bytes full_quads == le_seq_quad32_to_bytes (slice s 0 num_blocks)

  slice_commutes_le_seq_quad32_to_bytes0 s num_blocks;  
  // ==>
  (*
    assert (slice (le_seq_quad32_to_bytes s) 0 (num_blocks * 16) ==
            le_seq_quad32_to_bytes (slice s 0 num_blocks));
  *)
  slice_slice (le_seq_quad32_to_bytes s) 0 num_bytes 0 full_blocks;
  assert (full_bytes == le_seq_quad32_to_bytes full_quads);

  // slice (le_quad32_to_bytes final_quad) 0 num_extra == slice (le_quad32_to_bytes (index (slice s num_blocks (length s)) 0)) 0 num_extra
  // F* believes assert (final_quad == index s num_blocks), so we have:
  //               == slice (le_quad32_to_bytes (index s num_blocks)) 0 num_extra
  //
  //               == slice (le_quad32_to_bytes (index s num_blocks)) 0 num_extra 
  // from le_seq_quad32_to_bytes_tail_prefix
  //               == slice (le_seq_quad32_to_bytes s) (num_blocks * 16) num_bytes
  //               == slice (le_seq_quad32_to_bytes s) full_blocks num_bytes
  //  From slice_slice
  // partial_bytes == slice (slice (le_seq_quad32_to_bytes s) 0 num_bytes) full_blocks num_bytes 
  
  slice_slice (le_seq_quad32_to_bytes s) 0 num_bytes full_blocks num_bytes;
  le_seq_quad32_to_bytes_tail_prefix s num_bytes;
  ()


(*
let slice_le_quad32_to_bytes_is_mod (q:quad32) (num_bytes:int) : Lemma
  (requires 1 <= num_bytes /\ num_bytes < 16)
  (ensures four_to_nat 32 (slice (le_quad32_to_bytes q) 0 num_bytes) == (four_to_nat 32 q) % (pow2 (8*num_bytes)))
  =
  ()
      
let insert_0_is_padding (q:quad32) : 
  Lemma (let q' = insert_nat64 q 0 1 in
         q' == le_bytes_to_quad32 (pad_to_128_bits (slice (le_quad32_to_bytes q) 0 8)))
  =
  ()
*)


#reset-options "--z3cliopt smt.QI.EAGER_THRESHOLD=100 --z3cliopt smt.CASE_SPLIT=3 --z3cliopt smt.arith.nl=true --max_fuel 2 --initial_fuel 2 --max_ifuel 0 --smtencoding.elim_box true --smtencoding.nl_arith_repr native --z3rlimit 10"
let le_quad32_to_bytes_sel (q : quad32) (i:nat{i < 16}) =
  reveal_opaque (le_quad32_to_bytes_def);
  let Mkfour q0 q1 q2 q3 = q in
  assert (index (Words.Seq_s.four_to_seq_LE q) 0 == q0);
  assert (index (Words.Seq_s.four_to_seq_LE q) 1 == q1);
  assert (index (Words.Seq_s.four_to_seq_LE q) 2 == q2);
  assert (index (Words.Seq_s.four_to_seq_LE q) 3 == q3);
  let Mkfour q00 q01 q02 q03 = nat_to_four 8 q0 in
  let Mkfour q10 q11 q12 q13 = nat_to_four 8 q1 in
  let Mkfour q20 q21 q22 q23 = nat_to_four 8 q2 in
  let Mkfour q30 q31 q32 q33 = nat_to_four 8 q3 in
  assert_by_tactic (four_select (nat_to_four 8 q0) 0 == q00)
    (fun () -> norm[delta_only ["Words.Four_s.four_select"]]);
  assert_by_tactic (four_select (nat_to_four 8 q0) 1 == q01)
    (fun () -> norm[delta_only ["Words.Four_s.four_select"]]);
  assert_by_tactic (four_select (nat_to_four 8 q0) 2 == q02)
    (fun () -> norm[delta_only ["Words.Four_s.four_select"]]);
  assert_by_tactic (four_select (nat_to_four 8 q0) 3 == q03)
    (fun () -> norm[delta_only ["Words.Four_s.four_select"]]);

  assert_by_tactic (four_select (nat_to_four 8 q1) 0 == q10)
    (fun () -> norm[delta_only ["Words.Four_s.four_select"]]);
  assert_by_tactic (four_select (nat_to_four 8 q1) 1 == q11)
    (fun () -> norm[delta_only ["Words.Four_s.four_select"]]);
  assert_by_tactic (four_select (nat_to_four 8 q1) 2 == q12)
    (fun () -> norm[delta_only ["Words.Four_s.four_select"]]);
  assert_by_tactic (four_select (nat_to_four 8 q1) 3 == q13)
    (fun () -> norm[delta_only ["Words.Four_s.four_select"]]);

  assert_by_tactic (four_select (nat_to_four 8 q2) 0 == q20)
    (fun () -> norm[delta_only ["Words.Four_s.four_select"]]);
  assert_by_tactic (four_select (nat_to_four 8 q2) 1 == q21)
    (fun () -> norm[delta_only ["Words.Four_s.four_select"]]);
  assert_by_tactic (four_select (nat_to_four 8 q2) 2 == q22)
    (fun () -> norm[delta_only ["Words.Four_s.four_select"]]);
  assert_by_tactic (four_select (nat_to_four 8 q2) 3 == q23)
    (fun () -> norm[delta_only ["Words.Four_s.four_select"]]);

  assert_by_tactic (four_select (nat_to_four 8 q3) 0 == q30)
    (fun () -> norm[delta_only ["Words.Four_s.four_select"]]);
  assert_by_tactic (four_select (nat_to_four 8 q3) 1 == q31)
    (fun () -> norm[delta_only ["Words.Four_s.four_select"]]);
  assert_by_tactic (four_select (nat_to_four 8 q3) 2 == q32)
    (fun () -> norm[delta_only ["Words.Four_s.four_select"]]);
  assert_by_tactic (four_select (nat_to_four 8 q3) 3 == q33)
    (fun () -> norm[delta_only ["Words.Four_s.four_select"]]);

  assert(i < 4 ==> (fun n ->
    four_select (index (init (length (four_to_seq_LE q))
                       (fun x -> nat_to_four 8 (index (four_to_seq_LE q) x)))
			    (n / 4))
		       (n % 4)) i == four_select (nat_to_four 8 q0) i);
  assert(4 <= i /\ i < 8 ==> (fun n ->
    four_select (index (init (length (four_to_seq_LE q))
                (fun x -> nat_to_four 8 (index (four_to_seq_LE q) x)))
		(n / 4))
		   (n % 4)) i == four_select (nat_to_four 8 q1) (i % 4));
  assert(8 <= i /\ i < 12 ==> (fun n ->
    four_select (index (init (length (four_to_seq_LE q))
                (fun x -> nat_to_four 8 (index (four_to_seq_LE q) x)))
		(n / 4))
		   (n % 4)) i == four_select (nat_to_four 8 q2) (i % 4));
  assert(12 <= i /\ i < 16 ==> (fun n ->
    four_select (index (init (length (four_to_seq_LE q))
                (fun x -> nat_to_four 8 (index (four_to_seq_LE q) x)))
		(n / 4))
		   (n % 4)) i == four_select (nat_to_four 8 q3) (i % 4));
  assert_by_tactic (i < 16 ==> index (le_quad32_to_bytes_def q) i = 
		   (index (init (length (init (length (four_to_seq_LE q))
			  (fun x -> nat_to_four 8 (index (four_to_seq_LE q) x))) *
								      4)
			  (fun n ->
			    four_select (index (init (length (four_to_seq_LE q))
					(fun x -> nat_to_four 8 (index (four_to_seq_LE q) x)))
			    (n / 4))
			  (n % 4))) i))
    		   (fun () -> norm[primops; delta_only ["Types_s.le_quad32_to_bytes_def"; 
    		      "Collections.Seqs_s.seq_map"; "Collections.Seqs_s.compose"; 
    			"Words.Seq_s.seq_four_to_seq_LE"]]; dump " after norm2");
  assert(i < 4 ==> index (le_quad32_to_bytes_def q) i == four_select (nat_to_four 8 q0) i);
  assert(4 <= i /\ i < 8 ==> index (le_quad32_to_bytes_def q) i == four_select (nat_to_four 8 q1) (i % 4));
  assert(8 <= i /\ i < 12 ==> index (le_quad32_to_bytes_def q) i == four_select (nat_to_four 8 q2) (i % 4));
  assert(12 <= i /\ i < 16 ==> index (le_quad32_to_bytes_def q) i == four_select (nat_to_four 8 q3) (i % 4))


#reset-options "--smtencoding.elim_box true --z3rlimit 40 --z3refresh --initial_ifuel 0 --max_ifuel 1 --initial_fuel 1 --max_fuel 1"
let lemma_pad_to_32_bits (s s'':seq4 nat8) (n:nat) : Lemma
  (requires
    n <= 4 /\
    (forall (i:nat).{:pattern (index s i) \/ (index s'' i)} i < 4 ==>
      index s'' i == (if i < n then index s i else 0))
  )
  (ensures four_to_nat 8 (seq_to_four_LE s'') == four_to_nat 8 (seq_to_four_LE s) % pow2 (8 * n))
  =
  assert (n == 0 \/ n == 1 \/ n == 2 \/ n == 3 \/ n == 4);
  assert_norm (four_to_nat 8 (seq_to_four_LE s) == four_to_nat_unfold 8 (seq_to_four_LE s));
  assert_norm (four_to_nat 8 (seq_to_four_LE s'') == four_to_nat_unfold 8 (seq_to_four_LE s''));
  assert_norm (pow2 (0 * 8) == 1);
  assert_norm (pow2 (1 * 8) == 0x100);
  assert_norm (pow2 (2 * 8) == 0x10000);
  assert_norm (pow2 (3 * 8) == 0x1000000);
  assert_norm (pow2 (4 * 8) == 0x100000000);
  let x = four_to_nat 8 (seq_to_four_LE s'') in
  assert (n == 0 ==> x % pow2 (8 * n) == x % 0x1);
  assert (n == 1 ==> x % pow2 (8 * n) == x % 0x100);
  assert (n == 2 ==> x % pow2 (8 * n) == x % 0x10000);
  assert (n == 3 ==> x % pow2 (8 * n) == x % 0x1000000);
  assert (n == 4 ==> x % pow2 (8 * n) == x % 0x100000000);
  ()

let lemma_mod_n_8_lower1 (q:quad32) (n:nat) : Lemma
  (requires n <= 4)
  (ensures lo64 q % pow2 (8 * n) == q.lo0 % pow2 (8 * n))
  =
  let Mkfour _ _ _ _ = q in // avoid ifuel
  let f (n:nat{n <= 4}) = lo64 q % pow2 (8 * n) == q.lo0 % pow2 (8 * n) in
  assert_norm (f 0);
  assert_norm (f 1);
  assert_norm (f 2);
  assert_norm (f 3);
  assert_norm (f 4);
  ()

let lemma_mod_n_8_lower2 (q:quad32) (n:nat) : Lemma
  (requires n <= 4)
  (ensures lo64 q % pow2 (8 * (4 + n)) == q.lo0 + 0x100000000 * (q.lo1 % pow2 (8 * n)))
  =
  let Mkfour _ _ _ _ = q in // avoid ifuel
  let f (n:nat{n <= 4}) = lo64 q % pow2 (8 * (4 + n)) == q.lo0 + 0x100000000 * (q.lo1 % pow2 (8 * n)) in
  assert_norm (f 0);
  assert_norm (f 1);
  assert_norm (f 2);
  assert_norm (f 3);
  assert_norm (f 4);
  ()

let lemma_mod_n_8_upper1 (q:quad32) (n:nat) : Lemma
  (requires n <= 4)
  (ensures hi64 q % pow2 (8 * n) == q.hi2 % pow2 (8 * n))
  =
  let Mkfour _ _ q2 q3 = q in
  lemma_mod_n_8_lower1 (Mkfour q2 q3 0 0) n

let lemma_mod_n_8_upper2 (q:quad32) (n:nat) : Lemma
  (requires n <= 4)
  (ensures hi64 q % pow2 (8 * (4 + n)) == q.hi2 + 0x100000000 * (q.hi3 % pow2 (8 * n)))
  =
  let Mkfour _ _ q2 q3 = q in
  lemma_mod_n_8_lower2 (Mkfour q2 q3 0 0) n

let lemma_64_32_lo1 (q':quad32) (lo lo':nat64) (n:nat) : Lemma
  (requires
    n <= 4 /\
    lo' == lo % pow2 (8 * n) /\
    four_to_two_two q' == Mktwo (nat_to_two 32 lo') (nat_to_two 32 0)
  )
  (ensures lo' < 0x100000000 /\ lo' == q'.lo0 /\ q' == Mkfour q'.lo0 0 0 0)
  =
  assert_norm (pow2 (0 * 8) == 1);
  assert_norm (pow2 (1 * 8) == 0x100);
  assert_norm (pow2 (2 * 8) == 0x10000);
  assert_norm (pow2 (3 * 8) == 0x1000000);
  assert_norm (pow2 (4 * 8) == 0x100000000);
  assert_norm (nat_to_two 32 lo' == nat_to_two_unfold 32 lo');
  assert_norm (nat_to_two 32 0 == nat_to_two_unfold 32 0);
  ()

let lemma_64_32_lo2 (q':quad32) (lo lo':nat64) (n:nat) : Lemma
  (requires
    n <= 4 /\
    lo' == lo % pow2 (8 * (n + 4)) /\
    four_to_two_two q' == Mktwo (nat_to_two 32 lo') (nat_to_two 32 0)
  )
  (ensures lo' == q'.lo0 + 0x100000000 * q'.lo1 /\ q' == Mkfour q'.lo0 q'.lo1 0 0)
  =
  assert_norm (pow2 (4 * 8) == 0x100000000);
  assert_norm (pow2 (5 * 8) == 0x10000000000);
  assert_norm (pow2 (6 * 8) == 0x1000000000000);
  assert_norm (pow2 (7 * 8) == 0x100000000000000);
  assert_norm (pow2 (8 * 8) == 0x10000000000000000);
  assert_norm (nat_to_two 32 lo' == nat_to_two_unfold 32 lo');
  assert_norm (nat_to_two 32 0 == nat_to_two_unfold 32 0);
  ()

let lemma_64_32_hi1 (q':quad32) (hi hi':nat64) (n:nat) : Lemma
  (requires
    n <= 4 /\
    hi' == hi % pow2 (8 * n) /\
    four_to_two_two q' == Mktwo (Mktwo q'.lo0 q'.lo1) (nat_to_two 32 hi')
  )
  (ensures hi' < 0x100000000 /\ hi' == q'.hi2 /\ q'.hi3 == 0)
  =
  assert_norm (pow2 (0 * 8) == 1);
  assert_norm (pow2 (1 * 8) == 0x100);
  assert_norm (pow2 (2 * 8) == 0x10000);
  assert_norm (pow2 (3 * 8) == 0x1000000);
  assert_norm (pow2 (4 * 8) == 0x100000000);
  assert_norm (nat_to_two 32 hi' == nat_to_two_unfold 32 hi');
  ()

let lemma_64_32_hi2 (q':quad32) (hi hi':nat64) (n:nat) : Lemma
  (requires
    n <= 4 /\
    hi' == hi % pow2 (8 * (n + 4)) /\
    four_to_two_two q' == Mktwo (Mktwo q'.lo0 q'.lo1) (nat_to_two 32 hi')
  )
  (ensures hi' == q'.hi2 + 0x100000000 * q'.hi3)
  =
  assert_norm (pow2 (4 * 8) == 0x100000000);
  assert_norm (pow2 (5 * 8) == 0x10000000000);
  assert_norm (pow2 (6 * 8) == 0x1000000000000);
  assert_norm (pow2 (7 * 8) == 0x100000000000000);
  assert_norm (pow2 (8 * 8) == 0x10000000000000000);
  assert_norm (nat_to_two 32 hi' == nat_to_two_unfold 32 hi');
  ()

let lemma_slices_le_quad32_to_bytes (q:quad32) : Lemma
  (ensures (
    let s = le_quad32_to_bytes q in
    q.lo0 == four_to_nat 8 (seq_to_four_LE (slice s 0 4)) /\
    q.lo1 == four_to_nat 8 (seq_to_four_LE (slice s 4 8)) /\
    q.hi2 == four_to_nat 8 (seq_to_four_LE (slice s 8 12)) /\
    q.hi3 == four_to_nat 8 (seq_to_four_LE (slice s 12 16))
  ))
  =
  reveal_opaque le_quad32_to_bytes_def;
  ()

let lemma_slices_le_bytes_to_quad32 (s:seqn 16 nat8) : Lemma
  (ensures (
    let q = le_bytes_to_quad32 s in
    q.lo0 == four_to_nat 8 (seq_to_four_LE (slice s 0 4)) /\
    q.lo1 == four_to_nat 8 (seq_to_four_LE (slice s 4 8)) /\
    q.hi2 == four_to_nat 8 (seq_to_four_LE (slice s 8 12)) /\
    q.hi3 == four_to_nat 8 (seq_to_four_LE (slice s 12 16))
  ))
  =
  reveal_opaque le_bytes_to_quad32_def;
  ()

let lemma_four_zero (_:unit) : Lemma
  (ensures four_to_nat 8 (seq_to_four_LE (create 4 0)) == 0)
  =
  let s = create 4 0 in
  assert_norm (four_to_nat 8 (seq_to_four_LE s) == four_to_nat_unfold 8 (seq_to_four_LE s));
  ()

let pad_to_128_bits_lower (q:quad32) (num_bytes:int) =
<<<<<<< HEAD
  admit();
  let Mkfour x0 x1 x2 x3 = q in
  assert (num_bytes * 8 < 64);
  pow2_lt_compat 64 (num_bytes * 8);
  modulo_range_lemma (lo64 q) (pow2 (num_bytes * 8));
  let new_lo = (lo64 q) % pow2 (num_bytes * 8) in
  assert_norm (pow2 64 == pow2_64); // refinement on Words_s.pow2_64?
  assert (new_lo < pow2_64);
=======
  let n = num_bytes in
  let new_lo = (lo64 q) % pow2 (n * 8) in
  pow2_lt_compat 64 (n * 8);
  let s = le_quad32_to_bytes q in
  let s' = slice s 0 n in
>>>>>>> 8453a542
  let q' = insert_nat64 (insert_nat64 q 0 1) new_lo 0 in
  let s'' = pad_to_128_bits s' in
  let q'' = le_bytes_to_quad32 s'' in

  let s0_4 = slice s 0 4 in
  let s4_8 = slice s 4 8 in
  let s8_12 = slice s 8 12 in
  let s12_16 = slice s 12 16 in
  let s0_4'' = slice s'' 0 4 in
  let s4_8'' = slice s'' 4 8 in
  let s8_12'' = slice s'' 8 12 in
  let s12_16'' = slice s'' 12 16 in

  let Mkfour q0 q1 q2 q3 = q in
  let Mkfour q0' q1' q2' q3' = q' in
  let Mkfour q0'' q1'' q2'' q3'' = q'' in

  if n < 4 then
  (
    lemma_mod_n_8_lower1 q n;
    lemma_64_32_lo1 q' (lo64 q) new_lo n;
    lemma_pad_to_32_bits s0_4 s0_4'' n;
    ()
  )
  else
  (
    lemma_mod_n_8_lower2 q (n - 4);
    lemma_64_32_lo2 q' (lo64 q) new_lo (n - 4);
    lemma_pad_to_32_bits s4_8 s4_8'' (n - 4);
    ()
  );

  lemma_slices_le_quad32_to_bytes q;
  lemma_slices_le_bytes_to_quad32 s'';

  lemma_four_zero ();
  let zero_4 : seq nat8 = create 4 0 in
  assert (n < 4 ==> equal s4_8'' zero_4);
  assert (equal s8_12'' zero_4);
  assert (equal s12_16'' zero_4);
  ()

let pad_to_128_bits_upper (q:quad32) (num_bytes:int) =
<<<<<<< HEAD
  admit();
  let Mkfour x0 x1 x2 x3 = q in
  let new_hi = (hi64 q) % pow2 ((num_bytes - 8) * 8) in
  assert_norm (pow2 64 == pow2_64); // refinement on Words_s.pow2_64?
  assert (new_hi < pow2_64);
=======
  let n = num_bytes in
  let new_hi = (hi64 q) % pow2 ((n - 8) * 8) in
  pow2_lt_compat 64 ((n - 8) * 8);
  let s = le_quad32_to_bytes q in
  let s' = slice s 0 n in
>>>>>>> 8453a542
  let q' = insert_nat64 q new_hi 1 in
  let s'' = pad_to_128_bits s' in
  let q'' = le_bytes_to_quad32 s'' in

  let s0_4 = slice s 0 4 in
  let s4_8 = slice s 4 8 in
  let s8_12 = slice s 8 12 in
  let s12_16 = slice s 12 16 in
  let s0_4'' = slice s'' 0 4 in
  let s4_8'' = slice s'' 4 8 in
  let s8_12'' = slice s'' 8 12 in
  let s12_16'' = slice s'' 12 16 in

  let Mkfour q0 q1 q2 q3 = q in
  let Mkfour q0' q1' q2' q3' = q' in
  let Mkfour q0'' q1'' q2'' q3'' = q'' in

  if n < 12 then
  (
    lemma_mod_n_8_upper1 q (n - 8);
    lemma_64_32_hi1 q' (hi64 q) new_hi (n - 8);
    lemma_pad_to_32_bits s8_12 s8_12'' (n - 8);
    ()
  )
  else
  (
    lemma_mod_n_8_upper2 q (n - 12);
    lemma_64_32_hi2 q' (hi64 q) new_hi (n - 12);
    lemma_pad_to_32_bits s12_16 s12_16'' (n - 12);
    ()
  );

  lemma_slices_le_quad32_to_bytes q;
  lemma_slices_le_bytes_to_quad32 s'';

  lemma_four_zero ();
  let zero_4 : seq nat8 = create 4 0 in
  assert (n < 12 ==> equal s12_16'' zero_4);
  ()<|MERGE_RESOLUTION|>--- conflicted
+++ resolved
@@ -401,22 +401,11 @@
   ()
 
 let pad_to_128_bits_lower (q:quad32) (num_bytes:int) =
-<<<<<<< HEAD
-  admit();
-  let Mkfour x0 x1 x2 x3 = q in
-  assert (num_bytes * 8 < 64);
-  pow2_lt_compat 64 (num_bytes * 8);
-  modulo_range_lemma (lo64 q) (pow2 (num_bytes * 8));
-  let new_lo = (lo64 q) % pow2 (num_bytes * 8) in
-  assert_norm (pow2 64 == pow2_64); // refinement on Words_s.pow2_64?
-  assert (new_lo < pow2_64);
-=======
   let n = num_bytes in
   let new_lo = (lo64 q) % pow2 (n * 8) in
   pow2_lt_compat 64 (n * 8);
   let s = le_quad32_to_bytes q in
   let s' = slice s 0 n in
->>>>>>> 8453a542
   let q' = insert_nat64 (insert_nat64 q 0 1) new_lo 0 in
   let s'' = pad_to_128_bits s' in
   let q'' = le_bytes_to_quad32 s'' in
@@ -460,19 +449,11 @@
   ()
 
 let pad_to_128_bits_upper (q:quad32) (num_bytes:int) =
-<<<<<<< HEAD
-  admit();
-  let Mkfour x0 x1 x2 x3 = q in
-  let new_hi = (hi64 q) % pow2 ((num_bytes - 8) * 8) in
-  assert_norm (pow2 64 == pow2_64); // refinement on Words_s.pow2_64?
-  assert (new_hi < pow2_64);
-=======
   let n = num_bytes in
   let new_hi = (hi64 q) % pow2 ((n - 8) * 8) in
   pow2_lt_compat 64 ((n - 8) * 8);
   let s = le_quad32_to_bytes q in
   let s' = slice s 0 n in
->>>>>>> 8453a542
   let q' = insert_nat64 q new_hi 1 in
   let s'' = pad_to_128_bits s' in
   let q'' = le_bytes_to_quad32 s'' in
