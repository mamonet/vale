module X64.Poly1305.Bitvectors_i

(*
open FStar.BV
open FStar.Tactics
open FStar.Tactics.Derived
open FStar.Tactics.BV
open FStar.Mul
open FStar.UInt

// tweak options?
#reset-options "--smtencoding.elim_box true"

let lemma_shr2 x = 
   assert_by_tactic (bv_tac()) (shift_right #64 x 2 == udiv #64 x 4)
   
let lemma_shr4 x =
  assert_by_tactic (bv_tac ()) (shift_right #64 x 4 == udiv #64 x 16)

let lemma_and_mod_n x =
  assert_by_tactic (seq split (bv_tac ())) 
    (logand #64 x 3 == mod #64 x 4 /\ logand #64 x 15 == mod #64 x 16)

let lemma_clear_lower_2 x =
  assert_by_tactic (bv_tac ())
  (logand #8 x 0xfc == mul_mod #8 (udiv #8 x 4) 4)

let lemma_and_constants x =
  assert_by_tactic (seq split (bv_tac ()))
  (logand #64 x 0 == (0 <: uint_t 64) /\ 
   logand #64 x 0xffffffffffffffff == x)

let lemma_poly_constants x =
 assert_by_tactic (split;; split;; 
		   bv_tac_lt 64;;
		   bv_tac_lt 64;;
		   bv_tac ()) 
   (logand #64 x 0x0ffffffc0fffffff < (0x1000000000000000 <: uint_t 64) /\
     logand #64 x 0x0ffffffc0ffffffc < (0x1000000000000000 <: uint_t 64) /\
     mod #64 (logand #64 x 0x0ffffffc0ffffffc) 4 == (0 <: uint_t 64))

let lemma_and_commutes x y =
  assert_by_tactic (bv_tac ())
    (logand #64 x y == logand #64 y x)

let lemma_bv128_64_64_and_helper x x0 x1 y y0 y1 z z0 z1 =
  ()

let bv128_64_64 x1 x0 = bvor (bvshl (bv_uext #64 #64 x1) 64) (bv_uext #64 #64 x0)

let lemma_bv128_64_64_and x x0 x1 y y0 y1 z z0 z1 =
  ()

// is lowerUpper128 useful?
// val lowerUpper128: l:uint_t 64 -> u:uint_t 64 -> Tot (uint_t 128)
// let lowerUpper128 l u = l + (0x10000000000000000 * u)

// val lemma_lowerUpper128_and: x:uint_t 128 -> x0:uint_t 64 -> x1:uint_t 64 ->
//   y:uint_t 128 -> y0:uint_t 64 -> y1:uint_t 64 ->
//   z:uint_t 128 -> z0:uint_t 64 -> z1:uint_t 64 ->
//   Lemma (requires (z0 == logand #64 x0 y0 /\
// 		   z1 == logand #64 x1 y1 /\
// 		   x == lowerUpper128 x1 x0 /\
// 		   y == lowerUpper128 y1 y0 /\
// 		   z == lowerUpper128 z1 z0))
// 	(ensures (z == logand #128 x y))
// let lemma_lowerUpper128_and x x0 x1 y y0 y1 z z0 z1 = ()

#reset-options "--smtencoding.elim_box true --z3cliopt smt.case_split=3"
let lemma_bytes_shift_constants0 x =
  assert_by_tactic (bv_tac())
    (shift_left #64 0 3 == (0 <: uint_t 64));
  assert_by_tactic (bv_tac())
    (shift_left #64 1 0 == (0x1 <: uint_t 64))
let lemma_bytes_shift_constants1 x =
  assert_by_tactic (bv_tac())
    (shift_left #64 1 3 == (8 <: uint_t 64));
  assert_by_tactic (bv_tac())
    (shift_left #64 1 8 == (0x100 <: uint_t 64))
let lemma_bytes_shift_constants2 x =
  assert_by_tactic (bv_tac())
    (shift_left #64 2 3 == (16 <: uint_t 64));
  assert_by_tactic (bv_tac())
    (shift_left #64 1 16 == (0x10000 <: uint_t 64))
let lemma_bytes_shift_constants3 x =
  assert_by_tactic (bv_tac())
    (shift_left #64 3 3 == (24 <: uint_t 64));
  assert_by_tactic (bv_tac())
    (shift_left #64 1 24 == (0x1000000 <: uint_t 64))
let lemma_bytes_shift_constants4 x =
  assert_by_tactic (bv_tac())
    (shift_left #64 4 3 == (32 <: uint_t 64));
    assert_by_tactic (bv_tac())
    (shift_left #64 1 32 == (0x100000000 <: uint_t 64))
let lemma_bytes_shift_constants5 x =
  assert_by_tactic (bv_tac())
    (shift_left #64 5 3 == (40 <: uint_t 64));
  assert_by_tactic (bv_tac())
    (shift_left #64 1 40 == (0x10000000000 <: uint_t 64))
let lemma_bytes_shift_constants6 x =
  assert_by_tactic (bv_tac())
    (shift_left #64 6 3 == (48 <: uint_t 64));
  assert_by_tactic (bv_tac())
    (shift_left #64 1 48 == (0x1000000000000 <: uint_t 64))   
let lemma_bytes_shift_constants7 x =
  assert_by_tactic (bv_tac())
    (shift_left #64 7 3 == (56 <: uint_t 64)); 
  assert_by_tactic (bv_tac())
    (shift_left #64 1 56 == (0x100000000000000 <: uint_t 64))

let lemma_bytes_and_mod0 x = 
  assert_by_tactic (bv_tac ()) 
    (logand #64 x (0x1 - 1) == mod #64 x 0x1)

let lemma_bytes_and_mod1 x = 
  assert_by_tactic (bv_tac ()) 
    (logand #64 x (0x100 - 1) == mod #64 x 0x100)

let lemma_bytes_and_mod2 x = 
  assert_by_tactic (bv_tac ()) 
    (logand #64 x (0x10000 - 1) == mod #64 x 0x10000)
let lemma_bytes_and_mod3 x =
  assert_by_tactic (bv_tac ())
    (logand #64 x (0x1000000 - 1) == mod #64 x 0x1000000)

let lemma_bytes_and_mod4 x = 
  assert_by_tactic (bv_tac ()) 
    (logand #64 x (0x100000000 - 1) == mod #64 x 0x100000000)

let lemma_bytes_and_mod5 x = 
  assert_by_tactic (bv_tac ()) 
    (logand #64 x (0x10000000000 - 1) == mod #64 x 0x10000000000)

let lemma_bytes_and_mod6 x = 
  assert_by_tactic (bv_tac ()) 
    (logand #64 x (0x1000000000000 - 1) == mod #64 x 0x1000000000000)

let lemma_bytes_and_mod7 x = 
  assert_by_tactic (bv_tac ()) 
    (logand #64 x (0x100000000000000 - 1) == mod #64 x 0x100000000000000)

let lemma_bytes_and_mod x y =
  match y with
  | 0 ->
      lemma_bytes_shift_constants0 ();
      lemma_bytes_and_mod0 x
  | 1 ->
    lemma_bytes_shift_constants1 ();
    lemma_bytes_and_mod1 x
  | 2 ->
    lemma_bytes_shift_constants2 ();
    lemma_bytes_and_mod2 x    
  | 3 ->
    lemma_bytes_shift_constants3 ();
    lemma_bytes_and_mod3 x
  | 4 -> 
     lemma_bytes_shift_constants4 ();
     lemma_bytes_and_mod4 x
  | 5 ->
    lemma_bytes_shift_constants5 ();
    lemma_bytes_and_mod5 x
  | 6 ->
    lemma_bytes_shift_constants6 ();
    lemma_bytes_and_mod6 x
  | 7 ->
    lemma_bytes_shift_constants7 ();
    lemma_bytes_and_mod7 x
  | _ -> magic ()

let lemma_bytes_power2 () =
  assert_norm (pow2 0 == 0x1);
  assert_norm (pow2 8 == 0x100);
  assert_norm (pow2 16 == 0x10000);
  assert_norm (pow2 24 == 0x1000000);
  assert_norm (pow2 32 == 0x100000000);
  assert_norm (pow2 40 == 0x10000000000);
  assert_norm (pow2 48 == 0x1000000000000);
  assert_norm (pow2 56 == 0x100000000000000);
  ()

let lemma_bytes_shift_power2 y =
<<<<<<< HEAD
  (match y with
  | 0 -> 
    lemma_bytes_shift_constants0 ()
  | 1 -> 
    lemma_bytes_shift_constants1 ()
  | 2 ->
    lemma_bytes_shift_constants2 ()
  | 3 ->
    lemma_bytes_shift_constants3 ()
  | 4 ->
    lemma_bytes_shift_constants4 ()
  | 5 ->
    lemma_bytes_shift_constants5 ()
  | 6 ->
    lemma_bytes_shift_constants6 ()
  | 7 ->
    lemma_bytes_shift_constants7 ()
  | _ -> ());
  lemma_bytes_power2 ()
=======
  // assert_by_tactic (bv_tac_lt 64) (U.shift_left #64 y 3 < (64 <: uint_t' 64));
  // assert_by_tactic (bv_tac ()) (y * 8 == U.shift_left #64 y 3);
    assume (U.shift_left #64 y 3 < (64 <: uint_t' 64));
    assume (y * 8 == U.shift_left #64 y 3);
    lemma_bytes_shift_constants ();
    lemma_bytes_power2 ()
*)
>>>>>>> 4821484f
<|MERGE_RESOLUTION|>--- conflicted
+++ resolved
@@ -1,6 +1,4 @@
 module X64.Poly1305.Bitvectors_i
-
-(*
 open FStar.BV
 open FStar.Tactics
 open FStar.Tactics.Derived
@@ -179,7 +177,6 @@
   ()
 
 let lemma_bytes_shift_power2 y =
-<<<<<<< HEAD
   (match y with
   | 0 -> 
     lemma_bytes_shift_constants0 ()
@@ -199,12 +196,4 @@
     lemma_bytes_shift_constants7 ()
   | _ -> ());
   lemma_bytes_power2 ()
-=======
-  // assert_by_tactic (bv_tac_lt 64) (U.shift_left #64 y 3 < (64 <: uint_t' 64));
-  // assert_by_tactic (bv_tac ()) (y * 8 == U.shift_left #64 y 3);
-    assume (U.shift_left #64 y 3 < (64 <: uint_t' 64));
-    assume (y * 8 == U.shift_left #64 y 3);
-    lemma_bytes_shift_constants ();
-    lemma_bytes_power2 ()
-*)
->>>>>>> 4821484f
+
