module X64.Poly1305.Math_i

open FStar.Tactics
open FStar.Tactics.Canon
open FStar.Math.Lemmas
open FStar.Math.Lib
open FStar.Mul
open Calc
open X64.Vale.State_i   // needed for mem

(*
open FStar.Mul
open FStar.UInt
open Semantics
lemma_BitwiseAdd64()
lemma_BitwiseMul64()
*)


// private unfold let op_Star = op_Multiply

// #reset-options "--z3rlimit 1200 --z3cliopt smt.QI.EAGER_THRESHOLD=100 --z3cliopt smt.CASE_SPLIT=3 --z3cliopt smt.arith.nl=false --max_fuel 0 --max_ifuel 0 --smtencoding.elim_box true --eager_inference --smtencoding.nl_arith_repr wrapped --smtencoding.l_arith_repr native"

let rec poly1305_heap_blocks (h:int) (pad:int) (r:int) (m:mem) (i:int) 
        (k:int{i <= k /\ (k - i) % 16 == 0 /\ (forall (j:int) . {:pattern (m `Map.contains` j)} i <= j /\ j < k /\ (j - i) % 8 = 0 ==> m `Map.contains` j)}) : Tot int (decreases (k - i)) =
        admit()
(*
    requires i <= k
    requires (k - i) % 16 == 0
    requires forall j :: i <= j < k && (j - i) % 8 == 0 ==> j in m
    decreases k - i
*)
(*
    if i = k then h
    else
        let kk = k - 16 in
        let hh = poly1305_heap_blocks h pad r m i kk in
        modp((hh + pad + nat64_max * m.[kk + 8] + m.[kk]) * r)
*)


<<<<<<< HEAD
#reset-options "--smtencoding.elim_box true --z3cliopt smt.arith.nl=true --max_fuel 1 --max_ifuel 1 --z3rlimit 100"
=======
#reset-options "--smtencoding.elim_box true --z3cliopt smt.arith.nl=true --max_fuel 1 --max_ifuel 1 --z3rlimit 100 --using_facts_from Prims --using_facts_from FStar.Math"
>>>>>>> a5798a24

val lemma_mul_div_comm: a:nat -> b:pos -> c:nat ->
    Lemma (requires (c % b = 0 /\ a % b = 0))
	  (ensures (a/b)*c == a * (c/b))
let lemma_mul_div_comm a b c =
    ()

val lemma_exact_mul: a:nat -> b:pos -> c:nat ->
    Lemma (requires (c % b = 0))
	  (ensures ((a*c) % b = 0))
let lemma_exact_mul a b c = 
  (* a*c = c*a *)
  swap_mul a c; 

  (* (c*a)%b = ((c%b)*a)%b *)
  lemma_mod_mul_distr_l c a b;
  ()
  
val lemma_mul_div_sep: a:nat -> b:pos -> c:nat ->
    Lemma (requires (c % b = 0) /\ (a*c) % b = 0)
	  (ensures (a*c)/b == a * (c/b))
let lemma_mul_div_sep a b c = () 

val swap_add: a:int -> b:int -> c:int -> Lemma
      (a + b + c = a + c + b)
let swap_add a b c = ()


#reset-options "--z3cliopt smt.QI.EAGER_THRESHOLD=100 --z3cliopt smt.CASE_SPLIT=3 --z3cliopt smt.arith.nl=false --max_fuel 0 --max_ifuel 1 --smtencoding.elim_box true --smtencoding.nl_arith_repr wrapped --smtencoding.l_arith_repr native --z3rlimit 8"

let lemma_poly_multiply (n:int) (p:pos) (r:int) (h:int) (r0:int) (r1:nat) (h0:int) (h1:int) 
			(h2:int) (s1:int) (d0:int) (d1:int) (d2:int) (hh:int) =
  let helper_lemma (x:nat) (y:int) : Lemma 
    (ensures ((h2*n + h1)*((p+5)*x) + y + (h1*r0 + h0*r1)*n + h0*r0 ==
     	      y + (h0*r1 + h1*r0 + h2*(5*x))* n + 
    	      (h0*r0 + h1*(5*x)) + ((h2*n + h1)*x)*p)) =
     assert_by_tactic ((h2*n+h1)*((p+5)*x) == (h2*n+h1)*5*x + ((h2*n+h1)*x)*p) canon;
    calc (
      (h2*n + h1)*((p+5)*x) + (y + (h1*r0 + h0*r1)*n + h0*r0)
      &= (h2*n + h1)*5*x + ((h2*n + h1)*x)*p + (y + (h1*r0 + h0*r1)*n + h0*r0) &| using z3
      &= (h2*n + h1)*5*x + (y + (h1*r0 + h0*r1)*n + h0*r0) + ((h2*n + h1)*x)*p &| 
      	 using (swap_add ((h2*n + h1)*5*x) 
			 (((h2*n + h1)*x)*p)
      			 ((h2*r0)*(n*n) + (h1*r0 + h0*r1)*n + h0*r0))
      &= y + (h0*r1 + h1*r0 + h2*(5*x))*n + (h0*r0 + h1*(5*x)) + ((h2*n + h1)*x)*p &|| canon
      )
  in
    calc(  
      h*r 
      &= (h2*(n*n) + h1*n + h0)*(r1*n + r0) &| using z3
      &= (h2*n+h1)*((n*n)*r1)+(h2*r0)*(n*n)+(h1*r0+h0*r1)*n+h0*r0 &|| canon
      &= ((h2*n+h1)*((p+5)*(r1/4)))+(h2*r0)*(n*n)+ 
    	 (h1*r0+h0*r1)*n + h0*r0 &| using (slash_star_axiom (n*n) 4 (p+5);
					   lemma_mul_div_comm (p+5) 4 r1; 
					   z3)
      &= (h2*r0)*(n*n) + (h0*r1 + h1*r0 + h2*(5*(r1/4)))*n + 
      	 (h0*r0 + h1*(5*(r1/4))) + ((h2*n + h1)*(r1/4))*p  &| using (helper_lemma (r1/4)
								       ((h2*r0)*(n*n)); z3)
     );
      calc(
      	r1 + (r1/4) 
      	&= 5*(r1/4) &| using (comm_plus #r1 #(r1/4);
      		              division_addition_lemma r1 4 r1;
      			      lemma_mul_div_sep 5 4 r1)
      );
    // assumptions due to library requiring nats, can we switch to nats?
      assume ((h2*n + h1) >= 0); 
      assume ((h2*n+h1)*(r1/4) >= 0);
      assume ((h2*r0)*(n*n) + (h0*r1 + h1*r0 + h2*(5*(r1/4)))*n + (h0*r0 + h1*(5*(r1/4))) >= 0);
      assert (hh == (h2*r0)*(n*n) + (h0*r1 + h1*r0 + h2*(5*(r1/4)))*n + 
    			   h0*r0 + h1*(5*(r1/4)));
    (* proof that ((h2*n + h1)*(r1/4))*p % p = 0 *)
      multiple_modulo_lemma ((h2*n + h1)*(r1/4)) p;
    (* and (a+b*p)%p = a%p*)
      lemma_mod_plus ((h2*r0)*(n*n) + (h0*r1 + h1*r0 + h2*(5*(r1/4)))*n + (h0*r0 + h1*(5*(r1/4))))
      	((h2*n + h1)*(r1/4)) p;
      assert ((h*r) % p == hh % p)

let lemma_poly_reduce (n:int) (p:pos) (h:nat) (h2:int) (h10:int) (c:int) (hh:int) =
  admit()

let lemma_poly_bits64 =
  admit()

let lemma_mul_strict_upper_bound (x:nat) (x_bound:int) (y:nat) (y_bound:int) =
  admit()

let lemma_bytes_shift_power2 (y:nat64) =
  admit()

let lemma_bytes_and_mod (x:nat64) (y:nat64) =
  admit()

let lemma_mod_power2_lo (x0:nat64) (x1:nat64) (y:int) (z:int) =
  admit()

let lemma_power2_add64 (n:nat) =
  admit()

let lemma_mod_hi (x0:nat64) (x1:nat64) (z:nat64) =
  admit()

let lemma_poly_demod (p:int) (h:int) (x:int) (r:int) =
  admit()

let lemma_reduce128  (h:int) (h2:nat64) (h1:nat64) (h0:nat64) (g:int) (g2:nat64) (g1:nat64) (g0:nat64) =
  admit()

let lemma_add_key (old_h0:nat64) (old_h1:nat64) (h_in:int) (key_s0:nat64) (key_s1:nat64) (key_s:int) (h0:nat64) (h1:nat64) = 
  admit()

let lemma_lowerUpper128_and (x:nat128) (x0:nat64) (x1:nat64) (y:nat128) (y0:nat64) (y1:nat64) (z:nat128) (z0:nat64) (z1:nat64) =
  admit()

let lemma_poly1305_heap_hash_blocks (h) (pad) (r) (m) (i) (k) (len) =
  admit()
  // decreases k - i

let lemma_add_mod128 (x y :int) =
  reveal_opaque mod2_128'<|MERGE_RESOLUTION|>--- conflicted
+++ resolved
@@ -39,11 +39,7 @@
 *)
 
 
-<<<<<<< HEAD
-#reset-options "--smtencoding.elim_box true --z3cliopt smt.arith.nl=true --max_fuel 1 --max_ifuel 1 --z3rlimit 100"
-=======
 #reset-options "--smtencoding.elim_box true --z3cliopt smt.arith.nl=true --max_fuel 1 --max_ifuel 1 --z3rlimit 100 --using_facts_from Prims --using_facts_from FStar.Math"
->>>>>>> a5798a24
 
 val lemma_mul_div_comm: a:nat -> b:pos -> c:nat ->
     Lemma (requires (c % b = 0 /\ a % b = 0))
