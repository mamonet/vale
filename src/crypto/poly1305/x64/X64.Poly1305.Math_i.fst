module X64.Poly1305.Math_i

open FStar.Tactics
open FStar.Tactics.Canon
open FStar.Math.Lemmas
open FStar.Math.Lib
open FStar.Mul
open Calc
open X64.Vale.State_i   // needed for mem

(*
open FStar.Mul
open FStar.UInt
open Semantics
lemma_BitwiseAdd64()
lemma_BitwiseMul64()
*)


// private unfold let op_Star = op_Multiply

// these settings make it super slow
<<<<<<< HEAD
// #reset-options "--z3cliopt smt.QI.EAGER_THRESHOLD=100 --z3cliopt smt.CASE_SPLIT=3 --z3cliopt smt.arith.nl=false --max_fuel 0 --max_ifuel 1 --smtencoding.elim_box true --smtencoding.nl_arith_repr wrapped --smtencoding.l_arith_repr native"
=======
// #reset-options "--z3rlimit 1200 --z3cliopt smt.QI.EAGER_THRESHOLD=100 --z3cliopt smt.CASE_SPLIT=3 --z3cliopt smt.arith.nl=false --max_fuel 0 --max_ifuel 0 --smtencoding.elim_box true --eager_inference --smtencoding.nl_arith_repr wrapped --smtencoding.l_arith_repr native"
>>>>>>> de9d9405


let rec poly1305_heap_blocks (h:int) (pad:int) (r:int) (m:mem) (i:int) 
        (k:int{i <= k /\ (k - i) % 16 == 0 /\ (forall (j:int) . {:pattern (m `Map.contains` j)} i <= j /\ j < k /\ (j - i) % 8 = 0 ==> m `Map.contains` j)}) : Tot int (decreases (k - i)) =
        admit()
(*
    requires i <= k
    requires (k - i) % 16 == 0
    requires forall j :: i <= j < k && (j - i) % 8 == 0 ==> j in m
    decreases k - i
*)
(*
    if i = k then h
    else
        let kk = k - 16 in
        let hh = poly1305_heap_blocks h pad r m i kk in
        modp((hh + pad + nat64_max * m.[kk + 8] + m.[kk]) * r)
*)


#reset-options "--smtencoding.elim_box true --z3cliopt smt.arith.nl=true --max_fuel 1 --max_ifuel 1"

val lemma_mul_div_comm: a:nat -> b:pos -> c:nat ->
    Lemma (requires (c % b = 0 /\ a % b = 0))
	  (ensures (a/b)*c == a * (c/b))
let lemma_mul_div_comm a b c =
    ()

val lemma_exact_mul: a:nat -> b:pos -> c:nat ->
    Lemma (requires (c % b = 0))
	  (ensures ((a*c) % b = 0))
let lemma_exact_mul a b c = 
  (* a*c = c*a *)
  swap_mul a c; 

  (* (c*a)%b = ((c%b)*a)%b *)
  lemma_mod_mul_distr_l c a b;
  ()
  
val lemma_mul_div_sep: a:nat -> b:pos -> c:nat ->
    Lemma (requires (c % b = 0) /\ (a*c) % b = 0)
	  (ensures (a*c)/b == a * (c/b))
let lemma_mul_div_sep a b c = () 

val swap_add: a:int -> b:int -> c:int -> Lemma
      (a + b + c = a + c + b)
let swap_add a b c = ()


#reset-options "--z3cliopt smt.QI.EAGER_THRESHOLD=100 --z3cliopt smt.CASE_SPLIT=3 --z3cliopt smt.arith.nl=false --max_fuel 0 --max_ifuel 1 --smtencoding.elim_box true --smtencoding.nl_arith_repr wrapped --smtencoding.l_arith_repr native --z3rlimit 8"

let lemma_poly_multiply (n:int) (p:pos) (r:int) (h:int) (r0:int) (r1:nat) (h0:int) (h1:int) 
			(h2:int) (s1:int) (d0:int) (d1:int) (d2:int) (hh:int) =
  let helper_lemma (x:nat) (y:int) : Lemma 
    (ensures ((h2*n + h1)*((p+5)*x) + y + (h1*r0 + h0*r1)*n + h0*r0 ==
     	      y + (h0*r1 + h1*r0 + h2*(5*x))* n + 
    	      (h0*r0 + h1*(5*x)) + ((h2*n + h1)*x)*p)) =
     assert_by_tactic canon ((h2*n+h1)*((p+5)*x) == (h2*n+h1)*5*x + ((h2*n+h1)*x)*p);
    calc (
      (h2*n + h1)*((p+5)*x) + (y + (h1*r0 + h0*r1)*n + h0*r0)
      &= (h2*n + h1)*5*x + ((h2*n + h1)*x)*p + (y + (h1*r0 + h0*r1)*n + h0*r0) &| using z3
      &= (h2*n + h1)*5*x + (y + (h1*r0 + h0*r1)*n + h0*r0) + ((h2*n + h1)*x)*p &| 
      	 using (swap_add ((h2*n + h1)*5*x) 
			 (((h2*n + h1)*x)*p)
      			 ((h2*r0)*(n*n) + (h1*r0 + h0*r1)*n + h0*r0))
      &= y + (h0*r1 + h1*r0 + h2*(5*x))*n + (h0*r0 + h1*(5*x)) + ((h2*n + h1)*x)*p &|| canon
      )
  in
    calc(  
      h*r 
      &= (h2*(n*n) + h1*n + h0)*(r1*n + r0) &| using z3
      &= (h2*n+h1)*((n*n)*r1)+(h2*r0)*(n*n)+(h1*r0+h0*r1)*n+h0*r0 &|| canon
      &= ((h2*n+h1)*((p+5)*(r1/4)))+(h2*r0)*(n*n)+ 
    	 (h1*r0+h0*r1)*n + h0*r0 &| using (slash_star_axiom (n*n) 4 (p+5);
					   lemma_mul_div_comm (p+5) 4 r1; 
					   z3)
      &= (h2*r0)*(n*n) + (h0*r1 + h1*r0 + h2*(5*(r1/4)))*n + 
      	 (h0*r0 + h1*(5*(r1/4))) + ((h2*n + h1)*(r1/4))*p  &| using (helper_lemma (r1/4)
								       ((h2*r0)*(n*n)); z3)
     );
      calc(
      	r1 + (r1/4) 
      	&= 5*(r1/4) &| using (comm_plus #r1 #(r1/4);
      		              division_addition_lemma r1 4 r1;
      			      lemma_mul_div_sep 5 4 r1)
      );
    // assumptions due to library requiring nats, can we switch to nats?
      assume ((h2*n + h1) >= 0); 
      assume ((h2*n+h1)*(r1/4) >= 0);
      assume ((h2*r0)*(n*n) + (h0*r1 + h1*r0 + h2*(5*(r1/4)))*n + (h0*r0 + h1*(5*(r1/4))) >= 0);
      assert (hh == (h2*r0)*(n*n) + (h0*r1 + h1*r0 + h2*(5*(r1/4)))*n + 
    			   h0*r0 + h1*(5*(r1/4)));
    (* proof that ((h2*n + h1)*(r1/4))*p % p = 0 *)
      multiple_modulo_lemma ((h2*n + h1)*(r1/4)) p;
    (* and (a+b*p)%p = a%p*)
      lemma_mod_plus ((h2*r0)*(n*n) + (h0*r1 + h1*r0 + h2*(5*(r1/4)))*n + (h0*r0 + h1*(5*(r1/4))))
      	((h2*n + h1)*(r1/4)) p;
      assert ((h*r) % p == hh % p)

let lemma_poly_reduce (n:int) (p:int) (h:int) (h2:int) (h10:int) (c:int) (hh:int) =
  admit()

let lemma_poly_bits64 =
  admit()

let lemma_mul_strict_upper_bound (x:nat) (x_bound:int) (y:nat) (y_bound:int) =
  admit()

let lemma_bytes_shift_power2 (y:nat64) =
  admit()

let lemma_bytes_and_mod (x:nat64) (y:nat64) =
  admit()

let lemma_mod_power2_lo (x0:nat64) (x1:nat64) (y:int) (z:int) =
  admit()

let lemma_power2_add64 (n:nat) =
  admit()

let lemma_mod_hi (x0:nat64) (x1:nat64) (z:nat64) =
  admit()

let lemma_poly_demod (p:int) (h:int) (x:int) (r:int) =
  admit()

let lemma_reduce128  (h:int) (h2:nat64) (h1:nat64) (h0:nat64) (g:int) (g2:nat64) (g1:nat64) (g0:nat64) =
  admit()

let lemma_add_key (old_h0:nat64) (old_h1:nat64) (h_in:int) (key_s0:nat64) (key_s1:nat64) (key_s:int) (h0:nat64) (h1:nat64) = 
  admit()

let lemma_lowerUpper128_and (x:nat128) (x0:nat64) (x1:nat64) (y:nat128) (y0:nat64) (y1:nat64) (z:nat128) (z0:nat64) (z1:nat64) =
  admit()

let lemma_poly1305_heap_hash_blocks (h) (pad) (r) (m) (i) (k) (len) =
  admit()
  // decreases k - i<|MERGE_RESOLUTION|>--- conflicted
+++ resolved
@@ -19,13 +19,7 @@
 
 // private unfold let op_Star = op_Multiply
 
-// these settings make it super slow
-<<<<<<< HEAD
-// #reset-options "--z3cliopt smt.QI.EAGER_THRESHOLD=100 --z3cliopt smt.CASE_SPLIT=3 --z3cliopt smt.arith.nl=false --max_fuel 0 --max_ifuel 1 --smtencoding.elim_box true --smtencoding.nl_arith_repr wrapped --smtencoding.l_arith_repr native"
-=======
 // #reset-options "--z3rlimit 1200 --z3cliopt smt.QI.EAGER_THRESHOLD=100 --z3cliopt smt.CASE_SPLIT=3 --z3cliopt smt.arith.nl=false --max_fuel 0 --max_ifuel 0 --smtencoding.elim_box true --eager_inference --smtencoding.nl_arith_repr wrapped --smtencoding.l_arith_repr native"
->>>>>>> de9d9405
-
 
 let rec poly1305_heap_blocks (h:int) (pad:int) (r:int) (m:mem) (i:int) 
         (k:int{i <= k /\ (k - i) % 16 == 0 /\ (forall (j:int) . {:pattern (m `Map.contains` j)} i <= j /\ j < k /\ (j - i) % 8 = 0 ==> m `Map.contains` j)}) : Tot int (decreases (k - i)) =
