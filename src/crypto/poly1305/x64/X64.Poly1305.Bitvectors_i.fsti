--- conflicted
+++ resolved
@@ -1,6 +1,4 @@
 module X64.Poly1305.Bitvectors_i
-
-(*
 
 open FStar.BV
 open FStar.Mul
@@ -27,9 +25,12 @@
   z:bv_t 128 -> z0:bv_t 64 -> z1:bv_t 64 ->
   Lemma (requires (z0 == bvand #64 x0 y0 /\
 		   z1 == bvand #64 x1 y1 /\
-		   x == bvor #128 (bvshl #128 (bv_uext #64 #64 x1) 64) (bv_uext #64 #64 x0) /\
-		   y == bvor #128 (bvshl #128 (bv_uext #64 #64 y1) 64) (bv_uext #64 #64 y0) /\
-		   z == bvor #128 (bvshl #128 (bv_uext #64 #64 z1) 64) (bv_uext #64 #64 z0)))
+		   x == bvor #128 (bvshl #128 (bv_uext #64 #64 x1) 64) 
+							   (bv_uext #64 #64 x0) /\
+		   y == bvor #128 (bvshl #128 (bv_uext #64 #64 y1) 64) 
+							   (bv_uext #64 #64 y0) /\
+		   z == bvor #128 (bvshl #128 (bv_uext #64 #64 z1) 64) 
+							   (bv_uext #64 #64 z0)))
 	(ensures (z == bvand #128 x y))
 val bv128_64_64: x1:bv_t 64 -> x0:bv_t 64 -> Tot (bv_t 128)
 
@@ -111,13 +112,6 @@
 
 val lemma_bytes_shift_power2: y:uint_t 64 ->
   Lemma (requires (y < 8))
-<<<<<<< HEAD
 	(ensures  (shift_left #64 y 3 < 64 /\
 		   y * 8 == shift_left #64 y 3 /\
-		   pow2 (shift_left #64 y 3) == shift_left #64 1 (shift_left #64 y 3)))
-=======
-	(ensures  (U.shift_left #64 y 3 < 64 /\
-		   y * 8 == U.shift_left #64 y 3 /\
-		   pow2 (U.shift_left #64 y 3) == U.shift_left #64 1 (U.shift_left #64 y 3)))
-*)
->>>>>>> 4821484f
+		   pow2 (shift_left #64 y 3) == shift_left #64 1 (shift_left #64 y 3)))