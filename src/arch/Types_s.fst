module Types_s

unfold let nat8_max = 0x100
unfold let nat16_max = 0x10000
unfold let nat32_max = 0x100000000
unfold let nat64_max = 0x10000000000000000
unfold let nat128_max = 0x100000000000000000000000000000000

// Sanity check our constants
let _ = assert_norm (pow2 8 = nat8_max)
let _ = assert_norm (pow2 16 = nat16_max)
let _ = assert_norm (pow2 32 = nat32_max)
let _ = assert_norm (pow2 64 = nat64_max)
let _ = assert_norm (pow2 128 = nat128_max)

<<<<<<< HEAD
type nat8 = x:nat{x < nat8_max}
type nat16 = x:nat{x < nat16_max}
type nat32 = x:nat{x < nat32_max}
type nat64 = x:nat{x < nat64_max}
type nat128 = x:nat{x < nat128_max}


type twobits = i:int{0 <= i && i < 4}
type bits_of_byte = | Bits_of_Byte :
  lo:twobits ->
  mid_lo:twobits ->  
  mid_hi:twobits ->
  hi:twobits ->
  bits_of_byte

let byte_to_twobits (b:nat8) =
  Bits_of_Byte
    (b % 4)
    ((b / 4) % 4)
    ((b / 16) % 4)
    ((b / 64) % 4)

type quad32 = | Quad32:
  lo:nat32 ->
  mid_lo:nat32 ->
  mid_hi:nat32 ->
  hi:nat32 ->
  quad32

let quad32_xor_native (x y:quad32) = Quad32
  (FStar.UInt.logxor #32 x.lo y.lo)
  (FStar.UInt.logxor #32 x.mid_lo y.mid_lo)
  (FStar.UInt.logxor #32 x.mid_hi y.mid_hi)
  (FStar.UInt.logxor #32 x.hi y.hi)   

assume val quad32_xor (x y:quad32) : quad32
assume val reveal_quad32_xor (x y:quad32) : Lemma (quad32_xor x y == quad32_xor_native x y)

let select_word (q:quad32) (selector:twobits) =
  match selector with
  | 0 -> q.lo
  | 1 -> q.mid_lo
  | 2 -> q.mid_hi
  | 3 -> q.hi
=======
let natN (n:nat) = x:nat{x < n}
let nat8 = natN nat8_max
let nat16 = natN nat16_max
let nat32 = natN nat32_max
let nat64 = natN nat64_max
let nat128 = natN nat128_max

let add_wrap (#n:nat) (x:natN n) (y:natN n) : natN n = if x + y < n then x + y else x + y - n

assume val logand : #n:nat -> a:natN n -> b:natN n -> natN n
assume val logxor : #n:nat -> a:natN n -> b:natN n -> natN n
assume val logor : #n:nat -> a:natN n -> b:natN n -> natN n
assume val lognot : #n:nat -> a:natN n  -> natN n
assume val shift_left : #n:nat -> a:natN n -> s:int -> natN n
assume val shift_right : #n:nat -> a:natN n -> s:int -> natN n
>>>>>>> 7f06e036
<|MERGE_RESOLUTION|>--- conflicted
+++ resolved
@@ -13,13 +13,21 @@
 let _ = assert_norm (pow2 64 = nat64_max)
 let _ = assert_norm (pow2 128 = nat128_max)
 
-<<<<<<< HEAD
-type nat8 = x:nat{x < nat8_max}
-type nat16 = x:nat{x < nat16_max}
-type nat32 = x:nat{x < nat32_max}
-type nat64 = x:nat{x < nat64_max}
-type nat128 = x:nat{x < nat128_max}
+let natN (n:nat) = x:nat{x < n}
+let nat8 = natN nat8_max
+let nat16 = natN nat16_max
+let nat32 = natN nat32_max
+let nat64 = natN nat64_max
+let nat128 = natN nat128_max
 
+let add_wrap (#n:nat) (x:natN n) (y:natN n) : natN n = if x + y < n then x + y else x + y - n
+
+assume val logand : #n:nat -> a:natN n -> b:natN n -> natN n
+assume val logxor : #n:nat -> a:natN n -> b:natN n -> natN n
+assume val logor : #n:nat -> a:natN n -> b:natN n -> natN n
+assume val lognot : #n:nat -> a:natN n  -> natN n
+assume val shift_left : #n:nat -> a:natN n -> s:int -> natN n
+assume val shift_right : #n:nat -> a:natN n -> s:int -> natN n
 
 type twobits = i:int{0 <= i && i < 4}
 type bits_of_byte = | Bits_of_Byte :
@@ -43,35 +51,15 @@
   hi:nat32 ->
   quad32
 
-let quad32_xor_native (x y:quad32) = Quad32
-  (FStar.UInt.logxor #32 x.lo y.lo)
-  (FStar.UInt.logxor #32 x.mid_lo y.mid_lo)
-  (FStar.UInt.logxor #32 x.mid_hi y.mid_hi)
-  (FStar.UInt.logxor #32 x.hi y.hi)   
-
-assume val quad32_xor (x y:quad32) : quad32
-assume val reveal_quad32_xor (x y:quad32) : Lemma (quad32_xor x y == quad32_xor_native x y)
+let quad32_xor (x y:quad32) = Quad32
+  (logxor x.lo y.lo)
+  (logxor x.mid_lo y.mid_lo)
+  (logxor x.mid_hi y.mid_hi)
+  (logxor x.hi y.hi)   
 
 let select_word (q:quad32) (selector:twobits) =
   match selector with
   | 0 -> q.lo
   | 1 -> q.mid_lo
   | 2 -> q.mid_hi
-  | 3 -> q.hi
-=======
-let natN (n:nat) = x:nat{x < n}
-let nat8 = natN nat8_max
-let nat16 = natN nat16_max
-let nat32 = natN nat32_max
-let nat64 = natN nat64_max
-let nat128 = natN nat128_max
-
-let add_wrap (#n:nat) (x:natN n) (y:natN n) : natN n = if x + y < n then x + y else x + y - n
-
-assume val logand : #n:nat -> a:natN n -> b:natN n -> natN n
-assume val logxor : #n:nat -> a:natN n -> b:natN n -> natN n
-assume val logor : #n:nat -> a:natN n -> b:natN n -> natN n
-assume val lognot : #n:nat -> a:natN n  -> natN n
-assume val shift_left : #n:nat -> a:natN n -> s:int -> natN n
-assume val shift_right : #n:nat -> a:natN n -> s:int -> natN n
->>>>>>> 7f06e036
+  | 3 -> q.hi