--- conflicted
+++ resolved
@@ -55,34 +55,6 @@
 
 (* Abbreviations *)
 unfold let get_reg (o:va_reg_operand) : reg = OReg?.r o
-<<<<<<< HEAD
-//unfold let buffer_readable = M.buffer_readable
-unfold let buffer_readable (#t:M.typ) (h:M.mem) (b:M.buffer t) : GTot prop0 = M.buffer_readable #t h b
-//unfold let buffer_length = M.buffer_length
-unfold let buffer_length (#t:M.typ) (b:M.buffer t) = M.buffer_length #t b
-unfold let buffer64_as_seq (m:M.mem) (b:M.buffer64) : GTot (Seq.seq nat64) = M.buffer_as_seq m b
-unfold let buffer128_as_seq (m:M.mem) (b:M.buffer128) : GTot (Seq.seq quad32) = M.buffer_as_seq m b
-unfold let valid_src_addr (#t:M.typ) (m:M.mem) (b:M.buffer t) (i:int) : prop0 =
-  0 <= i /\ i < buffer_length b /\ buffer_readable m b
-unfold let valid_dst_addr (#t:M.typ) (m:M.mem) (b:M.buffer t) (i:int) : prop0 =
-  0 <= i /\ i < buffer_length b /\ buffer_readable m b
-unfold let buffer64_read (b:M.buffer64) (i:int) (m:M.mem) : GTot nat64 = M.buffer_read b i m
-unfold let buffer64_write (b:M.buffer64) (i:int) (v:nat64) (m:M.mem) : GTot M.mem = 
-  if FStar.StrongExcludedMiddle.strong_excluded_middle (buffer_readable m b) then 
-    M.buffer_write b i v m else m 
-unfold let buffer128_read (b:M.buffer128) (i:int) (m:M.mem) : GTot quad32 = M.buffer_read b i m
-unfold let buffer128_write (b:M.buffer128) (i:int) (v:quad32) (m:M.mem) : GTot M.mem = 
-  if FStar.StrongExcludedMiddle.strong_excluded_middle (buffer_readable m b) then
-    M.buffer_write b i v m else m
-unfold let modifies_mem (s:M.loc) (h1 h2:M.mem) : GTot prop0 = M.modifies s h1 h2
-//unfold let loc_buffer = M.loc_buffer
-unfold let loc_buffer(#t:M.typ) (b:M.buffer t) = M.loc_buffer #t b
-unfold let locs_disjoint = M.locs_disjoint
-unfold let loc_union = M.loc_union
-
-
-=======
->>>>>>> c4b28881
 
 (* Constructors *)
 val va_fuel_default : unit -> va_fuel
@@ -266,94 +238,8 @@
 let op_String_Access     = Map.sel
 let op_String_Assignment = Map.upd
 
-<<<<<<< HEAD
-(** Memory framing **)
-
-(*
-unfold let in_mem (addr:int) (m:mem) : bool = m `Map.contains` addr
-
-let disjoint (ptr1:int) (num_bytes1:int) (ptr2:int) (num_bytes2:int) =
-    ptr1 + num_bytes1 <= ptr2 \/ ptr2 + num_bytes2 <= ptr1
-
-let validSrcAddrs (mem:mem) (addr:int) (size:int) (num_bytes:int) =
-    size == 64 /\
-    (forall (a:int) . {:pattern (mem `Map.contains` a)} addr <= a && a < addr+num_bytes && (a - addr) % 8 = 0 ==> mem `Map.contains` a)
-
-let memModified (old_mem:mem) (new_mem:mem) (ptr:int) (num_bytes) =
-    (forall (a:int) . {:pattern (new_mem `Map.contains` a)} old_mem `Map.contains` a <==> new_mem `Map.contains` a) /\
-    (forall (a:int) . {:pattern (new_mem.[a]) \/ Map.sel new_mem a} a < ptr || a >= ptr + num_bytes ==> old_mem.[a] == new_mem.[a])
-*)   
-
-(** Convenient memory-related functions **)
-let rec buffers_readable (h: M.mem) (l: list M.buffer64) : GTot prop0 (decreases l) =
-    match l with
-    | [] -> True
-    | b :: l'  -> buffer_readable h b /\ buffers_readable h l'
-
-unfold let modifies_buffer (b:M.buffer64) (h1 h2:M.mem) = modifies_mem (loc_buffer b) h1 h2
-unfold let modifies_buffer_2 (b1 b2:M.buffer64) (h1 h2:M.mem) =modifies_mem (M.loc_union (loc_buffer b1) (loc_buffer b2)) h1 h2
-unfold let modifies_buffer128 (b:M.buffer128) (h1 h2:M.mem) = modifies_mem (loc_buffer b) h1 h2
-unfold let modifies_buffer128_2 (b1 b2:M.buffer128) (h1 h2:M.mem) = modifies_mem (M.loc_union (loc_buffer b1) (loc_buffer b2)) h1 h2
-
-let validSrcAddrs64 (m:M.mem) (addr:int) (b:M.buffer64) (len:int) =
-    buffer_readable m b /\
-    len <= buffer_length b /\
-    M.buffer_addr b m == addr
-
-unfold 
-let validDstAddrs64 = validSrcAddrs64
-
-let validSrcAddrs128 (m:M.mem) (addr:int) (b:M.buffer128) (len:int) =
-    buffer_readable m b /\
-    len <= buffer_length b /\
-    M.buffer_addr b m == addr
-
-let validDstAddrs128 (m:M.mem) (addr:int) (b:M.buffer128) (len:int) =
-    buffer_readable m b /\
-    len <= buffer_length b /\
-    M.buffer_addr b m == addr
-
-let valid_stack_slots (m:M.mem) (rsp:int) (b:M.buffer64) (num_slots:int) =
-    buffer_readable m b /\
-    num_slots <= buffer_length b /\
-    (let open FStar.Mul in
-     rsp == M.buffer_addr b m + 8 * num_slots /\
-     0 <= rsp - 8 * num_slots /\ 
-     rsp < pow2_64)
-
-let modifies_buffer_specific128 (b:M.buffer128) (h1 h2:M.mem) (start last:nat) : GTot prop0 =
-    modifies_buffer128 b h1 h2 /\
-    // TODO: Consider replacing this with: modifies (loc_buffer (gsub_buffer b i len)) h1 h2
-    (forall (i:nat) . {:pattern (Seq.index (M.buffer_as_seq h2 b) i)}
-                        0 <= i /\ i < buffer_length b 
-                     /\ (i < start || i > last) 
-                    ==> buffer128_read b i h1
-                     == buffer128_read b i h2)
-
-let modifies_buffer_specific (b:M.buffer64) (h1 h2:M.mem) (start last:nat) : GTot prop0 =
-    modifies_buffer b h1 h2 /\
-    // TODO: Consider replacing this with: modifies (loc_buffer (gsub_buffer b i len)) h1 h2
-    (forall (i:nat) . {:pattern (Seq.index (M.buffer_as_seq h2 b) i)}
-                        0 <= i /\ i < buffer_length b 
-                     /\ (i < start || i > last) 
-                    ==> buffer64_read b i h1
-                     == buffer64_read b i h2)
-
-unfold let buffers_disjoint (b1 b2:M.buffer64) =
-    locs_disjoint [loc_buffer b1; loc_buffer b2]
-
-unfold let buffers_disjoint128 (b1 b2:M.buffer128) =
-    locs_disjoint [loc_buffer b1; loc_buffer b2]
-
-unfold let buffers3_disjoint128 (b1 b2 b3:M.buffer128) =
-    locs_disjoint [loc_buffer b1; loc_buffer b2; loc_buffer b3]
-
 val eval_code (c:va_code) (s0:va_state) (f0:va_fuel) (sN:va_state) : prop0
 val eval_while_inv (c:va_code) (s0:va_state) (fW:va_fuel) (sW:va_state) : prop0
-=======
-val eval_code (c:va_code) (s0:va_state) (f0:va_fuel) (sN:va_state) : Type0
-val eval_while_inv (c:va_code) (s0:va_state) (fW:va_fuel) (sW:va_state) : Type0
->>>>>>> c4b28881
 
 [@va_qattr]
 let va_state_eq (s0:va_state) (s1:va_state) : prop0 = state_eq s0 s1
