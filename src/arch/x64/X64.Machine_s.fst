--- conflicted
+++ resolved
@@ -3,18 +3,7 @@
 unfold let nat32_max = 0x100000000
 unfold let nat64_max = 0x10000000000000000
 type nat64 = x:nat{x < nat64_max}
-<<<<<<< HEAD
-type uint64 = FStar.UInt64.t
-
-val nat_to_u64: (n:nat64) -> Tot uint64
-let nat_to_u64 n = FStar.UInt64.uint_to_t n 
-
-(* map type from the F* library, it needs the key type to have decidable equality, not an issue here *)
-unfold
-type map (key:eqtype) (value:Type) = Map.t key value
-=======
 assume val int_to_nat64 : i:int -> n:nat64{0 <= i && i < nat64_max ==> i == n}
->>>>>>> 0852595c
 
 type reg =
   | Rax
