--- conflicted
+++ resolved
@@ -749,13 +749,8 @@
 }
 
 lemma va_lemma_while(b:obool, c:code, s:va_state, r:va_state) returns(n:nat, r':va_state)
-<<<<<<< HEAD
-    requires va_is_src_operand_uint64(b.o1);
-    requires va_is_src_operand_uint64(b.o2);
-=======
-    requires va_is_src_operand_uint32(b.o1, s);
-    requires va_is_src_operand_uint32(b.o2, s);
->>>>>>> a71d74dd
+    requires va_is_src_operand_uint64(b.o1, s);
+    requires va_is_src_operand_uint64(b.o2, s);
     requires x86_ValidState(s);
     requires eval_code(While(b, c), s, r)
     ensures  evalWhileLax(b, c, n, to_state(s), to_state(r))
@@ -776,13 +771,8 @@
 }
 
 lemma va_lemma_whileTrue(b:obool, c:code, n:nat, s:va_state, r:va_state) returns(s':va_state, r':va_state)
-<<<<<<< HEAD
-    requires va_is_src_operand_uint64(b.o1) && ValidSourceOperand(to_state(s), 64, b.o1);
-    requires va_is_src_operand_uint64(b.o2) && ValidSourceOperand(to_state(s), 64, b.o2);
-=======
-    requires va_is_src_operand_uint32(b.o1, s) && ValidSourceOperand(to_state(s), 32, b.o1);
-    requires va_is_src_operand_uint32(b.o2, s) && ValidSourceOperand(to_state(s), 32, b.o2);
->>>>>>> a71d74dd
+    requires va_is_src_operand_uint64(b.o1, s) && ValidSourceOperand(to_state(s), 64, b.o1);
+    requires va_is_src_operand_uint64(b.o2, s) && ValidSourceOperand(to_state(s), 64, b.o2);
     requires n > 0
     requires evalWhileLax(b, c, n, to_state(s), to_state(r))
     ensures  x86_ValidState(s) ==> x86_ValidState(s');
@@ -791,11 +781,7 @@
     ensures  x86_ValidState(s) ==> if s.ok then x86_branchRelation(s, s', true) else s' == s;
     ensures  if s.ok && x86_ValidState(s) then
                     s'.ok
-<<<<<<< HEAD
-                 && va_is_src_operand_uint64(b.o1)
-=======
-                 && va_is_src_operand_uint32(b.o1, s)
->>>>>>> a71d74dd
+                 && va_is_src_operand_uint64(b.o1, s)
                  && evalOBool(to_state(s), b)
                  && (s.heaplets == s'.heaplets == r'.heaplets)
              else
@@ -825,13 +811,8 @@
 }
 
 lemma va_lemma_whileFalse(b:obool, c:code, s:va_state, r:va_state) returns(r':va_state)
-<<<<<<< HEAD
-    requires va_is_src_operand_uint64(b.o1) && ValidSourceOperand(to_state(s), 64, b.o1);
-    requires va_is_src_operand_uint64(b.o2) && ValidSourceOperand(to_state(s), 64, b.o2);
-=======
-    requires va_is_src_operand_uint32(b.o1, s) && ValidSourceOperand(to_state(s), 32, b.o1);
-    requires va_is_src_operand_uint32(b.o2, s) && ValidSourceOperand(to_state(s), 32, b.o2);
->>>>>>> a71d74dd
+    requires va_is_src_operand_uint64(b.o1, s) && ValidSourceOperand(to_state(s), 64, b.o1);
+    requires va_is_src_operand_uint64(b.o2, s) && ValidSourceOperand(to_state(s), 64, b.o2);
     requires evalWhileLax(b, c, 0, to_state(s), to_state(r))
     ensures  if s.ok then
                 (if x86_ValidState(s) then
