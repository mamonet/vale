include{:fstar} {:open} "Types_s"
include{:fstar} {:open} "X64.Machine_s"
include{:fstar} {:open} "X64.Vale.State_i"
include{:fstar} {:open} "X64.Vale.Decls_i"
include{:fstar} {:open} "X64.Vale.QuickCode_i"

module X64.Vale.InsBasic

#verbatim{:interface}
open Types_s
open X64.Machine_s
open X64.Vale.State_i
open X64.Vale.Decls_i
open X64.Vale.QuickCode_i
#endverbatim

#verbatim
open X64.Machine_s
open X64.Vale
open X64.Vale.State_i
open X64.Vale.StateLemmas_i
open X64.Vale.Decls_i
module S = X64.Semantics_s
module P = X64.Print_s
#endverbatim

#reset-options "--initial_fuel 2 --max_fuel 2 --z3rlimit 20"

var{:state ok()} ok:bool;
var{:state reg(Rax)} rax:nat64;
var{:state reg(Rbx)} rbx:nat64;
var{:state reg(Rcx)} rcx:nat64;
var{:state reg(Rdx)} rdx:nat64;
var{:state reg(Rsi)} rsi:nat64;
var{:state reg(Rdi)} rdi:nat64;
var{:state reg(Rbp)} rbp:nat64;
var{:state reg(Rsp)} rsp:nat64;
var{:state reg(R8)}  r8:nat64;
var{:state reg(R9)}  r9:nat64;
var{:state reg(R10)} r10:nat64;
var{:state reg(R11)} r11:nat64;
var{:state reg(R12)} r12:nat64;
var{:state reg(R13)} r13:nat64;
var{:state reg(R14)} r14:nat64;
var{:state reg(R15)} r15:nat64;
var{:state flags()} efl:nat64;
var{:state mem()} mem:mem;

// add {:notypecheck} attr because Type0 is not defined.
procedure{:quick exportOnly}{:notypecheck}AssertQuickType(ghost p:Type0) returns(ghost u:squash(p))
    requires
        p;
{
    u := tuple();
}

procedure{:instruction Ins(S.Mov64(dst,src))}{:quick exportOnly} Mov64(inout dst: dst_opr64, src: opr64)
    ensures
        dst == old(src);
{
}

procedure{:instruction Ins(S.Add64(dst,src))}{:quick exportOnly} Add64(inout dst: dst_opr64, src: opr64)
    modifies
        efl;
    requires
        src + dst < pow2_64;
    ensures
        dst == old(dst + src);
{
}

procedure{:instruction Ins(S.Add64(dst,src))}{:quick exportOnly} Add64Wrap(inout dst: dst_opr64, src: opr64)
    modifies
        efl;
    ensures
        dst == old(add_wrap(dst, src));
        cf(efl) == old(dst + src >= pow2_64);
{
}

procedure{:instruction Ins(S.AddLea64(dst, src1, src2))}{:quick exportOnly} AddLea64(out dst: dst_opr64, src1: opr64, src2: opr64)
    requires
        src1 + src2 < pow2_64;
    ensures
        dst == old(src1) + old(src2);
{
}

procedure{:instruction Ins(S.AddCarry64(dst, src))}{:quick exportOnly} Adc64Wrap(inout dst: dst_opr64, src: opr64)
    modifies
        efl;
    ensures
        dst == old(add_wrap(add_wrap(dst, src), (if cf(efl) then 1 else 0)));
        cf(efl) == old(dst + src + (if cf(efl) then 1 else 0)) >= pow2_64;
{
}

procedure{:instruction Ins(S.Adcx64(dst, src))}{:quick exportOnly} Adcx64Wrap(inout dst: dst_opr64, src: opr64)
    modifies
        efl;
    ensures
        dst == old(add_wrap(add_wrap(dst, src), (if cf(efl) then 1 else 0)));
        efl == update_cf(old(efl), old(dst + src + (if cf(efl) then 1 else 0)) >= pow2_64);
{
}

procedure{:instruction Ins(S.Adox64(dst, src))}{:quick exportOnly} Adox64Wrap(inout dst: dst_opr64, src: opr64)
    modifies
        efl;
    ensures
        dst == old(add_wrap(add_wrap(dst, src), (if overflow(efl) then 1 else 0)));
        efl == update_of(old(efl), old(dst + src + (if overflow(efl) then 1 else 0)) >= pow2_64);
{
}

procedure{:instruction Ins(S.Sub64(dst, src))}{:quick exportOnly} Sub64(inout dst: dst_opr64, src: opr64)
    requires
        0 <= dst - src;
    modifies
        efl;
    ensures
        dst == old(dst) - old(src);
{
}

procedure{:instruction Ins(S.Sub64(dst, src))}{:quick exportOnly} Sub64Wrap(inout dst: dst_opr64, src: opr64)
    modifies
        efl;
    ensures
        dst == old(dst - src) % pow2_64;
{
}

#verbatim
let lemma_fundamental_div_mod (a b:nat64) :
  Lemma (pow2_64 `op_Multiply` (FStar.UInt.mul_div #64 a b) + (FStar.UInt.mul_mod #64 a b) == a `op_Multiply` b)
  =
  ()
#endverbatim

<<<<<<< HEAD
function lemma_fundamental_div_mod (a:nat64, b:nat64) : Prims.unit extern;

procedure{:instruction Ins(S.Mul64(src))}{:fast_instruction}{:quick exportOnly} Mul64Wrap(src: opr64)
=======
procedure{:instruction Ins(S.Mul64(src))}{:quick exportOnly} Mul64Wrap(src: opr64)
>>>>>>> c4b28881
    modifies
        efl;
        rax;
        rdx;
    ensures
        pow2_64 * rdx + rax == old(rax * src);
{
    lemma_fundamental_div_mod(old(rax), old(src));
}

<<<<<<< HEAD
// can't typecheck because "Uop UToOperand" is not implemented
procedure{:instruction Ins(S.Mulx64(dst_hi, dst_lo, src))}{:fast_instruction}{:quick exportOnly}{:notypecheck} Mulx64(out dst_hi: dst_opr64, out dst_lo: dst_opr64, src: opr64)
=======
procedure{:instruction Ins(S.Mulx64(dst_hi, dst_lo, src))}{:quick exportOnly} Mulx64(out dst_hi: dst_opr64, out dst_lo: dst_opr64, src: opr64)
>>>>>>> c4b28881
    requires @dst_hi != @dst_lo;
    reads
        rdx;
    ensures
        pow2_64 * dst_hi + dst_lo == old(rdx * src);
{
    lemma_fundamental_div_mod(old(rdx), old(src));
}

procedure{:instruction Ins(S.IMul64(dst, src))}{:quick exportOnly} IMul64(inout dst: dst_opr64, src: opr64)
    requires
        dst * src < pow2_64;
    modifies
        efl;
    ensures
        dst == old(dst * src);
{
    lemma_mul_nat(old(dst), old(src));
    lemma_mul_in_bounds(old(dst), old(src));
}

procedure{:instruction Ins(S.Xor64(dst, src))}{:quick exportOnly} Xor64(inout dst: dst_opr64, src: opr64)
    modifies
        efl;
    ensures
        dst == old(ixor(dst,src));
        !overflow(efl);
        !cf(efl);

{
}

procedure{:instruction Ins(S.And64(dst, src))}{:quick exportOnly} And64(inout dst: dst_opr64, src: opr64)
    modifies
        efl;
    ensures
        dst == old(iand(dst,src));
{
}

procedure{:instruction Ins(S.Shl64(dst, amt))}{:quick exportOnly} Shl64(inout dst: dst_opr64, amt: shift_amt64)
    modifies
        efl;
//    requires
//        0 <= src < 64;
    ensures
        dst == old(ishl(dst, amt));
{
}

procedure{:instruction Ins(S.Shr64(dst, amt))}{:quick exportOnly} Shr64(inout dst: dst_opr64, amt: shift_amt64)
    modifies
        efl;
    ensures
        dst == old(ishr(dst, amt));
{
}
<|MERGE_RESOLUTION|>--- conflicted
+++ resolved
@@ -139,13 +139,9 @@
   ()
 #endverbatim
 
-<<<<<<< HEAD
-function lemma_fundamental_div_mod (a:nat64, b:nat64) : Prims.unit extern;
-
-procedure{:instruction Ins(S.Mul64(src))}{:fast_instruction}{:quick exportOnly} Mul64Wrap(src: opr64)
-=======
+procedure lemma_fundamental_div_mod(a:nat64, b:nat64) extern;
+
 procedure{:instruction Ins(S.Mul64(src))}{:quick exportOnly} Mul64Wrap(src: opr64)
->>>>>>> c4b28881
     modifies
         efl;
         rax;
@@ -156,12 +152,7 @@
     lemma_fundamental_div_mod(old(rax), old(src));
 }
 
-<<<<<<< HEAD
-// can't typecheck because "Uop UToOperand" is not implemented
-procedure{:instruction Ins(S.Mulx64(dst_hi, dst_lo, src))}{:fast_instruction}{:quick exportOnly}{:notypecheck} Mulx64(out dst_hi: dst_opr64, out dst_lo: dst_opr64, src: opr64)
-=======
 procedure{:instruction Ins(S.Mulx64(dst_hi, dst_lo, src))}{:quick exportOnly} Mulx64(out dst_hi: dst_opr64, out dst_lo: dst_opr64, src: opr64)
->>>>>>> c4b28881
     requires @dst_hi != @dst_lo;
     reads
         rdx;
