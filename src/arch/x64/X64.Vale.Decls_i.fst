--- conflicted
+++ resolved
@@ -59,35 +59,6 @@
 let va_lemma_whileFalse_total = Lemmas_i.lemma_whileFalse_total
 let va_lemma_whileMerge_total = Lemmas_i.lemma_whileMerge_total
 
-<<<<<<< HEAD
-let logxor32 (x:nat32) (y:nat32) : nat32 =
-  FStar.UInt.logxor #32 x y
-
-let logxor64 (x:nat64) (y:nat64) : nat64 =
-  FStar.UInt.logxor #64 x y
-
-let logand64 (x:nat64) (y:nat64) : nat64 =
-  FStar.UInt.logand #64 x y
-
-let logand128 (x:nat128) (y:nat128) : nat128 =
-  FStar.UInt.logand #128 x y
-(*
-  if FStar.UInt.fits x 64
-  && FStar.UInt.fits y 64
-  then FStar.UInt.logand #64 x y
-  else 0
-*)
-
-let shift_left64 (x:nat64) (amt:nat64) : nat64 =
-  FStar.UInt.shift_left #64 x amt
-
-let shift_right64 (x:nat64) (amt:nat64) : nat64 =
-  FStar.UInt.shift_right #64 x amt
-
-let reveal_logand128 (x y:nat128) = ()
-
-=======
->>>>>>> 7f06e036
 let printer = P.printer
 let print_string = FStar.IO.print_string
 let print_header = P.print_header
