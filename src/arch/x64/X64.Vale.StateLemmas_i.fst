--- conflicted
+++ resolved
@@ -5,11 +5,7 @@
 module M = TransparentMap
 module BS = X64.Bytes_Semantics_s
 module ME = X64.Memory_i_s
-<<<<<<< HEAD
-module I = Interop64
 module TS = X64.Taint_Semantics_s
-=======
->>>>>>> 913dc835
 
 #reset-options "--initial_fuel 2 --max_fuel 2"
 
