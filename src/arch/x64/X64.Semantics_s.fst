module X64.Semantics_s

open FStar.BaseTypes
open X64.Machine_s
open Types_s
module M = Memory_i_s

type uint64 = UInt64.t

type ins =
  | Mov64      : dst:operand -> src:operand -> ins
  | Add64      : dst:operand -> src:operand -> ins
  | AddLea64   : dst:operand -> src1:operand -> src2:operand -> ins
  | AddCarry64 : dst:operand -> src:operand -> ins
  | Sub64      : dst:operand -> src:operand -> ins
  | Mul64      : src:operand -> ins
<<<<<<< HEAD
  | IMul64     : dst:dst_op -> src:operand -> ins
  | Xor64      : dst:dst_op -> src:operand -> ins
  | And64      : dst:dst_op -> src:operand -> ins
  | Shr64      : dst:dst_op -> amt:operand -> ins
  | Shl64      : dst:dst_op -> amt:operand -> ins
  | Pxor       : dst:xmm -> src:xmm -> ins
  | Pshufd     : dst:xmm -> src:xmm -> permutation:imm8 -> ins
  | VPSLLDQ    : dst:xmm -> src:xmm -> count:imm8 -> ins
  | MOVDQU     : dst:mov128_op -> src:mov128_op -> ins  // We let the assembler complain about attempts to use two memory ops
  | AESNI_enc           : dst:xmm -> src:xmm -> ins
  | AESNI_enc_last      : dst:xmm -> src:xmm -> ins
  | AESNI_dec           : dst:xmm -> src:xmm -> ins
  | AESNI_dec_last      : dst:xmm -> src:xmm -> ins
  | AESNI_imc           : dst:xmm -> src:xmm -> ins
  | AESNI_keygen_assist : dst:xmm -> src:xmm -> imm8 -> ins
=======
  | IMul64     : dst:operand -> src:operand -> ins
  | Xor64      : dst:operand -> src:operand -> ins
  | And64      : dst:operand -> src:operand -> ins
  | Shr64      : dst:operand -> amt:operand -> ins
  | Shl64      : dst:operand -> amt:operand -> ins
>>>>>>> 24e050de

type ocmp =
  | OEq: o1:operand -> o2:operand -> ocmp
  | ONe: o1:operand -> o2:operand -> ocmp
  | OLe: o1:operand -> o2:operand -> ocmp
  | OGe: o1:operand -> o2:operand -> ocmp
  | OLt: o1:operand -> o2:operand -> ocmp
  | OGt: o1:operand -> o2:operand -> ocmp

type code = precode ins ocmp
type codes = list code

noeq type state = {
  ok: bool;
  regs: reg -> nat64;
  xmms: xmm -> quad32;
  flags: nat64;
  mem: mem;
}

//let u (i:int{FStar.UInt.fits i 64}) : uint64 = FStar.UInt64.uint_to_t i
//let v (u:uint64) : nat64 = FStar.UInt64.v u

assume val havoc : state -> ins -> nat64

unfold let eval_reg (r:reg) (s:state) : nat64 = s.regs r
unfold let eval_xmm (i:xmm) (s:state) : quad32 = s.xmms i
unfold let eval_mem (ptr:int) (s:state) : nat64 = load_mem64 ptr s.mem
unfold let eval_mem128 (ptr:int) (s:state) : quad32 = load_mem128 ptr s.mem

[@va_qattr]
let eval_maddr (m:maddr) (s:state) : int =
  let open FStar.Mul in
    match m with
    | MConst n -> n
    | MReg reg offset -> (eval_reg reg s) + offset
    | MIndex base scale index offset -> (eval_reg base s) + scale * (eval_reg index s) + offset

let eval_operand (o:operand) (s:state) : nat64 =
  match o with
  | OConst n -> int_to_nat64 n
  | OReg r -> eval_reg r s
  | OMem m -> eval_mem (eval_maddr m s) s

let eval_mov128_op (o:mov128_op) (s:state) : quad32 =
  match o with 
  | Mov128Xmm i -> eval_xmm i s
  | Mov128Mem m -> eval_mem128 (eval_maddr m s) s

let eval_ocmp (s:state) (c:ocmp) :bool =
  match c with
  | OEq o1 o2 -> eval_operand o1 s = eval_operand o2 s
  | ONe o1 o2 -> eval_operand o1 s <> eval_operand o2 s
  | OLe o1 o2 -> eval_operand o1 s <= eval_operand o2 s
  | OGe o1 o2 -> eval_operand o1 s >= eval_operand o2 s
  | OLt o1 o2 -> eval_operand o1 s < eval_operand o2 s
  | OGt o1 o2 -> eval_operand o1 s > eval_operand o2 s

let update_reg' (r:reg) (v:nat64) (s:state) : state =
  { s with regs = fun r' -> if r' = r then v else s.regs r' }

let update_xmm' (x:xmm) (v:quad32) (s:state) : state =
  { s with xmms = fun x' -> if x' = x then v else s.xmms x' }

let update_mem (ptr:int) (v:nat64) (s:state) : state =
  { s with mem = store_mem64 ptr v s.mem }

let update_mem128 (ptr:int) (v:quad32) (s:state) : state =
  { s with mem = store_mem128 ptr v s.mem }

let valid_maddr (m:maddr) (s:state) : bool =
  valid_mem64 (eval_maddr m s) s.mem

let valid_maddr128 (m:maddr) (s:state) : bool =
  valid_mem128 (eval_maddr m s) s.mem

let valid_operand (o:operand) (s:state) : bool =
  match o with
  | OConst n -> true
  | OReg r -> true
  | OMem m -> valid_maddr m s

let valid_mov128_op (o:mov128_op) (s:state) : bool =
  match o with
  | Mov128Xmm i -> true (* We leave it to the printer/assembler to object to invalid XMM indices *)
  | Mov128Mem m -> valid_maddr128 m s

let valid_shift_operand (o:operand) (s:state) : bool =
  valid_operand o s && (eval_operand o s) < 64
  
let valid_ocmp (c:ocmp) (s:state) :bool =
  match c with
  | OEq o1 o2 -> valid_operand o1 s && valid_operand o2 s
  | ONe o1 o2 -> valid_operand o1 s && valid_operand o2 s
  | OLe o1 o2 -> valid_operand o1 s && valid_operand o2 s
  | OGe o1 o2 -> valid_operand o1 s && valid_operand o2 s
  | OLt o1 o2 -> valid_operand o1 s && valid_operand o2 s
  | OGt o1 o2 -> valid_operand o1 s && valid_operand o2 s

let valid_dst_operand (o:operand) (s:state) : bool =
  valid_operand o s && valid_dst o

let update_operand_preserve_flags' (o:operand) (v:nat64) (s:state) : state =
  match o with
  | OConst _ -> {s with ok = false}
  | OReg r -> update_reg' r v s
  | OMem m -> update_mem (eval_maddr m s) v s // see valid_maddr for how eval_maddr connects to b and i

let update_mov128_op_preserve_flags' (o:mov128_op) (v:quad32) (s:state) : state =
  match o with
  | Mov128Xmm i -> update_xmm' i v s
  | Mov128Mem m -> update_mem128 (eval_maddr m s) v s

// Default version havocs flags 
let update_operand' (o:operand) (ins:ins) (v:nat64) (s:state) : state =
  { (update_operand_preserve_flags' o v s) with flags = havoc s ins }

(* REVIEW: Will we regret exposing a mod here?  Should flags be something with more structure? *)
let cf (flags:nat64) : bool =
  flags % 2 = 1

let update_cf (flags:nat64) (new_cf:bool) : (new_flags:nat64{cf new_flags == new_cf}) =
  if new_cf then
    if not (cf flags) then
      flags + 1
    else
      flags
  else
    if (cf flags) then
      flags - 1
    else
      flags

(* Define a stateful monad to simplify defining the instruction semantics *)
let st (a:Type) = state -> a * state

unfold
let return (#a:Type) (x:a) :st a =
  fun s -> x, s

unfold
let bind (#a:Type) (#b:Type) (m:st a) (f:a -> st b) :st b =
fun s0 ->
  let x, s1 = m s0 in
  let y, s2 = f x s1 in
  y, {s2 with ok=s0.ok && s1.ok && s2.ok}

unfold
let get :st state =
  fun s -> s, s

unfold
let set (s:state) :st unit =
  fun _ -> (), s

unfold
let fail :st unit =
  fun s -> (), {s with ok=false}

unfold
let check (valid: state -> bool) : st unit =
  s <-- get;
  if valid s then
    return ()
  else
    fail

unfold
let run (f:st unit) (s:state) : state = snd (f s)

(* Monadic update operations *)
unfold
let update_operand_preserve_flags (dst:operand) (v:nat64) :st unit =
  check (valid_dst_operand dst);;
  s <-- get;
  set (update_operand_preserve_flags' dst v s)

unfold
let update_mov128_op_preserve_flags (dst:mov128_op) (v:quad32) :st unit =
  check (valid_mov128_op dst);;
  s <-- get;
  set (update_mov128_op_preserve_flags' dst v s)

// Default version havocs flags
unfold
let update_operand (dst:operand) (ins:ins) (v:nat64) :st unit =
  check (valid_dst_operand dst);;
  s <-- get;
  set (update_operand' dst ins v s)

let update_reg (r:reg) (v:nat64) :st unit =
  s <-- get;
  set (update_reg' r v s)

let update_xmm (x:xmm)  (ins:ins) (v:quad32) :st unit =
  s <-- get;
  set (  { (update_xmm' x v s) with flags = havoc s ins } )

let update_flags (new_flags:nat64) :st unit =
  s <-- get;
  set ( { s with flags = new_flags } )
  
(* Core definition of instruction semantics *)
let eval_ins (ins:ins) : st unit =
  s <-- get;
  match ins with
  | Mov64 dst src ->
    check (valid_operand src);;
    update_operand_preserve_flags dst (eval_operand src s)

  | Add64 dst src ->
    check (valid_operand src);;
    let sum = (eval_operand dst s) + (eval_operand src s) in
    let new_carry = sum >= nat64_max in    
    update_operand dst ins ((eval_operand dst s + eval_operand src s) % nat64_max);;
    update_flags (update_cf s.flags new_carry)

  | AddLea64 dst src1 src2 ->
    check (valid_operand src1);;
    check (valid_operand src2);;
    update_operand_preserve_flags dst ((eval_operand src1 s + eval_operand src2 s) % nat64_max)

  | AddCarry64 dst src ->
    check (valid_operand src);;
    let old_carry = if cf(s.flags) then 1 else 0 in
    let sum = (eval_operand dst s) + (eval_operand src s) + old_carry in
    let new_carry = sum >= nat64_max in
    update_operand dst ins (sum % nat64_max);;
    update_flags (update_cf s.flags new_carry)

  | Sub64 dst src ->
    check (valid_operand src);;
    update_operand dst ins ((eval_operand dst s - eval_operand src s) % nat64_max)

  | Mul64 src ->
    check (valid_operand src);;
    let hi = FStar.UInt.mul_div #64 (eval_reg Rax s) (eval_operand src s) in
    let lo = FStar.UInt.mul_mod #64 (eval_reg Rax s) (eval_operand src s) in
    update_reg Rax lo;;
    update_reg Rdx hi;;
    update_flags (havoc s ins)
 
  | IMul64 dst src ->
    check (valid_operand src);;
    update_operand dst ins (FStar.UInt.mul_mod #64 (eval_operand dst s) (eval_operand src s))
    
  | Xor64 dst src ->
    check (valid_operand src);;
    update_operand dst ins (FStar.UInt.logxor #64 (eval_operand dst s) (eval_operand src s))

  | And64 dst src ->
    check (valid_operand src);;
    update_operand dst ins (FStar.UInt.logand #64 (eval_operand dst s) (eval_operand src s))

  | Shr64 dst amt ->
    check (valid_shift_operand amt);;
    update_operand dst ins (FStar.UInt.shift_right #64 (eval_operand dst s) (eval_operand amt s))

  | Shl64 dst amt ->
    check (valid_shift_operand amt);;
    update_operand dst ins (FStar.UInt.shift_left #64 (eval_operand dst s) (eval_operand amt s))

// In the XMM-related instructions below, we generally don't need to check for validity of the operands,
// since all possibilities are valid, thanks to dependent types 
   
  | Pxor dst src ->
    update_xmm dst ins (quad32_xor (eval_xmm dst s) (eval_xmm src s))

  | Pshufd dst src permutation ->  
    let bits:bits_of_byte = byte_to_twobits permutation in
    let src_val = eval_xmm src s in
    let permuted_xmm = Quad32
         (select_word src_val (Bits_of_Byte?.lo bits))
         (select_word src_val (Bits_of_Byte?.mid_lo bits))
         (select_word src_val (Bits_of_Byte?.mid_hi bits))
         (select_word src_val (Bits_of_Byte?.hi bits))
    in
    update_xmm dst ins permuted_xmm
    
  | VPSLLDQ dst src count ->
    check (fun s -> count = 4);;  // We only spec the one very special case we need
    let src_q = eval_xmm src s in
    let shifted_xmm = Quad32 0 src_q.lo src_q.mid_lo src_q.mid_hi in
    update_xmm dst ins shifted_xmm

  | MOVDQU dst src ->
    check (valid_mov128_op src);; 
    update_mov128_op_preserve_flags dst (eval_mov128_op src s)

  | AESNI_enc dst src ->
    let src_q = eval_xmm src s in
    update_xmm dst ins (quad32_xor (AES_s.mix_columns (AES_s.sub_bytes (AES_s.shift_rows src_q))) src_q)
    
   | AESNI_enc_last dst src ->
    let src_q = eval_xmm src s in
    update_xmm dst ins (quad32_xor (AES_s.sub_bytes (AES_s.shift_rows src_q)) src_q)
      
  | AESNI_dec dst src ->
    let src_q = eval_xmm src s in
    update_xmm dst ins (quad32_xor (AES_s.inv_mix_columns (AES_s.inv_sub_bytes (AES_s.inv_shift_rows src_q))) src_q)
    
   | AESNI_dec_last dst src ->
    let src_q = eval_xmm src s in
    update_xmm dst ins (quad32_xor (AES_s.inv_sub_bytes (AES_s.inv_shift_rows src_q)) src_q)

  | AESNI_imc dst src ->
    let src_q = eval_xmm src s in
    update_xmm dst ins (AES_s.inv_mix_columns src_q)

  | AESNI_keygen_assist dst src imm ->
    let src_q = eval_xmm src s in
    update_xmm dst ins (Quad32 (AES_s.sub_word src_q.mid_lo) 
			       (FStar.UInt.logxor #32 (AES_s.rot_word (AES_s.sub_word src_q.mid_lo)) imm)
			       (AES_s.sub_word src_q.hi)
			       (FStar.UInt.logxor #32 (AES_s.rot_word (AES_s.sub_word src_q.hi)) imm))
 
 
(*
 * These functions return an option state
 * None case arises when the while loop runs out of fuel
 *)
// TODO: IfElse and While should havoc the flags
val eval_code:  c:code           -> fuel:nat -> s:state -> Tot (option state) (decreases %[fuel; c])
val eval_codes: l:codes          -> fuel:nat -> s:state -> Tot (option state) (decreases %[fuel; l])
val eval_while: b:ocmp -> c:code -> fuel:nat -> s:state -> Tot (option state) (decreases %[fuel; c])

let rec eval_code c fuel s =
  match c with
  | Ins ins                       -> Some (run (eval_ins ins) s)
  | Block l                       -> eval_codes l fuel s
  | IfElse ifCond ifTrue ifFalse  -> let s = run (check (valid_ocmp ifCond)) s in
	   if eval_ocmp s ifCond then eval_code ifTrue fuel s else eval_code ifFalse fuel s
  | While b c                     -> eval_while b c fuel s

and eval_codes l fuel s =
  match l with
  | []   -> Some s
  | c::tl ->
    let s_opt = eval_code c fuel s in
    if None? s_opt then None else eval_codes tl fuel (Some?.v s_opt)

and eval_while b c fuel s0 =
  if fuel = 0 then None else
  let s0 = run (check (valid_ocmp b)) s0 in
  if not (eval_ocmp s0 b) then Some s0
  else
    match eval_code c (fuel - 1) s0 with
    | None -> None
    | Some s1 ->
      if s1.ok then eval_while b c (fuel - 1) s1  // success: continue to next iteration
      else Some s1  // failure: propagate failure immediately<|MERGE_RESOLUTION|>--- conflicted
+++ resolved
@@ -14,12 +14,11 @@
   | AddCarry64 : dst:operand -> src:operand -> ins
   | Sub64      : dst:operand -> src:operand -> ins
   | Mul64      : src:operand -> ins
-<<<<<<< HEAD
-  | IMul64     : dst:dst_op -> src:operand -> ins
-  | Xor64      : dst:dst_op -> src:operand -> ins
-  | And64      : dst:dst_op -> src:operand -> ins
-  | Shr64      : dst:dst_op -> amt:operand -> ins
-  | Shl64      : dst:dst_op -> amt:operand -> ins
+  | IMul64     : dst:operand -> src:operand -> ins
+  | Xor64      : dst:operand -> src:operand -> ins
+  | And64      : dst:operand -> src:operand -> ins
+  | Shr64      : dst:operand -> amt:operand -> ins
+  | Shl64      : dst:operand -> amt:operand -> ins
   | Pxor       : dst:xmm -> src:xmm -> ins
   | Pshufd     : dst:xmm -> src:xmm -> permutation:imm8 -> ins
   | VPSLLDQ    : dst:xmm -> src:xmm -> count:imm8 -> ins
@@ -30,13 +29,6 @@
   | AESNI_dec_last      : dst:xmm -> src:xmm -> ins
   | AESNI_imc           : dst:xmm -> src:xmm -> ins
   | AESNI_keygen_assist : dst:xmm -> src:xmm -> imm8 -> ins
-=======
-  | IMul64     : dst:operand -> src:operand -> ins
-  | Xor64      : dst:operand -> src:operand -> ins
-  | And64      : dst:operand -> src:operand -> ins
-  | Shr64      : dst:operand -> amt:operand -> ins
-  | Shl64      : dst:operand -> amt:operand -> ins
->>>>>>> 24e050de
 
 type ocmp =
   | OEq: o1:operand -> o2:operand -> ocmp
