--- conflicted
+++ resolved
@@ -15,13 +15,8 @@
 let update_cf (flags:int) (new_cf:bool) = S.update_cf (int_to_nat64 flags) new_cf
 let update_of (flags:int) (new_of:bool) = S.update_of (int_to_nat64 flags) new_of
 
-<<<<<<< HEAD
 let eval_code (c:code) (s0:state) (f0:fuel) (s1:state) : prop0 =
-  Some (state_to_S s1) == S.eval_code c f0 (state_to_S s0)
-=======
-let eval_code (c:code) (s0:state) (f0:fuel) (s1:state) : Type0 =
   Some s1 == S.eval_code c f0 s0
->>>>>>> c4b28881
 
 let eval_ins (c:code) (s0:state) : Pure ((sM:state) * (f0:fuel))
   (requires Ins? c)
