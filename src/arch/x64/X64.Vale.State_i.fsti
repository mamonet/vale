module X64.Vale.State_i
// This interface should not refer to Semantics_s

open X64.Machine_s
open X64.Vale
module M = Memory_i_s

noeq type state = {
  ok: bool;
  regs: Regs_i.t;
  xmms: Xmms_i.t;
  flags: nat64;
  mem: mem;
}

let reg_to_int (r:reg) : int =
  match r with
  | Rax -> 0
  | Rbx -> 1
  | Rcx -> 2
  | Rdx -> 3
  | Rsi -> 4
  | Rdi -> 5
  | Rbp -> 6
  | Rsp -> 7
  | R8 -> 8
  | R9 -> 9
  | R10 -> 10
  | R11 -> 11
  | R12 -> 12
  | R13 -> 13
  | R14 -> 14
  | R15 -> 15

[@va_qattr]
unfold let eval_reg (r:reg) (s:state) : nat64 = s.regs r
<<<<<<< HEAD
unfold let eval_xmm (x:xmm) (s:state) : Types_s.quad32 = s.xmms x
=======
[@va_qattr]
>>>>>>> 24e050de
unfold let eval_mem (ptr:int) (s:state) : nat64 = load_mem64 ptr s.mem

[@va_qattr]
let eval_maddr (m:maddr) (s:state) : int =
  let open FStar.Mul in
    match m with
    | MConst n -> n
    | MReg reg offset -> eval_reg reg s + offset
    | MIndex base scale index offset -> eval_reg base s + scale * (eval_reg index s) + offset

[@va_qattr]
let to_nat64 (i:int) : nat64 =
  if 0 <= i && i < 0x10000000000000000 then i else int_to_nat64 i

[@va_qattr]
let eval_operand (o:operand) (s:state) : nat64 =
  match o with
  | OConst n -> to_nat64 n
  | OReg r -> eval_reg r s
  | OMem m -> eval_mem (eval_maddr m s) s

[@va_qattr]
let update_reg (r:reg) (v:nat64) (s:state) : state =
  { s with regs = fun r' -> if r = r' then v else s.regs r' }

<<<<<<< HEAD
let update_xmm (x:xmm) (v:Types_s.quad32) (s:state) : state =
  { s with xmms = fun x' -> if x = x' then v else s.xmms x' }

=======
[@va_qattr]
>>>>>>> 24e050de
let update_mem (ptr:int) (v:nat64) (s:state) : state = { s with mem = store_mem64 ptr v s.mem }

[@va_qattr]
let update_operand (o:operand) (v:nat64) (sM:state) : state =
  match o with
  | OConst n -> sM
  | OReg r -> update_reg r v sM
  | OMem m -> update_mem (eval_maddr m sM) v sM

[@va_qattr]
let valid_maddr (m:maddr) (s:state) : Type0 = valid_mem64 (eval_maddr m s) s.mem

[@va_qattr]
let valid_operand (o:operand) (s:state) : Type0 =
  match o with
  | OConst n -> 0 <= n /\ n < nat64_max
  | OReg r -> True
  | OMem m -> valid_maddr m s

[@va_qattr]
let state_eq (s0:state) (s1:state) : Type0 =
  s0.ok == s1.ok /\
  Regs_i.equal s0.regs s1.regs /\
  Xmms_i.equal s0.xmms s1.xmms /\
  s0.flags == s1.flags /\
  s0.mem == s1.mem

let add_wrap (x:int) (y:int) = if x + y < nat64_max then x + y else x + y - nat64_max

unfold let eq_int (i1:int) (i2:int) = i1 == i2
<|MERGE_RESOLUTION|>--- conflicted
+++ resolved
@@ -34,11 +34,9 @@
 
 [@va_qattr]
 unfold let eval_reg (r:reg) (s:state) : nat64 = s.regs r
-<<<<<<< HEAD
+[@va_qattr]
 unfold let eval_xmm (x:xmm) (s:state) : Types_s.quad32 = s.xmms x
-=======
 [@va_qattr]
->>>>>>> 24e050de
 unfold let eval_mem (ptr:int) (s:state) : nat64 = load_mem64 ptr s.mem
 
 [@va_qattr]
@@ -64,13 +62,11 @@
 let update_reg (r:reg) (v:nat64) (s:state) : state =
   { s with regs = fun r' -> if r = r' then v else s.regs r' }
 
-<<<<<<< HEAD
+[@va_qattr]
 let update_xmm (x:xmm) (v:Types_s.quad32) (s:state) : state =
   { s with xmms = fun x' -> if x = x' then v else s.xmms x' }
 
-=======
 [@va_qattr]
->>>>>>> 24e050de
 let update_mem (ptr:int) (v:nat64) (s:state) : state = { s with mem = store_mem64 ptr v s.mem }
 
 [@va_qattr]
