--- conflicted
+++ resolved
@@ -139,8 +139,6 @@
       strong_post inss ({update_reg dst x s0 with flags = f}) sN)
   | _ -> True
 
-<<<<<<< HEAD
-=======
 [@"opaque_to_smt"]
 let rec wp_code (inss : list ins) (post: state -> Type0) (s0:state): Type0 = 
     match inss with
@@ -190,7 +188,6 @@
     //       cf f == (a >= nat64_max))) \/
     //     post' ({update_reg dst x s0 with flags = f}))
     | _ -> True
->>>>>>> 4821484f
 
 let rec inss_to_codes (inss:list ins) : list va_code =
   match inss with
