module X64.Vale.StrongPost_i
open X64.Machine_s
open X64.Vale.State_i
open X64.Vale.Decls

#reset-options "--z3rlimit 20"

val empty : unit //annoying

type ins =
  | Mov64 : dst:va_operand -> src:va_operand -> ins
  | Load64 : dst:va_operand -> src:va_operand -> offset:int -> ins
  | Store64 : dst:va_operand -> src:va_operand -> offset:int -> ins
  | Add64Wrap : dst:va_operand -> src:va_operand -> ins
  | Adc64Wrap : dst:va_operand -> src:va_operand -> ins
  | Mul64Wrap : src:va_operand -> ins
  | IMul64 : dst:va_operand -> src:va_operand -> ins
  | And64 : dst:va_operand -> amt:va_operand -> ins
  | Shr64 : dst:va_operand -> amt:va_operand -> ins
  | Sub64 : dst:va_operand -> src:va_operand -> ins

unfold let va_fast_ins_Mov64 = Mov64
unfold let va_fast_ins_Load64 = Load64
unfold let va_fast_ins_Store64 = Store64
unfold let va_fast_ins_Add64Wrap = Add64Wrap
unfold let va_fast_ins_Adc64Wrap = Adc64Wrap
unfold let va_fast_ins_Mul64Wrap = Mul64Wrap
unfold let va_fast_ins_IMul64 = IMul64
unfold let va_fast_ins_And64 = And64
unfold let va_fast_ins_Shr64 = Shr64
unfold let va_fast_ins_Sub64 = Sub64

unfold let va_inss = list ins

unfold let va_ins_range (filename:string) (line:int) (col:int) (i:ins) =
  Prims.set_range_of i (mk_range filename line col line col)

let valid_maddr_norm (addr:maddr) (s:state) : bool =
  Map.contains s.mem (eval_maddr addr s)
 
let valid_maddr (r:range) (addr:maddr) (s:state) : Type0 =
  let msg = normalize_term (
      strcat (strcat ("Memory address ") (string_of_maddr addr))
	     (" is invalid")) in
  labeled (normalize_term r) msg
	  (valid_maddr_norm addr s)

let valid_operand_norm (o:operand) (s:state) : bool =
  match o with
  | OConst n -> 0 <= n && n < nat64_max
  | OReg r -> true
  | OMem m -> valid_maddr_norm m s

let valid_operand (r:range) (o:operand) (s:state)  =
  labeled r "Failed to prove that the operand is valid"
    (match o with
    | OConst n -> b2t (0 <= n && n < nat64_max)
    | OReg r -> True
    | OMem m -> valid_maddr r m s)


let eval_operand_norm (o:operand) (s:state) : nat64 =
  match o with
  | OConst n -> if 0 <= n && n < nat64_max then n else 0
  | OReg r -> s.regs r
  | OMem m -> Map.sel s.mem (eval_maddr m s)

let rec regs_match (regs:list reg) (s0:state) (s1:state) =
  match regs with
  | [] -> True
  | r::regs -> s0.regs r == s1.regs r /\ regs_match regs s0 s1

let all_regs_match (s0:state) (s1:state) =
  let regs = [Rax; Rbx; Rcx; Rdx; Rsi; Rdi; Rbp; Rsp; R8; 
	      R9; R10; R11; R12; R13; R14; R15] in
  regs_match regs s0 s1

let rec inss_to_codes (inss:list ins) : list va_code =
  match inss with
  | (Mov64 (OReg Rsp) _)::inss -> []
  | (Mov64 (OReg dst) src)::inss -> (va_code_Mov64 (OReg dst) src)::(inss_to_codes inss)
  | (Load64 (OReg Rsp) _ _)::inss -> []
  | (Load64 (OReg dst) (OReg src) offset)::inss ->
    (va_code_Load64 (OReg dst) (OReg src) offset)::(inss_to_codes inss)
  | (Store64 (OReg dst) src offset)::inss -> 
    (va_code_Store64 (OReg dst) src offset)::(inss_to_codes inss)
  | (Add64Wrap (OReg Rsp) _)::inss -> []
  | (Add64Wrap (OReg dst) src)::inss -> 
    (va_code_Add64Wrap (OReg dst) src)::(inss_to_codes inss)
  | (Adc64Wrap (OReg Rsp) _)::inss -> []
  | (Adc64Wrap (OReg dst) src)::inss -> 
    (va_code_Adc64Wrap (OReg dst) src)::(inss_to_codes inss)
  | (Mul64Wrap src)::inss -> (va_code_Mul64Wrap src)::(inss_to_codes inss)
  | (IMul64 (OReg Rsp) _)::inss -> []
  | (IMul64 (OReg dst) src)::inss -> (va_code_IMul64 (OReg dst) src)::(inss_to_codes inss)
  | (And64 (OReg Rsp) _)::inss -> []
  | (And64 (OReg dst) src)::inss -> (va_code_And64 (OReg dst) src)::(inss_to_codes inss)
  | (Shr64 (OReg Rsp) _)::inss -> []
  | (Shr64 (OReg dst) src)::inss -> (va_code_Shr64 (OReg dst) src)::(inss_to_codes inss)
  | (Sub64 (OReg Rsp) _)::inss -> []
  | (Sub64 (OReg dst) src)::inss -> (va_code_Sub64 (OReg dst) src)::(inss_to_codes inss)
  | _ -> []

let augment (st : state) (post: unit -> Type0) (final_state: state) : Type0 =
 final_state == st ==> post ()

[@"opaque_to_smt"]
let rec wp_code (inss : list ins) (post: state -> Type0) (s0:state) : Type0 =
  match inss with
  | [] ->
       (forall okN regsN flagsN memN.
       let sN = {ok=okN; regs=regsN; flags=flagsN; mem=memN} in
       okN == s0.ok /\
       memN == s0.mem /\
       flagsN == s0.flags /\
       all_regs_match s0 sN ==>
       post sN)
  | hd :: inss ->
    begin
    let r_info = range_of hd in
      match hd with
      | (Mov64 (OReg Rsp) _) -> False
      | (Mov64 (OReg dst) src) ->
	valid_operand r_info src s0 /\
	(forall x. x == eval_operand_norm src s0 ==>
              wp_code inss post (update_reg dst x s0))
      | (Load64 (OReg Rsp) _ _) -> False
      | (Load64 (OReg dst) (OReg src) offset) ->
      	  valid_maddr r_info (MReg src offset) s0 /\
      	(forall x. x == Map.sel s0.mem (s0.regs src + offset) ==>
              wp_code inss post (update_reg dst x s0))
      | (Store64 (OReg dst) src offset) ->
      	(valid_operand r_info src s0) /\
      	(Map.contains s0.mem (s0.regs dst + offset)) /\
      	(forall x.
      	  x == Map.upd s0.mem (s0.regs dst + offset) (eval_operand_norm src s0) ==>
      	  wp_code inss post ({s0 with mem = x}))
      | (Add64Wrap (OReg Rsp) _) -> False
      | (Add64Wrap (OReg dst) src) ->
      	(valid_operand r_info src s0) /\
      	(forall a x (f:nat64).
      	     a == s0.regs dst + eval_operand_norm src s0 /\
      	     x == (if a < nat64_max then a else a - nat64_max) /\
      		  cf f == (a >= nat64_max) ==>
      	       wp_code inss post ({update_reg dst x s0 with flags = f}))
      | (Adc64Wrap (OReg Rsp) _) -> False
      | (Adc64Wrap (OReg dst) src) ->
      	(valid_operand r_info src s0) /\
      	(forall a x (f:nat64).
      	     a == s0.regs dst + eval_operand_norm src s0 + 
      		  (if cf s0.flags then 1 else 0) /\
      	     x == (if a < nat64_max then a else a - nat64_max) /\
      		   cf f == (a >= nat64_max) ==>
      	       wp_code inss post ({update_reg dst x s0 with flags = f}))
      | (Mul64Wrap src) ->
      	(valid_operand r_info src s0) /\
      	(forall (rax:nat64) (rdx:nat64) (f:nat64).
      	  nat64_max `op_Multiply` rdx + rax == 
      		    s0.regs Rax `op_Multiply` eval_operand_norm src s0 ==>
      	    wp_code inss post (update_reg Rdx rdx (update_reg Rax rax 
      							      ({s0 with flags = f}))))
      | (IMul64 (OReg Rsp) _) -> False
      | (IMul64 (OReg dst) src) ->
      	let a = s0.regs dst `op_Multiply` eval_operand_norm src s0 in
      	  (valid_operand r_info src s0) /\
      	  (a < nat64_max) /\ //TODO:label this
      	  (forall (x:nat64) (f:nat64).
      	     x == a ==>
      	       wp_code inss post ({update_reg dst x s0 with flags = f}))
      | (And64 (OReg Rsp) _) -> False
      | (And64 (OReg dst) src) ->
      	let a = logand64 (s0.regs dst) (eval_operand_norm src s0) in
      	(valid_operand r_info src s0) /\
      	(forall (x:nat64) (f:nat64).
      	  x == a ==>
      	  wp_code inss post ({update_reg dst x s0 with flags = f}))
      | (Shr64 (OReg Rsp) _) -> False
      | (Shr64 (OReg dst) src) ->
      	let a = shift_right64 (s0.regs dst) (eval_operand_norm src s0) in
      	(valid_operand r_info src s0) /\
      	(forall (x:nat64) (f:nat64).
      	  x == a ==>
      	  wp_code inss post ({update_reg dst x s0 with flags = f}))
      | (Sub64 (OReg Rsp) _) -> False
      | (Sub64 (OReg dst) src) ->
      	       (valid_operand r_info src s0) /\
      	       (0 <= s0.regs dst - eval_operand_norm src s0) /\
      	       (forall a x (f:nat64).
               a == s0.regs dst - eval_operand_norm src s0 /\
               x == a ==>
               wp_code inss post ({update_reg dst x s0 with flags = f}))
      | _ -> False
    end

let wp_code_delta = [
  "X64.Vale.StrongPost_i.wp_code";
  "X64.Vale.StrongPost_i.all_regs_match";
  "X64.Vale.StrongPost_i.regs_match";
  "X64.Vale.StrongPost_i.eval_operand_norm";
  "X64.Vale.State_i.update_reg";
  "X64.Vale.State_i.update_mem";
  "X64.Semantics_s.eval_maddr";
  "X64.Vale.State_i.__proj__Mkstate__item__regs";
  "X64.Vale.State_i.__proj__Mkstate__item__ok" ;
  "X64.Vale.State_i.__proj__Mkstate__item__flags";
  "X64.Vale.State_i.__proj__Mkstate__item__mem";
  "X64.Vale.StrongPost_i.valid_operand_norm";
  "X64.Vale.StrongPost_i.valid_maddr_norm";
  "X64.Vale.StrongPost_i.valid_operand";
  "X64.Vale.StrongPost_i.valid_maddr";
  "X64.Machine_s.string_of_maddr";
  "X64.Machine_s.string_of_reg";
  "X64.Vale.StrongPost_i.augment"
  ]


[@"uninterpreted_by_smt"]
val va_lemma_weakest_pre_norm (inss:list ins) (s0:state) (sN:state) : PURE unit
  (fun (post:(unit -> Type)) ->
     forall ok0 regs0 flags0 mem0.
        ok0 == s0.ok /\
        regs0 == s0.regs /\
        flags0 == s0.flags /\
        mem0 == s0.mem ==>
        s0.ok /\
        Some sN == va_eval_code (va_Block (normalize_term (inss_to_codes inss))) s0 /\
        Prims.norm [delta_only wp_code_delta; zeta; iota; primops]
                   (wp_code (normalize_term inss) (augment sN post)
                     ({ok=ok0; regs=regs0; flags=flags0; mem=mem0})))
		     

(* #reset-options "--log_queries --debug X64.Vale.StrongPost_i --debug_level print_normalized_terms" *)
<<<<<<< HEAD
// let test_lemma (s0:state) (sN:state) =
//     assume (s0.ok);
//     //assume (Map.contains s0.mem (s0.regs Rsi));
//     assume (Map.contains s0.mem (s0.regs Rcx));
//     let i1 = Prims.set_range_of (Load64 (OReg Rax) (OReg Rsi) 0)
//                                 (mk_range "load-instruction-1" 1 1 2 0) in
//     let i2 = Prims.set_range_of (Load64 (OReg Rbx) (OReg Rcx) 0)
//                                 (mk_range "load-instruction-2" 2 1 3 0) in
//     let i3 = Mov64 (OReg Rax) (OReg Rbx) in
//     assume (Some sN == va_eval_code (va_Block (inss_to_codes [i1;i2;i3])) s0);
//     va_lemma_weakest_pre_norm [i1; i2; i3] s0 sN;
//     //this assertion is what F* uses to implicitly instantiate
//     //the post-condition predicate in lemma_weakest_pre_norm
//     assert (state_eq sN (update_reg Rbx (sN.regs Rbx)
//                         (update_reg Rax (sN.regs Rax) s0)))
=======
(*
let test_lemma (s0:state) (sN:state) =
    assume (s0.ok);
    //assume (Map.contains s0.mem (s0.regs Rsi));
    assume (Map.contains s0.mem (s0.regs Rcx));
    let i1 = Prims.set_range_of (Load64 (OReg Rax) (OReg Rsi) 0)
                                (mk_range "load-instruction-1" 1 1 2 0) in
    let i2 = Prims.set_range_of (Load64 (OReg Rbx) (OReg Rcx) 0)
                                (mk_range "load-instruction-2" 2 1 3 0) in
    let i3 = Mov64 (OReg Rax) (OReg Rbx) in
    assume (Some sN == va_eval_code (va_Block (inss_to_codes [i1;i2;i3])) s0);
    va_lemma_weakest_pre_norm [i1; i2; i3] s0 sN;
    //this assertion is what F* uses to implicitly instantiate
    //the post-condition predicate in lemma_weakest_pre_norm
    assert (state_eq sN (update_reg Rbx (sN.regs Rbx)
                        (update_reg Rax (sN.regs Rax) s0)))
*)
>>>>>>> 2147ab40
<|MERGE_RESOLUTION|>--- conflicted
+++ resolved
@@ -230,7 +230,6 @@
 		     
 
 (* #reset-options "--log_queries --debug X64.Vale.StrongPost_i --debug_level print_normalized_terms" *)
-<<<<<<< HEAD
 // let test_lemma (s0:state) (sN:state) =
 //     assume (s0.ok);
 //     //assume (Map.contains s0.mem (s0.regs Rsi));
@@ -245,23 +244,4 @@
 //     //this assertion is what F* uses to implicitly instantiate
 //     //the post-condition predicate in lemma_weakest_pre_norm
 //     assert (state_eq sN (update_reg Rbx (sN.regs Rbx)
-//                         (update_reg Rax (sN.regs Rax) s0)))
-=======
-(*
-let test_lemma (s0:state) (sN:state) =
-    assume (s0.ok);
-    //assume (Map.contains s0.mem (s0.regs Rsi));
-    assume (Map.contains s0.mem (s0.regs Rcx));
-    let i1 = Prims.set_range_of (Load64 (OReg Rax) (OReg Rsi) 0)
-                                (mk_range "load-instruction-1" 1 1 2 0) in
-    let i2 = Prims.set_range_of (Load64 (OReg Rbx) (OReg Rcx) 0)
-                                (mk_range "load-instruction-2" 2 1 3 0) in
-    let i3 = Mov64 (OReg Rax) (OReg Rbx) in
-    assume (Some sN == va_eval_code (va_Block (inss_to_codes [i1;i2;i3])) s0);
-    va_lemma_weakest_pre_norm [i1; i2; i3] s0 sN;
-    //this assertion is what F* uses to implicitly instantiate
-    //the post-condition predicate in lemma_weakest_pre_norm
-    assert (state_eq sN (update_reg Rbx (sN.regs Rbx)
-                        (update_reg Rax (sN.regs Rax) s0)))
-*)
->>>>>>> 2147ab40
+//                         (update_reg Rax (sN.regs Rax) s0)))