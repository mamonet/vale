--- conflicted
+++ resolved
@@ -76,27 +76,7 @@
 
 val buffer_addr : #t:typ -> b:buffer t -> h:mem -> GTot int
 
-<<<<<<< HEAD
-val loc_readable (h:mem) (s:loc) : GTot prop0
-
-val loc_readable_none (h:mem) : Lemma
-  (ensures (loc_readable h loc_none))
-  [SMTPat (loc_readable h loc_none)]
-
- val loc_readable_union (h:mem) (s1 s2:loc) : Lemma
-  (requires (loc_readable h s1 /\ loc_readable h s2))
-  (ensures (loc_readable h (loc_union s1 s2)))
-  [SMTPat (loc_readable h (loc_union s1 s2))]
-
-val loc_readable_buffer (#t:typ) (h:mem) (b:buffer t) : Lemma
-  (requires (buffer_readable h b))
-  (ensures (loc_readable h (loc_buffer b)))
-  [SMTPat (loc_readable h (loc_buffer b))]
-
-let rec loc_locs_disjoint_rec (l:loc) (ls:list loc) : prop0 =
-=======
 let rec loc_locs_disjoint_rec (l:loc) (ls:list loc) : Type0 =
->>>>>>> 87a0caf4
   match ls with
   | [] -> True
   | h::t -> loc_disjoint l h /\ loc_disjoint h l /\ loc_locs_disjoint_rec l t
