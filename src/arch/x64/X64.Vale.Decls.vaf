#verbatim interface
module X64.Vale.Decls
module M = Memory_i_s

// This interface should hide all of Semantics_s.
// (It should not refer to Semantics_s, directly or indirectly.)
// It should not refer to StateLemmas_i, Lemmas_i, or Print_s,
// because they refer to Semantics_s.
// Regs_i and State_i are ok, because they do not refer to Semantics_s.

open X64.Machine_s
open X64.Vale.State_i
open Types_s
open AES_s

unfold let quad32 = quad32

val cf : (flags:int) -> bool

//unfold let va_subscript = Map.sel
unfold let va_subscript (#a:eqtype) (#b:Type) (x:Map.t a b) (y:a) : Tot b = Map.sel x y
unfold let va_update = Map.upd
unfold let va_make_opaque = Opaque_i.make_opaque
unfold let va_reveal_opaque = Opaque_i.reveal_opaque
unfold let va_hd = Cons?.hd
unfold let va_tl = Cons?.tl
unfold let va_normalize_term = normalize_term

(* Type aliases *)
unfold let va_bool = bool
unfold let va_int = int
val ins : Type0
val ocmp : Type0
unfold let va_code = precode ins ocmp
unfold let va_codes = list va_code
unfold let va_state = state
val va_fuel : Type0
unfold let va_operand = operand
unfold let va_operand_opr64 = operand
let va_reg_operand = o:operand{OReg? o}
let va_operand_reg_opr64 = o:operand{OReg? o}
unfold let va_dst_operand = dst_op
unfold let va_operand_dst_opr64 = dst_op
unfold let va_shift_amt = operand
unfold let va_operand_shift_amt64 = operand
unfold let va_cmp = operand
unfold let va_register = reg
unfold let va_xmm = xmm

(* Abbreviations *)
unfold let get_reg (o:va_reg_operand) : reg = OReg?.r o
//unfold let buffer_readable = M.buffer_readable
unfold let buffer_readable (#t:M.typ) (h:mem) (b:M.buffer t) = M.buffer_readable #t h b
//unfold let buffer_length = M.buffer_length
unfold let buffer_length (#t:M.typ) (b:M.buffer t) = M.buffer_length #t b
unfold let buffer64_as_seq (m:mem) (b:buffer64) : GTot (Seq.seq nat64) = M.buffer_as_seq m b
unfold let valid_src_addr (#t:M.typ) (m:mem) (b:M.buffer t) (i:int) : Type0 =
  0 <= i /\ i < buffer_length b /\ buffer_readable m b
unfold let valid_dst_addr (#t:M.typ) (m:mem) (b:M.buffer t) (i:int) : Type0 =
  0 <= i /\ i < buffer_length b /\ buffer_readable m b
unfold let buffer64_read (b:buffer64) (i:int) (m:mem) : nat64 = M.buffer_read b i m
unfold let buffer64_write (b:buffer64) (i:int) (v:nat64) (m:mem) : mem = M.buffer_write b i v m
unfold let buffer128_read (b:buffer128) (i:int) (m:mem) : quad32 = M.buffer_read b i m
unfold let buffer128_write (b:buffer128) (i:int) (v:quad32) (m:mem) : mem = M.buffer_write b i v m
unfold let modifies_mem (s:M.loc) (h1 h2:mem) : GTot Type0 = M.modifies s h1 h2
//unfold let loc_buffer = M.loc_buffer
unfold let loc_buffer(#t:M.typ) (b:M.buffer t) = M.loc_buffer #t b
unfold let locs_disjoint = M.locs_disjoint

(* Constructors *)
val va_fuel_default : unit -> va_fuel
unfold let va_op_operand_reg (r:reg) : va_operand = OReg r
<<<<<<< HEAD
unfold let va_op_xmm_xmm(x:xmm) : va_xmm = x
=======
unfold let va_op_opr_reg (r:reg) : va_operand = OReg r
unfold let va_op_opr64_reg (r:reg) : va_operand = OReg r
>>>>>>> 8f0caec3
unfold let va_const_operand (n:int) = OConst n
unfold let va_const_opr64 (n:int) = OConst n
unfold let va_const_shift_amt (n:int) : va_shift_amt = OConst n
unfold let va_const_shift_amt64 (n:int) : va_shift_amt = OConst n
unfold let va_op_shift_amt_reg(r:reg) : va_shift_amt = OReg r
unfold let va_op_shift_amt64_reg (r:reg) : va_shift_amt = OReg r
unfold let va_op_cmp_reg (r:reg) : va_cmp = OReg r
unfold let va_const_cmp (n:int) : va_cmp = OConst n
unfold let va_coerce_register_to_operand (r:va_register) : va_operand = OReg r
unfold let va_coerce_operand_to_reg_operand (o:va_operand{OReg? o}) : va_reg_operand = o
unfold let va_coerce_dst_operand_to_reg_operand (o:va_dst_operand{OReg? o}) : va_reg_operand = o
unfold let va_coerce_operand_to_cmp(o:va_operand) : va_cmp = o
unfold let va_coerce_opr64_to_cmp (o:va_operand) : va_cmp = o
unfold let va_op_register (r:reg) : va_register = r
unfold let va_op_reg_oprerand_reg (r:reg) : va_reg_operand = OReg r
unfold let va_op_reg_opr64_reg (r:reg) : va_reg_operand = OReg r
unfold let va_op_dst_operand_reg (r:reg{not (Rsp? r)}) : va_dst_operand = OReg r
unfold let va_op_dst_opr64_reg (r:reg{not (Rsp? r)}) : va_dst_operand = OReg r
unfold let va_coerce_operand_to_dst_operand (o:va_operand{valid_dst o}) : va_dst_operand = o
unfold let va_coerce_dst_operand_to_operand (o:va_dst_operand) : va_operand = o
unfold let va_coerce_dst_opr64_to_opr64 (o:va_dst_operand) : va_operand = o
unfold let va_opr_code_Mem (o:operand) (offset:int) : operand =
  match o with
  | OConst n -> OConst (n + offset)
  | OReg r -> OMem (MReg r offset)
  | _ -> OConst 42

unfold let va_opr_lemma_Mem (s:va_state) (base:operand{OReg? base})//:operand{valid_operand base s}) 
                            (offset:int) // Need this if we want to handle OConst as base values: { 0 <= (eval_operand base s) + offset && (eval_operand base s) + offset < nat64_max }) 
                            (b:buffer64) 
                            (index:int{valid_src_addr s.mem b index /\ 
                                       (eval_operand base s) + offset == buffer_addr(b) + 8 `op_Multiply` index}) 
                            : (o:operand{valid_operand o s}) =
  lemma_valid_mem64 b index s.mem;
  va_opr_code_Mem base offset
(*
function method va_opr_lemma_Mem(s:va_state, base:va_operand, offset:int, taint:taint, id:heaplet_id):va_mem_operand
    requires x86_ValidState(s)
    requires base.OReg?
    requires ValidMemAddr(MReg(base.r, offset))
    requires ValidSrcAddr(s.heaplets, id, va_get_reg64(base.r, s) + offset, 64, taint)
    ensures  Valid64BitSourceOperand(to_state(s), OHeap(MReg(base.r, offset), taint))
    ensures  eval_op64(to_state(s), OHeap(MReg(base.r, offset), taint)) == s.heaplets[id].mem64[va_get_reg64(base.r, s) + offset].v
{
    reveal_x86_ValidState();
    va_opr_code_Mem(base, offset, taint)
}
*)


(* Evaluation *)
<<<<<<< HEAD
unfold let va_eval_operand_uint64     (s:va_state) (o:va_operand)     : nat64 = eval_operand o s
unfold let va_eval_dst_operand_uint64 (s:va_state) (o:va_dst_operand) : nat64 = eval_operand o s
unfold let va_eval_shift_amt_uint64   (s:va_state) (o:va_shift_amt)   : nat64 = eval_operand o s
unfold let va_eval_cmp_uint64         (s:va_state) (r:va_cmp)         : nat64 = eval_operand r s
unfold let va_eval_register_uint64    (s:va_state) (r:va_register)    : nat64 = eval_reg r s
unfold let va_eval_reg_operand_uint64 (s:va_state) (o:va_reg_operand) : nat64 = eval_reg (OReg?.r o) s
unfold let va_eval_xmm_quad32         (s:va_state) (x:xmm)            : quad32 = eval_xmm x s

(* Predicates *)
unfold let va_is_src_operand_uint64 (o:operand) (s:va_state) = valid_operand o s
let va_is_dst_operand_uint64 (o:operand) (s:va_state) = OReg? o && not (Rsp? (OReg?.r o))
let va_is_dst_dst_operand_uint64 (o:va_dst_operand) (s:va_state) = OReg? o && not (Rsp? (OReg?.r o))
unfold let va_is_src_register_int (r:reg) (s:va_state) = True
unfold let va_is_dst_register (r:reg) (s:va_state) = True
unfold let va_is_src_shift_amt_uint64 (o:operand) (s:va_state) = valid_operand o s /\ (va_eval_shift_amt_uint64 s o) < 64
unfold let va_is_src_reg_operand_uint64 (o:operand) (s:va_state) = OReg? o
unfold let va_is_src_xmm_quad32 (x:xmm) (s:va_state) = True
unfold let va_is_dst_xmm_quad32 (x:xmm) (s:va_state) = True
=======
unfold let va_eval_opr64        (s:va_state) (o:va_operand)     : nat64 = eval_operand o s
unfold let va_eval_dst_opr64    (s:va_state) (o:va_dst_operand) : nat64 = eval_operand o s
unfold let va_eval_shift_amt64  (s:va_state) (o:va_shift_amt)   : nat64 = eval_operand o s
unfold let va_eval_cmp_uint64   (s:va_state) (r:va_cmp)         : nat64 = eval_operand r s
unfold let va_eval_reg64        (s:va_state) (r:va_register)    : nat64 = eval_reg r s
unfold let va_eval_reg_opr64    (s:va_state) (o:va_reg_operand) : nat64 = eval_reg (OReg?.r o) s

(* Predicates *)
unfold let va_is_src_opr64 (o:operand) (s:va_state) = valid_operand o s
let va_is_dst_opr64 (o:operand) (s:va_state) = OReg? o && not (Rsp? (OReg?.r o))
let va_is_dst_dst_opr64 (o:va_dst_operand) (s:va_state) = OReg? o && not (Rsp? (OReg?.r o))
unfold let va_is_src_reg (r:reg) (s:va_state) = True
unfold let va_is_dst_reg (r:reg) (s:va_state) = True
unfold let va_is_src_shift_amt64 (o:operand) (s:va_state) = valid_operand o s /\ (va_eval_shift_amt64 s o) < 64
unfold let va_is_src_reg_opr64 (o:operand) (s:va_state) = OReg? o
>>>>>>> 8f0caec3

(* Getters *)
unfold let va_get_ok (s:va_state) : bool = s.ok
unfold let va_get_flags (s:va_state) : int = s.flags
unfold let va_get_reg (r:reg) (s:va_state) : nat64 = eval_reg r s
unfold let va_get_xmm (x:xmm) (s:va_state) : quad32 = eval_xmm x s
unfold let va_get_mem (s:va_state) : mem = s.mem

(* Framing: va_update_foo means the two states are the same except for foo *)
unfold let va_update_ok (sM:va_state) (sK:va_state) : va_state = { sK with ok = sM.ok }
unfold let va_update_flags (sM:va_state) (sK:va_state) : va_state = { sK with flags = sM.flags }

unfold
let va_update_reg (r:reg) (sM:va_state) (sK:va_state) : va_state =
  update_reg r (eval_reg r sM) sK

unfold let va_update_mem (sM:va_state) (sK:va_state) : va_state = { sK with mem = sM.mem }

let va_update_operand (o:operand) (sM:va_state) (sK:va_state) : va_state =
  match o with
  | OConst n -> sK
  | OReg r -> va_update_reg r sM sK
  | OMem m -> va_update_mem sM sK 

unfold
let va_update_dst_operand (o:dst_op) (sM:va_state) (sK:va_state) : va_state =
  va_update_operand o sM sK   

unfold
let va_update_operand_dst_opr64 (o:dst_op) (sM:va_state) (sK:va_state) : va_state =
  va_update_dst_operand o sM sK

unfold
let va_update_operand_opr64 (o:dst_op) (sM:va_state) (sK:va_state) : va_state =
  va_update_dst_operand o sM sK

unfold
let va_update_register (r:reg) (sM:va_state) (sK:va_state) : va_state =
  va_update_reg r sM sK

unfold
let va_update_xmm (x:xmm) (sM:va_state) (sK:va_state) : va_state =
  update_xmm x (eval_xmm x sM) sK

(** Constructors for va_codes *)
unfold let va_CNil () : va_codes = []
unfold let va_CCons (hd:va_code) (tl:va_codes) : va_codes = hd::tl

(** Constructors for va_code *)
unfold let va_Block (block:va_codes) : va_code = Block block
unfold let va_IfElse (ifCond:ocmp) (ifTrue:va_code) (ifFalse:va_code) : va_code = IfElse ifCond ifTrue ifFalse
unfold let va_While (whileCond:ocmp) (whileBody:va_code) : va_code = While whileCond whileBody

val va_cmp_eq (o1:va_operand) (o2:va_operand) : ocmp
val va_cmp_ne (o1:va_operand) (o2:va_operand) : ocmp
val va_cmp_le (o1:va_operand) (o2:va_operand) : ocmp
val va_cmp_ge (o1:va_operand) (o2:va_operand) : ocmp
val va_cmp_lt (o1:va_operand) (o2:va_operand) : ocmp
val va_cmp_gt (o1:va_operand) (o2:va_operand) : ocmp

unfold let va_get_block (c:va_code{Block? c}) : va_codes = Block?.block c
unfold let va_get_ifCond (c:va_code{IfElse? c}) : ocmp = IfElse?.ifCond c
unfold let va_get_ifTrue (c:va_code{IfElse? c}) : va_code = IfElse?.ifTrue c
unfold let va_get_ifFalse (c:va_code{IfElse? c}) : va_code = IfElse?.ifFalse c
unfold let va_get_whileCond (c:va_code{While? c}) : ocmp = While?.whileCond c
unfold let va_get_whileBody (c:va_code{While? c}) : va_code = While?.whileBody c

(** Map syntax **)
// syntax for map accesses, m.[key] and m.[key] <- value 
type map (key:eqtype) (value:Type) = Map.t key value
let op_String_Access     = Map.sel
let op_String_Assignment = Map.upd

(** Work around syntax mismatches between Vale and F* (and F*'s odd type resolution for destructors) **)
unfold let get_lo_bits (b:bits_of_byte)     = Bits_of_Byte?.lo     b
unfold let get_mid_lo_bits (b:bits_of_byte) = Bits_of_Byte?.mid_lo b
unfold let get_mid_hi_bits (b:bits_of_byte) = Bits_of_Byte?.mid_hi b
unfold let get_hi_bits (b:bits_of_byte)     = Bits_of_Byte?.hi     b

(** Memory framing **)

(*
unfold let in_mem (addr:int) (m:mem) : bool = m `Map.contains` addr

let disjoint (ptr1:int) (num_bytes1:int) (ptr2:int) (num_bytes2:int) =
    ptr1 + num_bytes1 <= ptr2 \/ ptr2 + num_bytes2 <= ptr1

let validSrcAddrs (mem:mem) (addr:int) (size:int) (num_bytes:int) =
    size == 64 /\
    (forall (a:int) . {:pattern (mem `Map.contains` a)} addr <= a && a < addr+num_bytes && (a - addr) % 8 = 0 ==> mem `Map.contains` a)

let memModified (old_mem:mem) (new_mem:mem) (ptr:int) (num_bytes) =
    (forall (a:int) . {:pattern (new_mem `Map.contains` a)} old_mem `Map.contains` a <==> new_mem `Map.contains` a) /\
    (forall (a:int) . {:pattern (new_mem.[a]) \/ Map.sel new_mem a} a < ptr || a >= ptr + num_bytes ==> old_mem.[a] == new_mem.[a])
*)   

(** Convenient memory-related functions **)
let rec buffers_readable (h: mem) (l: list buffer64) : GTot Type0 (decreases l) =
    match l with
    | [] -> True
    | b :: l'  -> buffer_readable h b /\ buffers_readable h l'

unfold let modifies_buffer (b:buffer64) (h1 h2:mem) = modifies_mem (loc_buffer b) h1 h2
unfold let modifies_buffer128 (b:buffer128) (h1 h2:mem) = modifies_mem (loc_buffer b) h1 h2

let validSrcAddrs64 (m:mem) (addr:int) (b:buffer64) (len:int) =
    buffer_readable m b /\
    len <= buffer_length b /\
    buffer_addr b == addr

let validSrcAddrs128 (m:mem) (addr:int) (b:buffer128) (len:int) =
    buffer_readable m b /\
    len <= buffer_length b /\
    buffer_addr b == addr

let validDstAddrs128 (m:mem) (addr:int) (b:buffer128) (len:int) =
    buffer_readable m b /\
    len <= buffer_length b /\
    buffer_addr b == addr

let modifies_buffer_specific128 (b:buffer128) (h1 h2:mem) (start last:nat) : GTot Type0 =
    modifies_buffer128 b h1 h2 /\
    // TODO: Consider replacing this with: modifies (loc_buffer (gsub_buffer b i len)) h1 h2
    (forall (i:nat) . {:pattern (Seq.index (M.buffer_as_seq h2 b) i)}
                        0 <= i /\ i < buffer_length b 
                     /\ (i < start || i > last) 
                    ==> buffer128_read b i h1
                     == buffer128_read b i h2)

let modifies_buffer_specific (b:buffer64) (h1 h2:mem) (start last:nat) : GTot Type0 =
    modifies_buffer b h1 h2 /\
    // TODO: Consider replacing this with: modifies (loc_buffer (gsub_buffer b i len)) h1 h2
    (forall (i:nat) . {:pattern (Seq.index (M.buffer_as_seq h2 b) i)}
                        0 <= i /\ i < buffer_length b 
                     /\ (i < start || i > last) 
                    ==> buffer64_read b i h1
                     == buffer64_read b i h2)

unfold let buffers_disjoint (b1 b2:buffer64) =
    locs_disjoint [loc_buffer b1; loc_buffer b2]



val eval_code (c:va_code) (s0:va_state) (f0:va_fuel) (sN:va_state) : Type0
val eval_while_inv (c:va_code) (s0:va_state) (fW:va_fuel) (sW:va_state) : Type0

(* ok for now but no need to actually expose the definition.
   instead expose lemmas about it *)
let va_state_eq (s0:va_state) (s1:va_state) : Type0 = state_eq s0 s1

let va_require_total (c0:va_code) (c1:va_code) (s0:va_state) : Type0 =
  c0 == c1

let va_ensure_total (c0:va_code) (s0:va_state) (s1:va_state) (f1:va_fuel) : Type0 =
  eval_code c0 s0 f1 s1

val eval_ocmp : s:va_state -> c:ocmp -> GTot bool
unfold let va_evalCond (b:ocmp) (s:va_state) : GTot bool = eval_ocmp s b

val valid_ocmp : c:ocmp -> s:va_state -> GTot bool

val lemma_cmp_eq : s:va_state -> o1:va_operand -> o2:va_operand -> Lemma
  (requires True)
  (ensures  (eval_ocmp s (va_cmp_eq o1 o2)) <==> (va_eval_opr64 s o1 == va_eval_opr64 s o2))
  [SMTPat (eval_ocmp s (va_cmp_eq o1 o2))]

val lemma_cmp_ne : s:va_state -> o1:va_operand -> o2:va_operand -> Lemma
  (requires True)
  (ensures  (eval_ocmp s (va_cmp_ne o1 o2)) <==> (va_eval_opr64 s o1 <> va_eval_opr64 s o2))
  [SMTPat (eval_ocmp s (va_cmp_ne o1 o2))]

val lemma_cmp_le : s:va_state -> o1:va_operand -> o2:va_operand -> Lemma
  (requires True)
  (ensures  (eval_ocmp s (va_cmp_le o1 o2)) <==> (va_eval_opr64 s o1 <= va_eval_opr64 s o2))
  [SMTPat (eval_ocmp s (va_cmp_le o1 o2))]

val lemma_cmp_ge : s:va_state -> o1:va_operand -> o2:va_operand -> Lemma
  (requires True)
  (ensures  (eval_ocmp s (va_cmp_ge o1 o2)) <==> (va_eval_opr64 s o1 >= va_eval_opr64 s o2))
  [SMTPat (eval_ocmp s (va_cmp_ge o1 o2))]

val lemma_cmp_lt : s:va_state -> o1:va_operand -> o2:va_operand -> Lemma
  (requires True)
  (ensures  (eval_ocmp s (va_cmp_lt o1 o2)) <==> (va_eval_opr64 s o1 < va_eval_opr64 s o2))
  [SMTPat (eval_ocmp s (va_cmp_lt o1 o2))]

val lemma_cmp_gt : s:va_state -> o1:va_operand -> o2:va_operand -> Lemma
  (requires True)
  (ensures  (eval_ocmp s (va_cmp_gt o1 o2)) <==> (va_eval_opr64 s o1 > va_eval_opr64 s o2))
  [SMTPat (eval_ocmp s (va_cmp_gt o1 o2))]

val lemma_valid_cmp_eq : s:va_state -> o1:va_operand -> o2:va_operand -> Lemma
  (requires True)
  (ensures  (valid_operand o1 s /\ valid_operand o2 s) ==> (valid_ocmp (va_cmp_eq o1 o2) s))
  [SMTPat (valid_ocmp (va_cmp_eq o1 o2) s)]

val lemma_valid_cmp_ne : s:va_state -> o1:va_operand -> o2:va_operand -> Lemma
  (requires True)
  (ensures (valid_operand o1 s /\ valid_operand o2 s) ==> (valid_ocmp (va_cmp_ne o1 o2) s))
  [SMTPat (valid_ocmp (va_cmp_ne o1 o2) s)]

val lemma_valid_cmp_le : s:va_state -> o1:va_operand -> o2:va_operand -> Lemma
  (requires True)
  (ensures (valid_operand o1 s /\ valid_operand o2 s) ==> (valid_ocmp (va_cmp_le o1 o2) s))
  [SMTPat (valid_ocmp (va_cmp_le o1 o2) s)]

val lemma_valid_cmp_ge : s:va_state -> o1:va_operand -> o2:va_operand -> Lemma
  (requires True)
  (ensures (valid_operand o1 s /\ valid_operand o2 s) ==> (valid_ocmp (va_cmp_ge o1 o2) s))
  [SMTPat (valid_ocmp (va_cmp_ge o1 o2) s)]

val lemma_valid_cmp_lt : s:va_state -> o1:va_operand -> o2:va_operand -> Lemma
  (requires True)
  (ensures (valid_operand o1 s /\ valid_operand o2 s) ==> (valid_ocmp (va_cmp_lt o1 o2) s))
  [SMTPat (valid_ocmp (va_cmp_lt o1 o2) s)]

val lemma_valid_cmp_gt : s:va_state -> o1:va_operand -> o2:va_operand -> Lemma
  (requires True)
  (ensures (valid_operand o1 s /\ valid_operand o2 s) ==> (valid_ocmp (va_cmp_gt o1 o2) s))
  [SMTPat (valid_ocmp (va_cmp_gt o1 o2) s)]

val va_lemma_merge_total (b0:va_codes) (s0:va_state) (f0:va_fuel) (sM:va_state) (fM:va_fuel) (sN:va_state) : Ghost (fN:va_fuel)
  (requires
    Cons? b0 /\
    eval_code (Cons?.hd b0) s0 f0 sM /\
    eval_code (va_Block (Cons?.tl b0)) sM fM sN
  )
  (ensures (fun fN ->
    eval_code (va_Block b0) s0 fN sN
  ))

val va_lemma_empty_total (s0:va_state) (bN:va_codes) : Ghost ((sM:va_state) * (fM:va_fuel))
  (requires True)
  (ensures (fun (sM, fM) ->
    s0 == sM /\
    eval_code (va_Block []) s0 fM sM
  ))

val va_lemma_ifElse_total (ifb:ocmp) (ct:va_code) (cf:va_code) (s0:va_state) : Ghost (bool * va_state * va_state * va_fuel)
  (requires True)
  (ensures  (fun (cond, sM, sN, f0) ->
    cond == eval_ocmp s0 ifb /\
    sM == s0
  ))

val va_lemma_ifElseTrue_total (ifb:ocmp) (ct:va_code) (cf:va_code) (s0:va_state) (f0:va_fuel) (sM:va_state) : Lemma
  (requires
    valid_ocmp ifb s0 /\
    eval_ocmp s0 ifb /\
    eval_code ct s0 f0 sM
  )
  (ensures
    eval_code (IfElse ifb ct cf) s0 f0 sM
  )

val va_lemma_ifElseFalse_total (ifb:ocmp) (ct:va_code) (cf:va_code) (s0:va_state) (f0:va_fuel) (sM:va_state) : Lemma
  (requires
    valid_ocmp ifb s0 /\
    not (eval_ocmp s0 ifb) /\
    eval_code cf s0 f0 sM
  )
  (ensures
    eval_code (IfElse ifb ct cf) s0 f0 sM
  )

let va_whileInv_total (b:ocmp) (c:va_code) (s0:va_state) (sN:va_state) (f0:va_fuel) : Type0 =
  eval_while_inv (While b c) s0 f0 sN

val va_lemma_while_total (b:ocmp) (c:va_code) (s0:va_state) : Ghost ((s1:va_state) * (f1:va_fuel))
  (requires True)
  (ensures fun (s1, f1) ->
    s1 == s0 /\
    eval_while_inv (While b c) s1 f1 s1
  )

val va_lemma_whileTrue_total (b:ocmp) (c:va_code) (s0:va_state) (sW:va_state) (fW:va_fuel) : Ghost ((s1:va_state) * (f1:va_fuel))
  (requires eval_ocmp sW b /\ valid_ocmp b sW)
  (ensures fun (s1, f1) -> s1 == sW /\ f1 == fW)

val va_lemma_whileFalse_total (b:ocmp) (c:va_code) (s0:va_state) (sW:va_state) (fW:va_fuel) : Ghost ((s1:va_state) * (f1:va_fuel))
  (requires
    valid_ocmp b sW /\
    not (eval_ocmp sW b) /\
    eval_while_inv (While b c) s0 fW sW
  )
  (ensures fun (s1, f1) ->
    s1 == sW /\
    eval_code (While b c) s0 f1 s1
  )

val va_lemma_whileMerge_total (c:va_code) (s0:va_state) (f0:va_fuel) (sM:va_state) (fM:va_fuel) (sN:va_state) : Ghost (fN:va_fuel)
  (requires
    While? c /\
    sN.ok /\
    valid_ocmp (While?.whileCond c) sM /\
    eval_ocmp sM (While?.whileCond c) /\
    eval_while_inv c s0 f0 sM /\
    eval_code (While?.whileBody c) sM fM sN
  )
  (ensures (fun fN ->
    eval_while_inv c s0 fN sN
  ))

(* maybe we want these to be transparent*)
val logxor32 : (x:nat32) -> (y:nat32) -> nat32
val logxor64 : (x:nat64) -> (y:nat64) -> nat64
val logand64 : (x:nat64) -> (y:nat64) -> nat64
val logand128 : (x:nat128) -> (y:nat128) -> nat128
val shift_left64 : (x:nat64) -> (amt:nat64) -> nat64
val shift_right64 : (x:nat64) -> (amt:nat64) -> nat64

val reveal_logand128 (x y:nat128) : Lemma
    (requires True)
    (ensures logand128 x y == FStar.UInt.logand #128 x y)

val printer : Type0
val print_string : string -> FStar.All.ML unit
val print_header : printer -> FStar.All.ML unit
val print_proc : (name:string) -> (code:va_code) -> (label:int) -> (p:printer) -> FStar.All.ML unit
val print_footer : printer -> FStar.All.ML unit
val masm : printer
val gcc : printer
#endverbatim

#verbatim implementation
module X64.Vale.Decls
open X64.Machine_s
open X64.Vale
open X64.Vale.State_i
open X64.Vale.StateLemmas_i
open FStar.UInt
module S = X64.Semantics_s
module P = X64.Print_s

#reset-options "--z3cliopt smt.arith.nl=true"
let lemma_mul_in_bounds (x y:nat64) : Lemma (requires x `op_Multiply` y < nat64_max) (ensures FStar.UInt.mul_mod #64 x y == x `op_Multiply` y) = ()

#reset-options "--z3cliopt smt.arith.nl=true --using_facts_from Prims --using_facts_from FStar.Math"
let lemma_mul_nat (x:nat) (y:nat) : Lemma (ensures 0 <= (x `op_Multiply` y)) = ()
#reset-options "--initial_fuel 2 --max_fuel 2"

let cf = Lemmas_i.cf
let ins = S.ins
type ocmp = S.ocmp
type va_fuel = nat
let va_fuel_default () = 0

let va_cmp_eq o1 o2 = S.OEq o1 o2
let va_cmp_ne o1 o2 = S.ONe o1 o2
let va_cmp_le o1 o2 = S.OLe o1 o2
let va_cmp_ge o1 o2 = S.OGe o1 o2
let va_cmp_lt o1 o2 = S.OLt o1 o2
let va_cmp_gt o1 o2 = S.OGt o1 o2

let eval_code = Lemmas_i.eval_code
let eval_while_inv = Lemmas_i.eval_while_inv
let eval_ocmp = Lemmas_i.eval_ocmp
let valid_ocmp = Lemmas_i.valid_ocmp

unfold let va_eval_ins = Lemmas_i.eval_ins

let lemma_cmp_eq s o1 o2 = ()
let lemma_cmp_ne s o1 o2 = ()
let lemma_cmp_le s o1 o2 = ()
let lemma_cmp_ge s o1 o2 = ()
let lemma_cmp_lt s o1 o2 = ()
let lemma_cmp_gt s o1 o2 = ()

let lemma_valid_cmp_eq s o1 o2 = ()
let lemma_valid_cmp_ne s o1 o2 = ()
let lemma_valid_cmp_le s o1 o2 = ()
let lemma_valid_cmp_ge s o1 o2 = ()
let lemma_valid_cmp_lt s o1 o2 = ()
let lemma_valid_cmp_gt s o1 o2 = ()

let va_lemma_merge_total = Lemmas_i.lemma_merge_total
let va_lemma_empty_total = Lemmas_i.lemma_empty_total
let va_lemma_ifElse_total = Lemmas_i.lemma_ifElse_total
let va_lemma_ifElseTrue_total = Lemmas_i.lemma_ifElseTrue_total
let va_lemma_ifElseFalse_total = Lemmas_i.lemma_ifElseFalse_total
let va_lemma_while_total = Lemmas_i.lemma_while_total
let va_lemma_whileTrue_total = Lemmas_i.lemma_whileTrue_total
let va_lemma_whileFalse_total = Lemmas_i.lemma_whileFalse_total
let va_lemma_whileMerge_total = Lemmas_i.lemma_whileMerge_total

let logxor32 (x:nat32) (y:nat32) : nat32 =
  FStar.UInt.logxor #32 x y

let logxor64 (x:nat64) (y:nat64) : nat64 =
  FStar.UInt.logxor #64 x y

let logand64 (x:nat64) (y:nat64) : nat64 =
  FStar.UInt.logand #64 x y

let logand128 (x:nat128) (y:nat128) : nat128 =
  FStar.UInt.logand #128 x y
(*
  if FStar.UInt.fits x 64
  && FStar.UInt.fits y 64
  then FStar.UInt.logand #64 x y
  else 0
*)

let shift_left64 (x:nat64) (amt:nat64) : nat64 =
  FStar.UInt.shift_left #64 x amt

let shift_right64 (x:nat64) (amt:nat64) : nat64 =
  FStar.UInt.shift_right #64 x amt

let reveal_logand128 (x y:nat128) = ()

let printer = P.printer
let print_string = FStar.IO.print_string
let print_header = P.print_header
let print_proc = P.print_proc
let print_footer = P.print_footer
let masm = P.masm
let gcc = P.gcc

#set-options "--initial_fuel 2 --max_fuel 2 --z3rlimit 20"
#endverbatim

var{:state ok()} ok:bool;
var{:state reg(Rax)} rax:int;
var{:state reg(Rbx)} rbx:int;
var{:state reg(Rcx)} rcx:int;
var{:state reg(Rdx)} rdx:int;
var{:state reg(Rsi)} rsi:int;
var{:state reg(Rdi)} rdi:int;
var{:state reg(Rbp)} rbp:int;
var{:state reg(Rsp)} rsp:int;
var{:state reg(R8)}  r8:int;
var{:state reg(R9)}  r9:int;
var{:state reg(R10)} r10:int;
var{:state reg(R11)} r11:int;
var{:state reg(R12)} r12:int;
var{:state reg(R13)} r13:int;
var{:state reg(R14)} r14:int;
var{:state reg(R15)} r15:int;
var{:state flags()}  efl:int;
var{:state mem()}    mem:int;
var{:state xmm(0)}   xmm0:int;
var{:state xmm(1)}   xmm1:int;
var{:state xmm(2)}   xmm2:int;
var{:state xmm(3)}   xmm3:int;
var{:state xmm(4)}   xmm4:int;
var{:state xmm(5)}   xmm5:int;
var{:state xmm(6)}   xmm6:int;
var{:state xmm(7)}   xmm7:int;

procedure{:operand} Mem_in(base:opr, inline offset:int, ghost b:buffer64, ghost index:int) returns(o:opr)
    reads
        mem;
    extern;

procedure{:instruction Ins(S.Mov64(dst,src))}{:fast_instruction} Mov64(inout dst: dst_opr64, src: opr64)
    ensures
        dst == old(src);
{
}

procedure{:instruction Ins(S.Mov64(dst, OMem(MReg(get_reg(src), offset))))}{:fast_instruction} Load64_buffer(
    out dst: dst_opr64,
        src:reg_opr64,
        inline offset:int,
        ghost b:buffer64,
        ghost index:int)
    reads
        mem;
    requires
        valid_src_addr(mem, b, index);
        src + offset == buffer_addr(b) + 8 * index;
    ensures
        dst == buffer64_read(b, index, mem);
{
    lemma_valid_mem64(b, index, mem);
    lemma_load_mem64(b, index, mem);
}

procedure{:instruction Ins(S.Mov64(OMem(MReg(get_reg(dst), offset)), src))}{:fast_instruction} Store64_buffer(
        dst:reg_opr64,
        src: opr64,
        inline offset:int,
        ghost b:buffer64,
        ghost index:int)
    modifies
        mem;
    requires
        valid_dst_addr(mem, b, index);
        dst + offset == buffer_addr(b) + 8 * index;
    ensures
        modifies_mem(loc_buffer(b), old(mem), mem);
        mem == old(buffer64_write(b, index, src, mem));
{
    lemma_valid_mem64(b, index, old(mem));
    lemma_store_mem64(b, index, old(src), old(mem));
}

procedure{:instruction Ins(S.Add64(dst,src))} Add64(inout dst: dst_opr64, src: opr64)
    modifies
        efl;
    requires
        src + dst < nat64_max;
    ensures
        eq_int(dst, old(dst + src));
{
}

procedure{:instruction Ins(S.Add64(dst,src))}{:fast_instruction} Add64Wrap(inout dst: dst_opr64, src: opr64)
    modifies
        efl;
    ensures
        dst == old(add_wrap(dst, src));
        cf(efl) == old(dst + src >= nat64_max);
{
}

procedure{:instruction Ins(S.AddLea64(dst, src1, src2))} AddLea64(out dst: dst_opr64, src1: opr64, src2: opr64)
    requires
        src1 + src2 < nat64_max;
    ensures
        eq_int(dst, old(src1) + old(src2));
{
}

procedure{:instruction Ins(S.AddCarry64(dst, src))}{:fast_instruction} Adc64Wrap(inout dst: dst_opr64, src: opr64)
    modifies
        efl;
    ensures
        dst == old(add_wrap(add_wrap(dst, src), (if cf(efl) then 1 else 0)));
        cf(efl) == old(dst + src + (if cf(efl) then 1 else 0)) >= nat64_max;
{
}

procedure{:instruction Ins(S.Sub64(dst, src))}{:fast_instruction} Sub64(inout dst: dst_opr64, src: opr64)
    requires
        0 <= dst - src;
    modifies 
        efl;
    ensures
        eq_int(dst, old(dst) - old(src));
{
}

procedure{:instruction Ins(S.Sub64(dst, src))} Sub64Wrap(inout dst: dst_opr64, src: opr64)
    modifies
        efl;
    ensures
        dst == old(dst - src) % nat64_max;
{
}

#verbatim
let lemma_fundamental_div_mod (a b:nat64) :
  Lemma (nat64_max `op_Multiply` (FStar.UInt.mul_div #64 a b) + (FStar.UInt.mul_mod #64 a b) == a `op_Multiply` b)
  =
  ()
#endverbatim

procedure{:instruction Ins(S.Mul64(src))}{:fast_instruction} Mul64Wrap(src: opr64)
    modifies
        efl;
        rax;
        rdx;
    ensures
        nat64_max * rdx + rax == old(rax * src);
{
    lemma_fundamental_div_mod(old(rax), old(src));
}

procedure{:instruction Ins(S.IMul64(dst, src))}{:fast_instruction} IMul64(inout dst: dst_opr64, src: opr64)
    requires
        dst * src < nat64_max;
    modifies
        efl;
    ensures
        eq_int(dst, (old(dst * src)));
{
    lemma_mul_nat(old(dst), old(src));
    lemma_mul_in_bounds(old(dst), old(src));
}

procedure{:instruction Ins(S.Xor64(dst, src))} Xor64(inout dst: dst_opr64, src: opr64)
    modifies 
        efl;
    ensures
        dst == old(logxor64(dst,src));
{
}

procedure{:instruction Ins(S.And64(dst, src))}{:fast_instruction} And64(inout dst: dst_opr64, src: opr64)
    modifies 
        efl;
    ensures
        dst == old(logand64(dst,src));
{
}

procedure{:instruction Ins(S.Shl64(dst, amt))} Shl64(inout dst: dst_opr64, amt: shift_amt64)
    modifies
        efl;
//    requires
//        0 <= src < 64;
    ensures
        dst == old(shift_left64(dst, amt));
{
}

procedure{:instruction Ins(S.Shr64(dst, amt))}{:fast_instruction} Shr64(inout dst: dst_opr64, amt: shift_amt64)
    modifies
        efl;
    ensures
        dst == old(shift_right64(dst, amt));
{
}

procedure{:instruction Ins(S.Pxor(dst, src))} Pxor(inout xmm dst:quad32, xmm src:quad32)
  modifies efl;
  ensures
    dst == old(quad32_xor(dst, src));
{
}

procedure{:instruction Ins(S.Pshufd(dst, src, permutation))} 
          Pshufd(inout xmm dst:quad32, xmm src:quad32, inline permutation:imm8)
  modifies efl;
  ensures
    dst == old(Quad32(select_word(src, get_lo_bits    (byte_to_twobits(permutation))),
                      select_word(src, get_mid_lo_bits(byte_to_twobits(permutation))),
                      select_word(src, get_mid_hi_bits(byte_to_twobits(permutation))),
                      select_word(src, get_hi_bits    (byte_to_twobits(permutation)))));
{
}

procedure{:instruction Ins(S.VPSLLDQ(dst, src, 4))} VPSLLDQ4(inout xmm dst:quad32, xmm src:quad32)
  modifies efl;
  ensures
    dst == old(Quad32(0, src.lo, src.mid_lo, src.mid_hi));
{
}

procedure{:instruction Ins(S.MOVDQU(Mov128Xmm(dst),Mov128Xmm(src)))}{:fast_instruction} Mov128(inout xmm dst:quad32, xmm src:quad32)
    ensures
        dst == old(src);
{
}

procedure{:instruction Ins(S.MOVDQU(Mov128Xmm(dst), Mov128Mem(MReg(get_reg(src), offset))))}{:fast_instruction} Load128_buffer(
    out xmm dst:quad32,
        reg_operand src:uint64,
        inline offset:int,
        ghost b:buffer128,
        ghost index:int)
    reads
        mem;
    requires
        valid_src_addr(mem, b, index);
        src + offset == buffer_addr(b) + 16 * index;
    ensures
        dst == buffer128_read(b, index, mem);
{
    lemma_valid_mem128(b, index, mem);
    lemma_load_mem128(b, index, mem);
}

procedure{:instruction Ins(S.MOVDQU(Mov128Mem(MReg(get_reg(dst), offset)), Mov128Xmm(src)))}{:fast_instruction} Store128_buffer(
        reg_operand dst:uint64,
        xmm src:quad32,
        inline offset:int,
        ghost b:buffer128,
        ghost index:int)
    modifies
        mem;
    requires
        valid_dst_addr(mem, b, index);
        dst + offset == buffer_addr(b) + 16 * index;
    ensures
        modifies_mem(loc_buffer(b), old(mem), mem);
        mem == old(buffer128_write(b, index, src, mem));
{
    lemma_valid_mem128(b, index, old(mem));
    lemma_store_mem128(b, index, old(src), old(mem));
}

procedure{:instruction Ins(S.AESNI_enc(dst, src))} 
          AESNI_enc(inout xmm dst:quad32, xmm src:quad32)
  modifies efl;
  ensures
    dst == old(quad32_xor(mix_columns(sub_bytes(shift_rows(src))), src));
{
}

procedure{:instruction Ins(S.AESNI_enc_last(dst, src))} 
          AESNI_enc_last(inout xmm dst:quad32, xmm src:quad32)
  modifies efl;
  ensures
    dst == old(quad32_xor(sub_bytes(shift_rows(src)), src));
{
}

procedure{:instruction Ins(S.AESNI_dec(dst, src))} 
          AESNI_dec(inout xmm dst:quad32, xmm src:quad32)
  modifies efl;
  ensures
    dst == old(quad32_xor(inv_mix_columns(inv_sub_bytes(inv_shift_rows(src))), src));
{
}

procedure{:instruction Ins(S.AESNI_dec_last(dst, src))} 
          AESNI_dec_last(inout xmm dst:quad32, xmm src:quad32)
  modifies efl;
  ensures
    dst == old(quad32_xor(inv_sub_bytes(inv_shift_rows(src)), src));
{
}

procedure{:instruction Ins(S.AESNI_imc(dst, src))} 
          AESNI_imc(inout xmm dst:quad32, xmm src:quad32)
  modifies efl;
  ensures
    dst == old(inv_mix_columns(src));
{
}

procedure{:instruction Ins(S.AESNI_keygen_assist(dst, src, imm))} 
          AESNI_keygen_assist(inout xmm dst:quad32, xmm src:quad32, inline imm:imm8)
  modifies efl;
  ensures
    dst == old(Quad32(sub_word(src.mid_lo), 
                      logxor32(rot_word(sub_word(src.mid_lo)), imm),
                      sub_word(src.hi),
                      logxor32(rot_word(sub_word(src.hi)), imm)));
{
}
<|MERGE_RESOLUTION|>--- conflicted
+++ resolved
@@ -45,7 +45,7 @@
 unfold let va_operand_shift_amt64 = operand
 unfold let va_cmp = operand
 unfold let va_register = reg
-unfold let va_xmm = xmm
+unfold let va_operand_xmm = xmm
 
 (* Abbreviations *)
 unfold let get_reg (o:va_reg_operand) : reg = OReg?.r o
@@ -70,12 +70,9 @@
 (* Constructors *)
 val va_fuel_default : unit -> va_fuel
 unfold let va_op_operand_reg (r:reg) : va_operand = OReg r
-<<<<<<< HEAD
-unfold let va_op_xmm_xmm(x:xmm) : va_xmm = x
-=======
+unfold let va_op_xmm_xmm(x:xmm) : va_operand_xmm = x
 unfold let va_op_opr_reg (r:reg) : va_operand = OReg r
 unfold let va_op_opr64_reg (r:reg) : va_operand = OReg r
->>>>>>> 8f0caec3
 unfold let va_const_operand (n:int) = OConst n
 unfold let va_const_opr64 (n:int) = OConst n
 unfold let va_const_shift_amt (n:int) : va_shift_amt = OConst n
@@ -127,32 +124,13 @@
 
 
 (* Evaluation *)
-<<<<<<< HEAD
-unfold let va_eval_operand_uint64     (s:va_state) (o:va_operand)     : nat64 = eval_operand o s
-unfold let va_eval_dst_operand_uint64 (s:va_state) (o:va_dst_operand) : nat64 = eval_operand o s
-unfold let va_eval_shift_amt_uint64   (s:va_state) (o:va_shift_amt)   : nat64 = eval_operand o s
-unfold let va_eval_cmp_uint64         (s:va_state) (r:va_cmp)         : nat64 = eval_operand r s
-unfold let va_eval_register_uint64    (s:va_state) (r:va_register)    : nat64 = eval_reg r s
-unfold let va_eval_reg_operand_uint64 (s:va_state) (o:va_reg_operand) : nat64 = eval_reg (OReg?.r o) s
-unfold let va_eval_xmm_quad32         (s:va_state) (x:xmm)            : quad32 = eval_xmm x s
-
-(* Predicates *)
-unfold let va_is_src_operand_uint64 (o:operand) (s:va_state) = valid_operand o s
-let va_is_dst_operand_uint64 (o:operand) (s:va_state) = OReg? o && not (Rsp? (OReg?.r o))
-let va_is_dst_dst_operand_uint64 (o:va_dst_operand) (s:va_state) = OReg? o && not (Rsp? (OReg?.r o))
-unfold let va_is_src_register_int (r:reg) (s:va_state) = True
-unfold let va_is_dst_register (r:reg) (s:va_state) = True
-unfold let va_is_src_shift_amt_uint64 (o:operand) (s:va_state) = valid_operand o s /\ (va_eval_shift_amt_uint64 s o) < 64
-unfold let va_is_src_reg_operand_uint64 (o:operand) (s:va_state) = OReg? o
-unfold let va_is_src_xmm_quad32 (x:xmm) (s:va_state) = True
-unfold let va_is_dst_xmm_quad32 (x:xmm) (s:va_state) = True
-=======
 unfold let va_eval_opr64        (s:va_state) (o:va_operand)     : nat64 = eval_operand o s
 unfold let va_eval_dst_opr64    (s:va_state) (o:va_dst_operand) : nat64 = eval_operand o s
 unfold let va_eval_shift_amt64  (s:va_state) (o:va_shift_amt)   : nat64 = eval_operand o s
 unfold let va_eval_cmp_uint64   (s:va_state) (r:va_cmp)         : nat64 = eval_operand r s
 unfold let va_eval_reg64        (s:va_state) (r:va_register)    : nat64 = eval_reg r s
 unfold let va_eval_reg_opr64    (s:va_state) (o:va_reg_operand) : nat64 = eval_reg (OReg?.r o) s
+unfold let va_eval_xmm          (s:va_state) (x:xmm)            : quad32 = eval_xmm x s
 
 (* Predicates *)
 unfold let va_is_src_opr64 (o:operand) (s:va_state) = valid_operand o s
@@ -162,7 +140,8 @@
 unfold let va_is_dst_reg (r:reg) (s:va_state) = True
 unfold let va_is_src_shift_amt64 (o:operand) (s:va_state) = valid_operand o s /\ (va_eval_shift_amt64 s o) < 64
 unfold let va_is_src_reg_opr64 (o:operand) (s:va_state) = OReg? o
->>>>>>> 8f0caec3
+unfold let va_is_src_xmm (x:xmm) (s:va_state) = True
+unfold let va_is_dst_xmm (x:xmm) (s:va_state) = True
 
 (* Getters *)
 unfold let va_get_ok (s:va_state) : bool = s.ok
@@ -202,6 +181,10 @@
 unfold
 let va_update_register (r:reg) (sM:va_state) (sK:va_state) : va_state =
   va_update_reg r sM sK
+
+unfold
+let va_update_operand_xmm (x:xmm) (sM:va_state) (sK:va_state) : va_state =
+  update_xmm x (eval_xmm x sM) sK
 
 unfold
 let va_update_xmm (x:xmm) (sM:va_state) (sK:va_state) : va_state =
@@ -779,7 +762,7 @@
 {
 }
 
-procedure{:instruction Ins(S.Pxor(dst, src))} Pxor(inout xmm dst:quad32, xmm src:quad32)
+procedure{:instruction Ins(S.Pxor(dst, src))} Pxor(inout dst:xmm, src:xmm)
   modifies efl;
   ensures
     dst == old(quad32_xor(dst, src));
@@ -787,7 +770,7 @@
 }
 
 procedure{:instruction Ins(S.Pshufd(dst, src, permutation))} 
-          Pshufd(inout xmm dst:quad32, xmm src:quad32, inline permutation:imm8)
+          Pshufd(inout dst:xmm, src:xmm, inline permutation:imm8)
   modifies efl;
   ensures
     dst == old(Quad32(select_word(src, get_lo_bits    (byte_to_twobits(permutation))),
@@ -797,22 +780,22 @@
 {
 }
 
-procedure{:instruction Ins(S.VPSLLDQ(dst, src, 4))} VPSLLDQ4(inout xmm dst:quad32, xmm src:quad32)
+procedure{:instruction Ins(S.VPSLLDQ(dst, src, 4))} VPSLLDQ4(inout dst:xmm, src:xmm)
   modifies efl;
   ensures
     dst == old(Quad32(0, src.lo, src.mid_lo, src.mid_hi));
 {
 }
 
-procedure{:instruction Ins(S.MOVDQU(Mov128Xmm(dst),Mov128Xmm(src)))}{:fast_instruction} Mov128(inout xmm dst:quad32, xmm src:quad32)
+procedure{:instruction Ins(S.MOVDQU(Mov128Xmm(dst),Mov128Xmm(src)))}{:fast_instruction} Mov128(inout dst:xmm, src:xmm)
     ensures
         dst == old(src);
 {
 }
 
 procedure{:instruction Ins(S.MOVDQU(Mov128Xmm(dst), Mov128Mem(MReg(get_reg(src), offset))))}{:fast_instruction} Load128_buffer(
-    out xmm dst:quad32,
-        reg_operand src:uint64,
+    out dst:xmm,
+        src:reg_opr64,
         inline offset:int,
         ghost b:buffer128,
         ghost index:int)
@@ -829,8 +812,8 @@
 }
 
 procedure{:instruction Ins(S.MOVDQU(Mov128Mem(MReg(get_reg(dst), offset)), Mov128Xmm(src)))}{:fast_instruction} Store128_buffer(
-        reg_operand dst:uint64,
-        xmm src:quad32,
+        dst:reg_opr64,
+        src:xmm,
         inline offset:int,
         ghost b:buffer128,
         ghost index:int)
@@ -848,7 +831,7 @@
 }
 
 procedure{:instruction Ins(S.AESNI_enc(dst, src))} 
-          AESNI_enc(inout xmm dst:quad32, xmm src:quad32)
+          AESNI_enc(inout dst:xmm, src:xmm)
   modifies efl;
   ensures
     dst == old(quad32_xor(mix_columns(sub_bytes(shift_rows(src))), src));
@@ -856,7 +839,7 @@
 }
 
 procedure{:instruction Ins(S.AESNI_enc_last(dst, src))} 
-          AESNI_enc_last(inout xmm dst:quad32, xmm src:quad32)
+          AESNI_enc_last(inout dst:xmm, src:xmm)
   modifies efl;
   ensures
     dst == old(quad32_xor(sub_bytes(shift_rows(src)), src));
@@ -864,7 +847,7 @@
 }
 
 procedure{:instruction Ins(S.AESNI_dec(dst, src))} 
-          AESNI_dec(inout xmm dst:quad32, xmm src:quad32)
+          AESNI_dec(inout dst:xmm, src:xmm)
   modifies efl;
   ensures
     dst == old(quad32_xor(inv_mix_columns(inv_sub_bytes(inv_shift_rows(src))), src));
@@ -872,7 +855,7 @@
 }
 
 procedure{:instruction Ins(S.AESNI_dec_last(dst, src))} 
-          AESNI_dec_last(inout xmm dst:quad32, xmm src:quad32)
+          AESNI_dec_last(inout dst:xmm, src:xmm)
   modifies efl;
   ensures
     dst == old(quad32_xor(inv_sub_bytes(inv_shift_rows(src)), src));
@@ -880,7 +863,7 @@
 }
 
 procedure{:instruction Ins(S.AESNI_imc(dst, src))} 
-          AESNI_imc(inout xmm dst:quad32, xmm src:quad32)
+          AESNI_imc(inout dst:xmm, src:xmm)
   modifies efl;
   ensures
     dst == old(inv_mix_columns(src));
@@ -888,7 +871,7 @@
 }
 
 procedure{:instruction Ins(S.AESNI_keygen_assist(dst, src, imm))} 
-          AESNI_keygen_assist(inout xmm dst:quad32, xmm src:quad32, inline imm:imm8)
+          AESNI_keygen_assist(inout dst:xmm, src:xmm, inline imm:imm8)
   modifies efl;
   ensures
     dst == old(Quad32(sub_word(src.mid_lo), 
