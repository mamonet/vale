#verbatim{:interface}
module X64.Vale.Decls
module M = Memory_i_s

// This interface should hide all of Semantics_s.
// (It should not refer to Semantics_s, directly or indirectly.)
// It should not refer to StateLemmas_i, Lemmas_i, or Print_s,
// because they refer to Semantics_s.
// Regs_i and State_i are ok, because they do not refer to Semantics_s.

open X64.Machine_s
open X64.Vale.State_i

val cf : (flags:int) -> bool

//unfold let va_subscript = Map.sel
unfold let va_subscript (#a:eqtype) (#b:Type) (x:Map.t a b) (y:a) : Tot b = Map.sel x y
unfold let va_update = Map.upd
unfold let va_make_opaque = Opaque_i.make_opaque
unfold let va_reveal_opaque = Opaque_i.reveal_opaque
unfold let va_hd = Cons?.hd
<<<<<<< HEAD
unfold let va_tl = Cons?.tl
=======
//unfold let va_tl = Cons?.tl // F* inlines "let ... = va_tl ..." more than we'd like; revised definition below suppresses this
unfold let va_normalize_term = normalize_term
>>>>>>> 518d9c5b

(* Type aliases *)
unfold let va_bool = bool
unfold let va_int = int
val ins : Type0
val ocmp : Type0
unfold let va_code = precode ins ocmp
unfold let va_codes = list va_code
let va_tl (cs:va_codes) : Ghost va_codes (requires Cons? cs) (ensures fun tl -> tl == Cons?.tl cs) = Cons?.tl cs
unfold let va_state = state
val va_fuel : Type0
unfold let va_operand = operand
unfold let va_operand_opr64 = operand
let va_reg_operand = o:operand{OReg? o}
let va_operand_reg_opr64 = o:operand{OReg? o}
unfold let va_dst_operand = operand
unfold let va_operand_dst_opr64 = operand
unfold let va_shift_amt = operand
unfold let va_operand_shift_amt64 = operand
unfold let va_cmp = operand
unfold let va_register = reg

(* Abbreviations *)
unfold let get_reg (o:va_reg_operand) : reg = OReg?.r o
//unfold let buffer_readable = M.buffer_readable
unfold let buffer_readable (#t:M.typ) (h:mem) (b:M.buffer t) = M.buffer_readable #t h b
//unfold let buffer_length = M.buffer_length
unfold let buffer_length (#t:M.typ) (b:M.buffer t) = M.buffer_length #t b
unfold let buffer64_as_seq (m:mem) (b:buffer64) : GTot (Seq.seq nat64) = M.buffer_as_seq m b
unfold let valid_src_addr (m:mem) (b:buffer64) (i:int) : Type0 =
  0 <= i /\ i < buffer_length b /\ buffer_readable m b
unfold let valid_dst_addr (m:mem) (b:buffer64) (i:int) : Type0 =
  0 <= i /\ i < buffer_length b /\ buffer_readable m b
unfold let buffer64_read (b:buffer64) (i:int) (m:mem) : nat64 = M.buffer_read b i m
unfold let buffer64_write (b:buffer64) (i:int) (v:nat64) (m:mem) : mem = M.buffer_write b i v m
unfold let modifies_mem (s:M.loc) (h1 h2:mem) : GTot Type0 = M.modifies s h1 h2
//unfold let loc_buffer = M.loc_buffer
unfold let loc_buffer(#t:M.typ) (b:M.buffer t) = M.loc_buffer #t b
unfold let locs_disjoint = M.locs_disjoint

(* Constructors *)
val va_fuel_default : unit -> va_fuel
[@va_qattr] unfold let va_op_operand_reg (r:reg) : va_operand = OReg r
[@va_qattr] unfold let va_op_opr_reg (r:reg) : va_operand = OReg r
[@va_qattr] unfold let va_op_opr64_reg (r:reg) : va_operand = OReg r
[@va_qattr] unfold let va_const_operand (n:int) = OConst n
[@va_qattr] unfold let va_const_opr64 (n:int) = OConst n
[@va_qattr] unfold let va_const_shift_amt (n:int) : va_shift_amt = OConst n
[@va_qattr] unfold let va_const_shift_amt64 (n:int) : va_shift_amt = OConst n
[@va_qattr] unfold let va_op_shift_amt_reg(r:reg) : va_shift_amt = OReg r
[@va_qattr] unfold let va_op_shift_amt64_reg (r:reg) : va_shift_amt = OReg r
[@va_qattr] unfold let va_op_cmp_reg (r:reg) : va_cmp = OReg r
[@va_qattr] unfold let va_const_cmp (n:int) : va_cmp = OConst n
[@va_qattr] unfold let va_coerce_register_to_operand (r:va_register) : va_operand = OReg r
[@va_qattr] unfold let va_coerce_operand_to_reg_operand (o:va_operand{OReg? o}) : va_reg_operand = o
[@va_qattr] unfold let va_coerce_dst_operand_to_reg_operand (o:va_dst_operand{OReg? o}) : va_reg_operand = o
[@va_qattr] unfold let va_coerce_operand_to_cmp(o:va_operand) : va_cmp = o
[@va_qattr] unfold let va_coerce_opr64_to_cmp (o:va_operand) : va_cmp = o
[@va_qattr] unfold let va_op_register (r:reg) : va_register = r
[@va_qattr] unfold let va_op_reg_oprerand_reg (r:reg) : va_reg_operand = OReg r
[@va_qattr] unfold let va_op_reg_opr64_reg (r:reg) : va_reg_operand = OReg r
[@va_qattr] unfold let va_op_dst_operand_reg (r:reg) : va_dst_operand = OReg r
[@va_qattr] unfold let va_op_dst_opr64_reg (r:reg) : va_dst_operand = OReg r
[@va_qattr] unfold let va_coerce_operand_to_dst_operand (o:va_operand) : va_dst_operand = o
[@va_qattr] unfold let va_coerce_dst_operand_to_operand (o:va_dst_operand) : va_operand = o
[@va_qattr] unfold let va_coerce_dst_opr64_to_opr64 (o:va_dst_operand) : va_operand = o
[@va_qattr]
unfold let va_opr_code_Mem (o:operand) (offset:int) : operand =
  match o with
  | OConst n -> OConst (n + offset)
  | OReg r -> OMem (MReg r offset)
  | _ -> OConst 42

let va_opr_lemma_Mem (s:va_state) (base:operand{OReg? base}) (offset:int) (b:buffer64) (index:int) : Lemma
  (requires
    valid_src_addr s.mem b index /\
    eval_operand base s + offset == buffer_addr b + 8 `op_Multiply` index
  )
  (ensures valid_operand (va_opr_code_Mem base offset) s)
  =
  lemma_valid_mem64 b index s.mem
  

(* Evaluation *)
[@va_qattr] unfold let va_eval_opr64        (s:va_state) (o:va_operand)     : nat64 = eval_operand o s
[@va_qattr] unfold let va_eval_dst_opr64    (s:va_state) (o:va_dst_operand) : nat64 = eval_operand o s
[@va_qattr] unfold let va_eval_shift_amt64  (s:va_state) (o:va_shift_amt)   : nat64 = eval_operand o s
[@va_qattr] unfold let va_eval_cmp_uint64   (s:va_state) (r:va_cmp)         : nat64 = eval_operand r s
[@va_qattr] unfold let va_eval_reg64        (s:va_state) (r:va_register)    : nat64 = eval_reg r s
[@va_qattr] unfold let va_eval_reg_opr64    (s:va_state) (o:va_reg_operand) : nat64 = eval_reg (OReg?.r o) s

(* Predicates *)
[@va_qattr] unfold let va_is_src_opr64 (o:operand) (s:va_state) = valid_operand o s
[@va_qattr] let va_is_dst_opr64 (o:operand) (s:va_state) = match o with OReg Rsp -> false | OReg _ -> true | _ -> false
[@va_qattr] unfold let va_is_dst_dst_opr64 (o:va_dst_operand) (s:va_state) = va_is_dst_opr64 o s
[@va_qattr] unfold let va_is_src_reg (r:reg) (s:va_state) = True
[@va_qattr] unfold let va_is_dst_reg (r:reg) (s:va_state) = True
[@va_qattr] unfold let va_is_src_shift_amt64 (o:operand) (s:va_state) = valid_operand o s /\ (va_eval_shift_amt64 s o) < 64
[@va_qattr] unfold let va_is_src_reg_opr64 (o:operand) (s:va_state) = OReg? o

(* Getters *)
[@va_qattr] unfold let va_get_ok (s:va_state) : bool = s.ok
[@va_qattr] unfold let va_get_flags (s:va_state) : int = s.flags
[@va_qattr] unfold let va_get_reg (r:reg) (s:va_state) : nat64 = eval_reg r s
[@va_qattr] unfold let va_get_mem (s:va_state) : mem = s.mem

(* Framing: va_update_foo means the two states are the same except for foo *)
[@va_qattr] unfold let va_update_ok (sM:va_state) (sK:va_state) : va_state = { sK with ok = sM.ok }
[@va_qattr] unfold let va_update_flags (sM:va_state) (sK:va_state) : va_state = { sK with flags = sM.flags }
[@va_qattr] unfold let va_update_reg (r:reg) (sM:va_state) (sK:va_state) : va_state =
  update_reg r (eval_reg r sM) sK
[@va_qattr] unfold let va_update_mem (sM:va_state) (sK:va_state) : va_state = { sK with mem = sM.mem }

[@va_qattr]
let va_update_operand (o:operand) (sM:va_state) (sK:va_state) : va_state =
  match o with
  | OConst n -> sK
  | OReg r -> va_update_reg r sM sK
  | OMem m -> va_update_mem sM sK 

[@va_qattr] unfold
let va_update_dst_operand (o:operand) (sM:va_state) (sK:va_state) : va_state =
  va_update_operand o sM sK   

[@va_qattr] unfold
let va_update_operand_dst_opr64 (o:operand) (sM:va_state) (sK:va_state) : va_state =
  va_update_dst_operand o sM sK

[@va_qattr] unfold
let va_update_operand_opr64 (o:operand) (sM:va_state) (sK:va_state) : va_state =
  va_update_dst_operand o sM sK

[@va_qattr] unfold
let va_update_register (r:reg) (sM:va_state) (sK:va_state) : va_state =
  va_update_reg r sM sK


(** Constructors for va_codes *)
[@va_qattr] unfold let va_CNil () : va_codes = []
[@va_qattr] unfold let va_CCons (hd:va_code) (tl:va_codes) : va_codes = hd::tl

(** Constructors for va_code *)
unfold let va_Block (block:va_codes) : va_code = Block block
unfold let va_IfElse (ifCond:ocmp) (ifTrue:va_code) (ifFalse:va_code) : va_code = IfElse ifCond ifTrue ifFalse
unfold let va_While (whileCond:ocmp) (whileBody:va_code) : va_code = While whileCond whileBody

val va_cmp_eq (o1:va_operand) (o2:va_operand) : ocmp
val va_cmp_ne (o1:va_operand) (o2:va_operand) : ocmp
val va_cmp_le (o1:va_operand) (o2:va_operand) : ocmp
val va_cmp_ge (o1:va_operand) (o2:va_operand) : ocmp
val va_cmp_lt (o1:va_operand) (o2:va_operand) : ocmp
val va_cmp_gt (o1:va_operand) (o2:va_operand) : ocmp

unfold let va_get_block (c:va_code{Block? c}) : va_codes = Block?.block c
unfold let va_get_ifCond (c:va_code{IfElse? c}) : ocmp = IfElse?.ifCond c
unfold let va_get_ifTrue (c:va_code{IfElse? c}) : va_code = IfElse?.ifTrue c
unfold let va_get_ifFalse (c:va_code{IfElse? c}) : va_code = IfElse?.ifFalse c
unfold let va_get_whileCond (c:va_code{While? c}) : ocmp = While?.whileCond c
unfold let va_get_whileBody (c:va_code{While? c}) : va_code = While?.whileBody c

(** Map syntax **)
// syntax for map accesses, m.[key] and m.[key] <- value 
type map (key:eqtype) (value:Type) = Map.t key value
let op_String_Access     = Map.sel
let op_String_Assignment = Map.upd

(** Memory framing **)

(*
unfold let in_mem (addr:int) (m:mem) : bool = m `Map.contains` addr

let disjoint (ptr1:int) (num_bytes1:int) (ptr2:int) (num_bytes2:int) =
    ptr1 + num_bytes1 <= ptr2 \/ ptr2 + num_bytes2 <= ptr1

let validSrcAddrs (mem:mem) (addr:int) (size:int) (num_bytes:int) =
    size == 64 /\
    (forall (a:int) . {:pattern (mem `Map.contains` a)} addr <= a && a < addr+num_bytes && (a - addr) % 8 = 0 ==> mem `Map.contains` a)

let memModified (old_mem:mem) (new_mem:mem) (ptr:int) (num_bytes) =
    (forall (a:int) . {:pattern (new_mem `Map.contains` a)} old_mem `Map.contains` a <==> new_mem `Map.contains` a) /\
    (forall (a:int) . {:pattern (new_mem.[a]) \/ Map.sel new_mem a} a < ptr || a >= ptr + num_bytes ==> old_mem.[a] == new_mem.[a])
*)   

val eval_code (c:va_code) (s0:va_state) (f0:va_fuel) (sN:va_state) : Type0
val eval_while_inv (c:va_code) (s0:va_state) (fW:va_fuel) (sW:va_state) : Type0

(* ok for now but no need to actually expose the definition.
   instead expose lemmas about it *)
[@va_qattr]
let va_state_eq (s0:va_state) (s1:va_state) : Type0 = state_eq s0 s1

let va_require_total (c0:va_code) (c1:va_code) (s0:va_state) : Type0 =
  c0 == c1

let va_ensure_total (c0:va_code) (s0:va_state) (s1:va_state) (f1:va_fuel) : Type0 =
  eval_code c0 s0 f1 s1

val eval_ocmp : s:va_state -> c:ocmp -> GTot bool
unfold let va_evalCond (b:ocmp) (s:va_state) : GTot bool = eval_ocmp s b

val valid_ocmp : c:ocmp -> s:va_state -> GTot bool

val lemma_cmp_eq : s:va_state -> o1:va_operand -> o2:va_operand -> Lemma
  (requires True)
  (ensures  (eval_ocmp s (va_cmp_eq o1 o2)) <==> (va_eval_opr64 s o1 == va_eval_opr64 s o2))
  [SMTPat (eval_ocmp s (va_cmp_eq o1 o2))]

val lemma_cmp_ne : s:va_state -> o1:va_operand -> o2:va_operand -> Lemma
  (requires True)
  (ensures  (eval_ocmp s (va_cmp_ne o1 o2)) <==> (va_eval_opr64 s o1 <> va_eval_opr64 s o2))
  [SMTPat (eval_ocmp s (va_cmp_ne o1 o2))]

val lemma_cmp_le : s:va_state -> o1:va_operand -> o2:va_operand -> Lemma
  (requires True)
  (ensures  (eval_ocmp s (va_cmp_le o1 o2)) <==> (va_eval_opr64 s o1 <= va_eval_opr64 s o2))
  [SMTPat (eval_ocmp s (va_cmp_le o1 o2))]

val lemma_cmp_ge : s:va_state -> o1:va_operand -> o2:va_operand -> Lemma
  (requires True)
  (ensures  (eval_ocmp s (va_cmp_ge o1 o2)) <==> (va_eval_opr64 s o1 >= va_eval_opr64 s o2))
  [SMTPat (eval_ocmp s (va_cmp_ge o1 o2))]

val lemma_cmp_lt : s:va_state -> o1:va_operand -> o2:va_operand -> Lemma
  (requires True)
  (ensures  (eval_ocmp s (va_cmp_lt o1 o2)) <==> (va_eval_opr64 s o1 < va_eval_opr64 s o2))
  [SMTPat (eval_ocmp s (va_cmp_lt o1 o2))]

val lemma_cmp_gt : s:va_state -> o1:va_operand -> o2:va_operand -> Lemma
  (requires True)
  (ensures  (eval_ocmp s (va_cmp_gt o1 o2)) <==> (va_eval_opr64 s o1 > va_eval_opr64 s o2))
  [SMTPat (eval_ocmp s (va_cmp_gt o1 o2))]

val lemma_valid_cmp_eq : s:va_state -> o1:va_operand -> o2:va_operand -> Lemma
  (requires True)
  (ensures  (valid_operand o1 s /\ valid_operand o2 s) ==> (valid_ocmp (va_cmp_eq o1 o2) s))
  [SMTPat (valid_ocmp (va_cmp_eq o1 o2) s)]

val lemma_valid_cmp_ne : s:va_state -> o1:va_operand -> o2:va_operand -> Lemma
  (requires True)
  (ensures (valid_operand o1 s /\ valid_operand o2 s) ==> (valid_ocmp (va_cmp_ne o1 o2) s))
  [SMTPat (valid_ocmp (va_cmp_ne o1 o2) s)]

val lemma_valid_cmp_le : s:va_state -> o1:va_operand -> o2:va_operand -> Lemma
  (requires True)
  (ensures (valid_operand o1 s /\ valid_operand o2 s) ==> (valid_ocmp (va_cmp_le o1 o2) s))
  [SMTPat (valid_ocmp (va_cmp_le o1 o2) s)]

val lemma_valid_cmp_ge : s:va_state -> o1:va_operand -> o2:va_operand -> Lemma
  (requires True)
  (ensures (valid_operand o1 s /\ valid_operand o2 s) ==> (valid_ocmp (va_cmp_ge o1 o2) s))
  [SMTPat (valid_ocmp (va_cmp_ge o1 o2) s)]

val lemma_valid_cmp_lt : s:va_state -> o1:va_operand -> o2:va_operand -> Lemma
  (requires True)
  (ensures (valid_operand o1 s /\ valid_operand o2 s) ==> (valid_ocmp (va_cmp_lt o1 o2) s))
  [SMTPat (valid_ocmp (va_cmp_lt o1 o2) s)]

val lemma_valid_cmp_gt : s:va_state -> o1:va_operand -> o2:va_operand -> Lemma
  (requires True)
  (ensures (valid_operand o1 s /\ valid_operand o2 s) ==> (valid_ocmp (va_cmp_gt o1 o2) s))
  [SMTPat (valid_ocmp (va_cmp_gt o1 o2) s)]

val va_compute_merge_total (f0:va_fuel) (fM:va_fuel) : va_fuel

val va_lemma_merge_total (b0:va_codes) (s0:va_state) (f0:va_fuel) (sM:va_state) (fM:va_fuel) (sN:va_state) : Ghost (fN:va_fuel)
  (requires
    Cons? b0 /\
    eval_code (Cons?.hd b0) s0 f0 sM /\
    eval_code (va_Block (Cons?.tl b0)) sM fM sN
  )
  (ensures (fun fN ->
    fN == va_compute_merge_total f0 fM /\
    eval_code (va_Block b0) s0 fN sN
  ))

val va_lemma_empty_total (s0:va_state) (bN:va_codes) : Ghost ((sM:va_state) * (fM:va_fuel))
  (requires True)
  (ensures (fun (sM, fM) ->
    s0 == sM /\
    eval_code (va_Block []) s0 fM sM
  ))

val va_lemma_ifElse_total (ifb:ocmp) (ct:va_code) (cf:va_code) (s0:va_state) : Ghost (bool * va_state * va_state * va_fuel)
  (requires True)
  (ensures  (fun (cond, sM, sN, f0) ->
    cond == eval_ocmp s0 ifb /\
    sM == s0
  ))

val va_lemma_ifElseTrue_total (ifb:ocmp) (ct:va_code) (cf:va_code) (s0:va_state) (f0:va_fuel) (sM:va_state) : Lemma
  (requires
    valid_ocmp ifb s0 /\
    eval_ocmp s0 ifb /\
    eval_code ct s0 f0 sM
  )
  (ensures
    eval_code (IfElse ifb ct cf) s0 f0 sM
  )

val va_lemma_ifElseFalse_total (ifb:ocmp) (ct:va_code) (cf:va_code) (s0:va_state) (f0:va_fuel) (sM:va_state) : Lemma
  (requires
    valid_ocmp ifb s0 /\
    not (eval_ocmp s0 ifb) /\
    eval_code cf s0 f0 sM
  )
  (ensures
    eval_code (IfElse ifb ct cf) s0 f0 sM
  )

let va_whileInv_total (b:ocmp) (c:va_code) (s0:va_state) (sN:va_state) (f0:va_fuel) : Type0 =
  eval_while_inv (While b c) s0 f0 sN

val va_lemma_while_total (b:ocmp) (c:va_code) (s0:va_state) : Ghost ((s1:va_state) * (f1:va_fuel))
  (requires True)
  (ensures fun (s1, f1) ->
    s1 == s0 /\
    eval_while_inv (While b c) s1 f1 s1
  )

val va_lemma_whileTrue_total (b:ocmp) (c:va_code) (s0:va_state) (sW:va_state) (fW:va_fuel) : Ghost ((s1:va_state) * (f1:va_fuel))
  (requires eval_ocmp sW b /\ valid_ocmp b sW)
  (ensures fun (s1, f1) -> s1 == sW /\ f1 == fW)

val va_lemma_whileFalse_total (b:ocmp) (c:va_code) (s0:va_state) (sW:va_state) (fW:va_fuel) : Ghost ((s1:va_state) * (f1:va_fuel))
  (requires
    valid_ocmp b sW /\
    not (eval_ocmp sW b) /\
    eval_while_inv (While b c) s0 fW sW
  )
  (ensures fun (s1, f1) ->
    s1 == sW /\
    eval_code (While b c) s0 f1 s1
  )

val va_lemma_whileMerge_total (c:va_code) (s0:va_state) (f0:va_fuel) (sM:va_state) (fM:va_fuel) (sN:va_state) : Ghost (fN:va_fuel)
  (requires
    While? c /\
    sN.ok /\
    valid_ocmp (While?.whileCond c) sM /\
    eval_ocmp sM (While?.whileCond c) /\
    eval_while_inv c s0 f0 sM /\
    eval_code (While?.whileBody c) sM fM sN
  )
  (ensures (fun fN ->
    eval_while_inv c s0 fN sN
  ))

//////////////////////////////////////////////////////////////////////////////////////////////////
// '{:quick}' procedures
unfold let va_value_opr64 = nat64
unfold let va_value_dst_opr64 = nat64
[@va_qattr] unfold let va_upd_ok (ok:bool) (s:state) : state = { s with ok = ok }
[@va_qattr] unfold let va_upd_flags (flags:nat64) (s:state) : state = { s with flags = flags }
[@va_qattr] unfold let va_upd_mem (mem:mem) (s:state) : state = { s with mem = mem }
[@va_qattr] unfold let va_upd_reg (r:reg) (v:nat64) (s:state) : state = update_reg r v s

[@va_qattr]
let va_upd_operand_dst_opr64 (o:operand) (v:nat64) (s:state) =
  match o with
  | OConst n -> s
  | OReg r -> update_reg r v s
  | OMem m -> s // TODO: support destination memory operands
let va_lemma_upd_update (sM:state) : Lemma
  (forall (sK:state) (o:operand).{:pattern (va_update_operand_dst_opr64 o sM sK)} va_is_dst_dst_opr64 o sK ==> va_update_operand_dst_opr64 o sM sK == va_upd_operand_dst_opr64 o (eval_operand o sM) sK)
  = ()

let quickProc_wp (a:Type0) : Type u#1 = (s0:state) -> (wp_continue:state -> a -> Type0) -> Type0

let k_true (#a:Type0) (_:state) (_:a) = True

let t_monotone (#a:Type0) (c:va_code) (wp:quickProc_wp a) : Type =
  s0:state -> k1:(state -> a -> Type0) -> k2:(state -> a -> Type0) -> Lemma
    (requires (forall (s:state) (g:a). k1 s g ==> k2 s g))
    (ensures wp s0 k1 ==> wp s0 k2)

let t_compute (#a:Type0) (c:va_code) (wp:quickProc_wp a) : Type =
  s0:state -> Ghost (state * va_fuel * a)
    (requires wp s0 k_true)
    (ensures fun _ -> True)

let t_ensure (#a:Type0) (c:va_code) (wp:quickProc_wp a) (monotone:t_monotone c wp) (compute:t_compute c wp) (s0:state) (k:(state -> a -> Type0){wp s0 k}) =
  monotone s0 k k_true; let (sM, f0, g) = compute s0 in eval_code c s0 f0 sM /\ k sM g

let t_proof (#a:Type0) (c:va_code) (wp:quickProc_wp a) (monotone:t_monotone c wp) (compute:t_compute c wp) : Type =
  s0:state -> k:(state -> a -> Type0) -> Lemma
    (requires wp s0 k)
    (ensures t_ensure c wp monotone compute s0 k)

// Code that returns a ghost value of type a
[@va_qattr]
noeq type quickCode (a:Type0) : va_code -> Type =
| QProc:
    c:va_code ->
    wp:quickProc_wp a ->
    monotone:t_monotone c wp ->
    compute:t_compute c wp ->
    proof:t_proof c wp monotone compute ->
    quickCode a c

unfold let va_quickCode = quickCode
[@va_qattr]
unfold let va_QProc = QProc

//
//////////////////////////////////////////////////////////////////////////////////////////////////

(* maybe we want these to be transparent*)
val logxor64 : (x:nat64) -> (y:nat64) -> nat64
val logand64 : (x:nat64) -> (y:nat64) -> nat64
val logand128 : (x:nat128) -> (y:nat128) -> nat128
val shift_left64 : (x:nat64) -> (amt:nat64) -> nat64
val shift_right64 : (x:nat64) -> (amt:nat64) -> nat64

val reveal_logand128 (x y:nat128) : Lemma
    (requires True)
    (ensures logand128 x y == FStar.UInt.logand #128 x y)

val printer : Type0
val print_string : string -> FStar.All.ML unit
val print_header : printer -> FStar.All.ML unit
val print_proc : (name:string) -> (code:va_code) -> (label:int) -> (p:printer) -> FStar.All.ML unit
val print_footer : printer -> FStar.All.ML unit
val masm : printer
val gcc : printer
#endverbatim

#verbatim{:implementation}
module X64.Vale.Decls
open X64.Machine_s
open X64.Vale
open X64.Vale.State_i
open X64.Vale.StateLemmas_i
open FStar.UInt
module S = X64.Semantics_s
module P = X64.Print_s

#reset-options "--z3cliopt smt.arith.nl=true"
let lemma_mul_in_bounds (x y:nat64) : Lemma (requires x `op_Multiply` y < nat64_max) (ensures FStar.UInt.mul_mod #64 x y == x `op_Multiply` y) = ()

#reset-options "--z3cliopt smt.arith.nl=true --using_facts_from Prims --using_facts_from FStar.Math"
let lemma_mul_nat (x:nat) (y:nat) : Lemma (ensures 0 <= (x `op_Multiply` y)) = ()
#reset-options "--initial_fuel 2 --max_fuel 2"

let cf = Lemmas_i.cf
let ins = S.ins
type ocmp = S.ocmp
type va_fuel = nat
let va_fuel_default () = 0

let va_cmp_eq o1 o2 = S.OEq o1 o2
let va_cmp_ne o1 o2 = S.ONe o1 o2
let va_cmp_le o1 o2 = S.OLe o1 o2
let va_cmp_ge o1 o2 = S.OGe o1 o2
let va_cmp_lt o1 o2 = S.OLt o1 o2
let va_cmp_gt o1 o2 = S.OGt o1 o2

let eval_code = Lemmas_i.eval_code
let eval_while_inv = Lemmas_i.eval_while_inv
let eval_ocmp = Lemmas_i.eval_ocmp
let valid_ocmp = Lemmas_i.valid_ocmp

unfold let va_eval_ins = Lemmas_i.eval_ins

let lemma_cmp_eq s o1 o2 = ()
let lemma_cmp_ne s o1 o2 = ()
let lemma_cmp_le s o1 o2 = ()
let lemma_cmp_ge s o1 o2 = ()
let lemma_cmp_lt s o1 o2 = ()
let lemma_cmp_gt s o1 o2 = ()

let lemma_valid_cmp_eq s o1 o2 = ()
let lemma_valid_cmp_ne s o1 o2 = ()
let lemma_valid_cmp_le s o1 o2 = ()
let lemma_valid_cmp_ge s o1 o2 = ()
let lemma_valid_cmp_lt s o1 o2 = ()
let lemma_valid_cmp_gt s o1 o2 = ()

let va_compute_merge_total = Lemmas_i.compute_merge_total
let va_lemma_merge_total b0 s0 f0 sM fM sN = Lemmas_i.lemma_merge_total b0 s0 f0 sM fM sN; Lemmas_i.compute_merge_total f0 fM
let va_lemma_empty_total = Lemmas_i.lemma_empty_total
let va_lemma_ifElse_total = Lemmas_i.lemma_ifElse_total
let va_lemma_ifElseTrue_total = Lemmas_i.lemma_ifElseTrue_total
let va_lemma_ifElseFalse_total = Lemmas_i.lemma_ifElseFalse_total
let va_lemma_while_total = Lemmas_i.lemma_while_total
let va_lemma_whileTrue_total = Lemmas_i.lemma_whileTrue_total
let va_lemma_whileFalse_total = Lemmas_i.lemma_whileFalse_total
let va_lemma_whileMerge_total = Lemmas_i.lemma_whileMerge_total

let logxor64 (x:nat64) (y:nat64) : nat64 =
  FStar.UInt.logxor #64 x y

let logand64 (x:nat64) (y:nat64) : nat64 =
  FStar.UInt.logand #64 x y

let logand128 (x:nat128) (y:nat128) : nat128 =
  FStar.UInt.logand #128 x y
(*
  if FStar.UInt.fits x 64
  && FStar.UInt.fits y 64
  then FStar.UInt.logand #64 x y
  else 0
*)

let shift_left64 (x:nat64) (amt:nat64) : nat64 =
  FStar.UInt.shift_left #64 x amt

let shift_right64 (x:nat64) (amt:nat64) : nat64 =
  FStar.UInt.shift_right #64 x amt

let reveal_logand128 (x y:nat128) = ()

let printer = P.printer
let print_string = FStar.IO.print_string
let print_header = P.print_header
let print_proc = P.print_proc
let print_footer = P.print_footer
let masm = P.masm
let gcc = P.gcc
#endverbatim

#reset-options "--initial_fuel 2 --max_fuel 2 --z3rlimit 20"

var{:state ok()} ok:bool;
var{:state reg(Rax)} rax:nat64;
var{:state reg(Rbx)} rbx:nat64;
var{:state reg(Rcx)} rcx:nat64;
var{:state reg(Rdx)} rdx:nat64;
var{:state reg(Rsi)} rsi:nat64;
var{:state reg(Rdi)} rdi:nat64;
var{:state reg(Rbp)} rbp:nat64;
var{:state reg(Rsp)} rsp:nat64;
var{:state reg(R8)}  r8:nat64;
var{:state reg(R9)}  r9:nat64;
var{:state reg(R10)} r10:nat64;
var{:state reg(R11)} r11:nat64;
var{:state reg(R12)} r12:nat64;
var{:state reg(R13)} r13:nat64;
var{:state reg(R14)} r14:nat64;
var{:state reg(R15)} r15:nat64;
var{:state flags()} efl:nat64;
var{:state mem()} mem:mem;

procedure{:operand} Mem_in(base:opr, inline offset:int, ghost b:buffer64, ghost index:int) returns(o:opr)
    reads
        mem;
    extern;

procedure{:instruction Ins(S.Mov64(dst,src))}{:fast_instruction}{:quick exportOnly} Mov64(inout dst: dst_opr64, src: opr64)
    ensures
        dst == old(src);
{
}

procedure{:instruction Ins(S.Mov64(dst, OMem(MReg(get_reg(src), offset))))}{:fast_instruction}{:quick exportOnly} Load64_buffer(
    out dst: dst_opr64,
        src:reg_opr64,
        inline offset:int,
        ghost b:buffer64,
        ghost index:int)
    reads
        mem;
    requires
        valid_src_addr(mem, b, index);
        src + offset == buffer_addr(b) + 8 * index;
    ensures
        dst == buffer64_read(b, index, mem);
{
    lemma_valid_mem64(b, index, mem);
    lemma_load_mem64(b, index, mem);
}

procedure{:instruction Ins(S.Mov64(OMem(MReg(get_reg(dst), offset)), src))}{:fast_instruction}{:quick exportOnly} Store64_buffer(
        dst:reg_opr64,
        src: opr64,
        inline offset:int,
        ghost b:buffer64,
        ghost index:int)
    modifies
        mem;
    requires
        valid_dst_addr(mem, b, index);
        dst + offset == buffer_addr(b) + 8 * index;
    ensures
        modifies_mem(loc_buffer(b), old(mem), mem);
        mem == old(buffer64_write(b, index, src, mem));
{
    lemma_valid_mem64(b, index, old(mem));
    lemma_store_mem64(b, index, old(src), old(mem));
}

procedure{:instruction Ins(S.Add64(dst,src))}{:quick exportOnly} Add64(inout dst: dst_opr64, src: opr64)
    modifies
        efl;
    requires
        src + dst < nat64_max;
    ensures
        dst == old(dst + src);
{
}

procedure{:instruction Ins(S.Add64(dst,src))}{:fast_instruction}{:quick exportOnly} Add64Wrap(inout dst: dst_opr64, src: opr64)
    modifies
        efl;
    ensures
        dst == old(add_wrap(dst, src));
        cf(efl) == old(dst + src >= nat64_max);
{
}

procedure{:instruction Ins(S.AddLea64(dst, src1, src2))}{:quick exportOnly} AddLea64(out dst: dst_opr64, src1: opr64, src2: opr64)
    requires
        src1 + src2 < nat64_max;
    ensures
        dst == old(src1) + old(src2);
{
}

procedure{:instruction Ins(S.AddCarry64(dst, src))}{:fast_instruction}{:quick exportOnly} Adc64Wrap(inout dst: dst_opr64, src: opr64)
    modifies
        efl;
    ensures
        dst == old(add_wrap(add_wrap(dst, src), (if cf(efl) then 1 else 0)));
        cf(efl) == old(dst + src + (if cf(efl) then 1 else 0)) >= nat64_max;
{
}

procedure{:instruction Ins(S.Sub64(dst, src))}{:fast_instruction}{:quick exportOnly} Sub64(inout dst: dst_opr64, src: opr64)
    requires
        0 <= dst - src;
    modifies 
        efl;
    ensures
        dst == old(dst) - old(src);
{
}

procedure{:instruction Ins(S.Sub64(dst, src))}{:quick exportOnly} Sub64Wrap(inout dst: dst_opr64, src: opr64)
    modifies
        efl;
    ensures
        dst == old(dst - src) % nat64_max;
{
}

#verbatim
let lemma_fundamental_div_mod (a b:nat64) :
  Lemma (nat64_max `op_Multiply` (FStar.UInt.mul_div #64 a b) + (FStar.UInt.mul_mod #64 a b) == a `op_Multiply` b)
  =
  ()
#endverbatim

procedure{:instruction Ins(S.Mul64(src))}{:fast_instruction}{:quick exportOnly} Mul64Wrap(src: opr64)
    modifies
        efl;
        rax;
        rdx;
    ensures
        nat64_max * rdx + rax == old(rax * src);
{
    lemma_fundamental_div_mod(old(rax), old(src));
}

procedure{:instruction Ins(S.IMul64(dst, src))}{:fast_instruction}{:quick exportOnly} IMul64(inout dst: dst_opr64, src: opr64)
    requires
        dst * src < nat64_max;
    modifies
        efl;
    ensures
        dst == old(dst * src);
{
    lemma_mul_nat(old(dst), old(src));
    lemma_mul_in_bounds(old(dst), old(src));
}

procedure{:instruction Ins(S.Xor64(dst, src))}{:quick exportOnly} Xor64(inout dst: dst_opr64, src: opr64)
    modifies 
        efl;
    ensures
        dst == old(logxor64(dst,src));
{
}

procedure{:instruction Ins(S.And64(dst, src))}{:fast_instruction}{:quick exportOnly} And64(inout dst: dst_opr64, src: opr64)
    modifies 
        efl;
    ensures
        dst == old(logand64(dst,src));
{
}

procedure{:instruction Ins(S.Shl64(dst, amt))}{:quick exportOnly} Shl64(inout dst: dst_opr64, amt: shift_amt64)
    modifies
        efl;
//    requires
//        0 <= src < 64;
    ensures
        dst == old(shift_left64(dst, amt));
{
}

procedure{:instruction Ins(S.Shr64(dst, amt))}{:fast_instruction}{:quick exportOnly} Shr64(inout dst: dst_opr64, amt: shift_amt64)
    modifies
        efl;
    ensures
        dst == old(shift_right64(dst, amt));
{
}<|MERGE_RESOLUTION|>--- conflicted
+++ resolved
@@ -19,12 +19,7 @@
 unfold let va_make_opaque = Opaque_i.make_opaque
 unfold let va_reveal_opaque = Opaque_i.reveal_opaque
 unfold let va_hd = Cons?.hd
-<<<<<<< HEAD
-unfold let va_tl = Cons?.tl
-=======
 //unfold let va_tl = Cons?.tl // F* inlines "let ... = va_tl ..." more than we'd like; revised definition below suppresses this
-unfold let va_normalize_term = normalize_term
->>>>>>> 518d9c5b
 
 (* Type aliases *)
 unfold let va_bool = bool
