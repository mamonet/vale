--- conflicted
+++ resolved
@@ -1,86 +1,19 @@
 module Views
 
-<<<<<<< HEAD
-open LowStar.BufferView
-open Words_s
-open Types_s
-open Opaque_s
-
-//module U8 = FStar.UInt8
-module U8 = SecretByte
-
-let get8_def (s:Seq.lseq U8.t 1) = Seq.index s 0
-let put8_def (x:U8.t) : GTot (Seq.lseq U8.t 1) =
-  let contents (i:nat{i<1}) = x in
-  Seq.init 1 contents
-
-let get8 = make_opaque get8_def
-let put8 = make_opaque put8_def
-
-let inverses8 (u:unit) : Lemma (inverses get8 put8) =
-=======
 let inverses8 (u:unit) =
->>>>>>> 0745f9c2
   reveal_opaque get8_def;
   reveal_opaque put8_def;
   let aux (x:Seq.lseq U8.t 1) : Lemma (put8 (get8 x) == x) =
     assert (Seq.equal x (put8 (get8 x)))
   in Classical.forall_intro aux
 
-<<<<<<< HEAD
-let view8 = inverses8 (); View 1 get8 put8
-
-let get16_def (s:Seq.lseq U8.t 2) = UInt16.uint_to_t (
-  U8.v (Seq.index s 0) + 
-  U8.v (Seq.index s 1) `op_Multiply` 0x100
-  )
-let put16_def (x:UInt16.t) : GTot (Seq.lseq U8.t 2) =
-  let s = Seq.create 2 (U8.uint_to_t 0) in
-  let x = UInt16.v x in
-  let s = Seq.upd s 0 (U8.uint_to_t (x % 0x100)) in
-  let x = x `op_Division` 0x100 in
-  let s = Seq.upd s 1 (U8.uint_to_t (x % 0x100)) in
-  s
-
-let get16 = make_opaque get16_def
-let put16 = make_opaque put16_def
-
-let inverses16 (u:unit) : Lemma (inverses get16 put16) =
-=======
 let inverses16 (u:unit) =
->>>>>>> 0745f9c2
   reveal_opaque get16_def;
   reveal_opaque put16_def;
   let aux (x:Seq.lseq U8.t 2) : Lemma (put16 (get16 x) == x) =
     assert (Seq.equal x (put16 (get16 x)))
   in Classical.forall_intro aux
 
-<<<<<<< HEAD
-let view16 = inverses16 (); View 2 get16 put16
-
-let get32_def (s:Seq.lseq U8.t 4) = UInt32.uint_to_t (
-  U8.v (Seq.index s 0) + 
-  U8.v (Seq.index s 1) `op_Multiply` 0x100 +
-  U8.v (Seq.index s 2) `op_Multiply` 0x10000 +
-  U8.v (Seq.index s 3) `op_Multiply` 0x1000000  
-  )
-let put32_def (x:UInt32.t) : GTot (Seq.lseq U8.t 4) =
-  let s = Seq.create 4 (U8.uint_to_t 0) in
-  let x = UInt32.v x in
-  let s = Seq.upd s 0 (U8.uint_to_t (x % 0x100)) in
-  let x = x `op_Division` 0x100 in
-  let s = Seq.upd s 1 (U8.uint_to_t (x % 0x100)) in
-  let x = x `op_Division` 0x100 in
-  let s = Seq.upd s 2 (U8.uint_to_t (x % 0x100)) in
-  let x = x `op_Division` 0x100 in
-  let s = Seq.upd s 3 (U8.uint_to_t (x % 0x100)) in
-  s
-
-let get32 = make_opaque get32_def
-let put32 = make_opaque put32_def
-
-=======
->>>>>>> 0745f9c2
 #set-options "--z3rlimit 20"
 
 let inverses32 (u:unit) =
@@ -89,23 +22,6 @@
   let aux (x:Seq.lseq U8.t 4) : Lemma (put32 (get32 x) == x) =
     assert (Seq.equal x (put32 (get32 x)))
   in Classical.forall_intro aux
-
-// TODO
-let inverses64 (u:unit) = admit()
-
-<<<<<<< HEAD
-let get64_def (s:Seq.lseq U8.t 8) =
-  UInt64.uint_to_t (
-  nat8s_to_nat64
-    (U8.v (Seq.index s 0))
-    (U8.v (Seq.index s 1))
-    (U8.v (Seq.index s 2))    
-    (U8.v (Seq.index s 3))
-    (U8.v (Seq.index s 4))
-    (U8.v (Seq.index s 5))
-    (U8.v (Seq.index s 6))
-    (U8.v (Seq.index s 7))    
-  )
 
 private
 abstract
@@ -118,24 +34,14 @@
   UInt64.uint_to_t (UInt32.v u0 +
                     UInt32.v u1 * 0x100000000)
 
-private
 let get64_def_alt_equiv (s:Seq.lseq U8.t 8)
   : Lemma (get64_def s == get64_def_alt s)
   = ()
 
-let put64_def (a:UInt64.t) : GTot (Seq.lseq U8.t 8) =
-  let u0 = UInt32.uint_to_t (UInt64.v a % 0x100000000) in
-  let u1 = UInt32.uint_to_t ((UInt64.v a / 0x100000000) % 0x100000000) in
-  let s0 = put32_def u0 in
-  let s1 = put32_def u1 in
-  Seq.append s0 s1
-
-private
 let inverses64_def_aux (x:UInt64.t)
   : Lemma (get64_def (put64_def x) == x)
   = ()
 
-private
 let inverses64_def_aux' (x:Seq.lseq U8.t 8)
   : Lemma (put64_def (get64_def x) `Seq.equal` x)
   = reveal_opaque get32_def;
@@ -145,60 +51,13 @@
     get64_def_alt_equiv (put64_def (get64_def x));
     inverses64_def_aux (get64_def x)
 
-let get64 = make_opaque get64_def
-let put64 = make_opaque put64_def
-
-let inverses64 (u:unit) : Lemma (inverses get64 put64) =
+let inverses64 (u:unit) =
   reveal_opaque get64_def;
   reveal_opaque put64_def;
   Classical.forall_intro inverses64_def_aux;
   Classical.forall_intro inverses64_def_aux'
 
-let view64 = inverses64 (); View 8 get64 put64
-
-let nat8s_to_nat32 (v1 v2 v3 v4:nat8) : nat32 =
-    v1 + 
-    v2 `op_Multiply` 0x100 + 
-    v3 `op_Multiply` 0x10000 +
-    v4 `op_Multiply` 0x1000000 
-
-let get128_def (s:Seq.lseq U8.t 16) =
-  Mkfour 
-  (nat8s_to_nat32
-    (U8.v (Seq.index s 0))
-    (U8.v (Seq.index s 1))
-    (U8.v (Seq.index s 2))    
-    (U8.v (Seq.index s 3)))
- (nat8s_to_nat32
-    (U8.v (Seq.index s 4))
-    (U8.v (Seq.index s 5))
-    (U8.v (Seq.index s 6))
-    (U8.v (Seq.index s 7)))
- (nat8s_to_nat32
-    (U8.v (Seq.index s 8))
-    (U8.v (Seq.index s 9))
-    (U8.v (Seq.index s 10))    
-    (U8.v (Seq.index s 11)))
- (nat8s_to_nat32
-    (U8.v (Seq.index s 12))
-    (U8.v (Seq.index s 13))
-    (U8.v (Seq.index s 14))
-    (U8.v (Seq.index s 15)))
-
-let put128_def (a:quad32) : GTot (Seq.lseq U8.t 16) =
-  let s0 = put32 (UInt32.uint_to_t a.lo0) in
-  let s1 = put32 (UInt32.uint_to_t a.lo1) in
-  let s2 = put32 (UInt32.uint_to_t a.hi2) in
-  let s3 = put32 (UInt32.uint_to_t a.hi3) in
-  Seq.append (Seq.append s0 s1) (Seq.append s2 s3)
-
-let get128 = make_opaque get128_def
-let put128 = make_opaque put128_def
-
-let inverses128 (u:unit) : Lemma (inverses get128 put128) =
-=======
 let inverses128 (u:unit) =
->>>>>>> 0745f9c2
   reveal_opaque get128_def;
   reveal_opaque put128_def;
   reveal_opaque put32_def;
@@ -223,4 +82,4 @@
     ()
   in
   Classical.forall_intro aux1;
-  Classical.forall_intro aux2
+  Classical.forall_intro aux2