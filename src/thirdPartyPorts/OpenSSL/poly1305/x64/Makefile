#define FSTAR_HOME in Makefile.inc
-include Makefile.inc
REPO_BASE=../../../../..
ARCH=$(REPO_BASE)/tools/Vale/test

# By default, assume the standard Everest layout... can be overridden via the
# environment.
FSTAR_HOME?=$(REPO_BASE)/../FStar
FSTAR=$(FSTAR_HOME)/bin/fstar.exe
ULIB_ML=$(FSTAR_HOME)/ulib/ml
include $(ULIB_ML)/Makefile.include

ifeq ($(OS),Windows_NT)
  RUNTIME =
  SCONS = scons.bat
<<<<<<< HEAD
  FSTAR_EXE = $(FSTAR_HOME)/bin/fstar.exe --smt z3.exe
=======
  FSTAR_EXE = $(FSTAR_HOME)/bin/fstar.exe
>>>>>>> 07a8b24c
else
  RUNTIME = mono
  SCONS = scons
  FSTAR_EXE = fstar
endif

INCLUDE=--include $(ARCH) --include $(REPO_BASE)/src/crypto/poly1305/x64/
Z3_OPTIONS=--z3cliopt smt.QI.EAGER_THRESHOLD=100 --z3cliopt smt.CASE_SPLIT=3 --z3cliopt smt.arith.nl=false
VALE_ARITH_REPR=--smtencoding.elim_box true --smtencoding.l_arith_repr native --smtencoding.nl_arith_repr wrapped
FSTAR_OPTIONS=$(INCLUDE) $(Z3_OPTIONS) --hint_info --debug yes --max_fuel 0 --max_ifuel 1 --initial_ifuel 0 --z3rlimit_factor 4 $(VALE_ARITH_REPR)
VALE=$(RUNTIME) $(REPO_BASE)/bin/vale.exe

all: poly1305.v test

test: test-poly1305
	make -C $(ARCH) all

vale: 
	cd $(REPO_BASE); $(SCONS) bin/Vale.exe

$(ARCH)/decls.fst: $(ARCH)/decls.vaf
	$(VALE) -in $(ARCH)/decls.vaf -fstarText -outi $(ARCH)/decls.fsti -out $(ARCH)/decls.fst

machine: $(ARCH)/Machine.fst
	$(FSTAR_EXE) $(FSTAR_OPTIONS) --eager_inference $(ARCH)/Machine.fst

semantics: $(ARCH)/Machine.fst
	$(FSTAR_EXE) $(FSTAR_OPTIONS) --eager_inference $(ARCH)/Semantics.fst

print: $(ARCH)/Machine.fst
	$(FSTAR_EXE) $(FSTAR_OPTIONS) $(ARCH)/Print.fst

declsi: $(ARCH)/Machine.fst $(ARCH)/Semantics.fst $(ARCH)/decls.fst
	$(FSTAR_EXE) $(FSTAR_OPTIONS) --eager_inference $(ARCH)/decls.fsti

decls: $(ARCH)/Machine.fst $(ARCH)/Semantics.fst $(ARCH)/decls.fst
	$(FSTAR_EXE) $(FSTAR_OPTIONS) --eager_inference $(ARCH)/decls.fst

poly1305.fst: poly1305.vaf $(ARCH)/decls.vaf
	$(VALE) -in poly1305.vaf -fstarText -out poly1305.fst

poly1305.v: poly1305.fst $(ARCH)/decls.fst
	$(FSTAR_EXE) $(FSTAR_OPTIONS) --eager_inference poly1305.fst

$(ULIB_ML)/fstarlib.cmxa:
	$(MAKE) -C $(ULIB_ML)
<<<<<<< HEAD
	$(FSTAR) $(FSTAR_DEFAULT_ARGS) $(INCLUDE) --lax --odir out --codegen OCaml poly1305.fst
	$(OCAMLOPT) -I $(FSTAR_HOME)/ulib/ml/extracted/ out/FStar_Map.ml out/Machine.ml out/Semantics.ml out/Decls.ml out/Poly1305.ml -o poly1305.exe
=======

.PHONY: test-poly1305
test-poly1305: poly1305.exe
	./$<

include $(FSTAR_HOME)/ulib/ml/Makefile.include

ocaml: out poly1305.fst $(ARCH)/decls.fst
	$(FSTAR) $(FSTAR_DEFAULT_ARGS) $(INCLUDE) --lax --odir out --codegen OCaml poly1305.fst --extract_all
	$(OCAMLOPT) -I out -I $(FSTAR_HOME)/ulib/ml/extracted/ out/FStar_Map.ml out/Machine.ml out/Semantics.ml out/Print.ml out/Decls.ml out/Poly1305.ml -o poly1305.exe
>>>>>>> 07a8b24c
	./poly1305.exe

out:
	mkdir -p out

clean:
	make -C $(ULIB_ML) clean
	rm -rf out
	rm -f *~<|MERGE_RESOLUTION|>--- conflicted
+++ resolved
@@ -13,11 +13,7 @@
 ifeq ($(OS),Windows_NT)
   RUNTIME =
   SCONS = scons.bat
-<<<<<<< HEAD
-  FSTAR_EXE = $(FSTAR_HOME)/bin/fstar.exe --smt z3.exe
-=======
   FSTAR_EXE = $(FSTAR_HOME)/bin/fstar.exe
->>>>>>> 07a8b24c
 else
   RUNTIME = mono
   SCONS = scons
@@ -64,10 +60,6 @@
 
 $(ULIB_ML)/fstarlib.cmxa:
 	$(MAKE) -C $(ULIB_ML)
-<<<<<<< HEAD
-	$(FSTAR) $(FSTAR_DEFAULT_ARGS) $(INCLUDE) --lax --odir out --codegen OCaml poly1305.fst
-	$(OCAMLOPT) -I $(FSTAR_HOME)/ulib/ml/extracted/ out/FStar_Map.ml out/Machine.ml out/Semantics.ml out/Decls.ml out/Poly1305.ml -o poly1305.exe
-=======
 
 .PHONY: test-poly1305
 test-poly1305: poly1305.exe
@@ -78,7 +70,6 @@
 ocaml: out poly1305.fst $(ARCH)/decls.fst
 	$(FSTAR) $(FSTAR_DEFAULT_ARGS) $(INCLUDE) --lax --odir out --codegen OCaml poly1305.fst --extract_all
 	$(OCAMLOPT) -I out -I $(FSTAR_HOME)/ulib/ml/extracted/ out/FStar_Map.ml out/Machine.ml out/Semantics.ml out/Print.ml out/Decls.ml out/Poly1305.ml -o poly1305.exe
->>>>>>> 07a8b24c
 	./poly1305.exe
 
 out:
