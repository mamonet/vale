#define FSTAR_HOME in Makefile.inc
-include Makefile.inc
REPO_BASE=../../../../..
ARCH=$(REPO_BASE)/tools/Vale/test

# By default, assume the standard Everest layout... can be overridden via the
# environment.
FSTAR_HOME?=$(REPO_BASE)/../FStar
FSTAR=$(FSTAR_HOME)/bin/fstar.exe
ULIB_ML=$(FSTAR_HOME)/ulib/ml
include $(ULIB_ML)/Makefile.include

ifeq ($(OS),Windows_NT)
  RUNTIME =
  SCONS = scons.bat
  FSTAR_EXE = $(FSTAR_HOME)/bin/fstar.exe --smt $(FSTAR_HOME)/bin/z3.exe
else
  RUNTIME = mono
  SCONS = scons
  FSTAR_EXE = fstar
endif

INCLUDE=--include $(ARCH) --include $(REPO_BASE)/src/crypto/poly1305/x64/
<<<<<<< HEAD
Z3_OPTIONS=--z3cliopt smt.QI.EAGER_THRESHOLD=100 --z3cliopt smt.CASE_SPLIT=3 --z3cliopt smt.arith.nl=false
VALE_ARITH_REPR=--smtencoding.elim_box true --smtencoding.l_arith_repr native --smtencoding.nl_arith_repr wrapped
FSTAR_OPTIONS=$(INCLUDE) $(Z3_OPTIONS) --hint_info --debug yes --max_fuel 0 --max_ifuel 0 --z3rlimit_factor 4 $(VALE_ARITH_REPR)
=======
FSTAR_OPTIONS=$(INCLUDE) --hint_info --debug yes --smtencoding.elim_box true

>>>>>>> a42080f3
VALE=$(RUNTIME) $(REPO_BASE)/bin/vale.exe

all: poly1305.v test

test: test-poly1305
	make -C $(ARCH) all

<<<<<<< HEAD
vale:
	cd $(REPO_BASE); scons --NOVERIFY
=======
vale: 
	cd $(REPO_BASE); $(SCONS) bin/Vale.exe
>>>>>>> a42080f3

$(ARCH)/decls.fst: $(ARCH)/decls.vaf
	$(VALE) -in $(ARCH)/decls.vaf -fstarText -outi $(ARCH)/decls.fsti -out $(ARCH)/decls.fst

machine: $(ARCH)/Machine.fst
	$(FSTAR_EXE) $(FSTAR_OPTIONS) --eager_inference $(ARCH)/Machine.fst

semantics: $(ARCH)/Machine.fst
	$(FSTAR_EXE) $(FSTAR_OPTIONS) --eager_inference $(ARCH)/Semantics.fst

print: $(ARCH)/Machine.fst
	$(FSTAR_EXE) $(FSTAR_OPTIONS) $(ARCH)/Print.fst

declsi: $(ARCH)/Machine.fst $(ARCH)/Semantics.fst $(ARCH)/decls.fst
	$(FSTAR_EXE) $(FSTAR_OPTIONS) --eager_inference $(ARCH)/decls.fsti

decls: $(ARCH)/Machine.fst $(ARCH)/Semantics.fst $(ARCH)/decls.fst
	$(FSTAR_EXE) $(FSTAR_OPTIONS) --eager_inference $(ARCH)/decls.fst

poly1305.fst: poly1305.vaf $(ARCH)/decls.vaf
	$(VALE) -in poly1305.vaf -fstarText -out poly1305.fst

poly1305.v: poly1305.fst $(ARCH)/decls.fst
	$(FSTAR_EXE) $(FSTAR_OPTIONS) --eager_inference poly1305.fst

<<<<<<< HEAD
$(ULIB_ML)/fstarlib.cmxa:
=======
ocaml: out poly1305.fst $(ARCH)/decls.fst
>>>>>>> a42080f3
	$(MAKE) -C $(ULIB_ML)

.PHONY: test-poly1305
test-poly1305: poly1305.exe
	./$<

MISSING_ML=$(addprefix $(ULIB_ML)/extracted/,FStar_Map.ml)
MY_ML=$(addprefix out/,FStar_Seq_Base.ml FStar_BitVector.ml FStar_UInt.ml Semantics.ml Vale.ml Decls.ml Print.ml Poly1305.ml)

# Approximation
$(MY_ML): $(wildcard *.fst)
	$(FSTAR) $(FSTAR_DEFAULT_ARGS) $(INCLUDE) --lax --odir out --codegen OCaml poly1305.fst
<<<<<<< HEAD
=======
	$(OCAMLOPT) -I out -I $(FSTAR_HOME)/ulib/ml/extracted/ out/FStar_Map.ml out/Semantics.ml out/Decls.ml out/Vale.ml out/Poly1305.ml -o poly1305.exe
	./poly1305.exe
>>>>>>> a42080f3

poly1305.exe: $(ULIB_ML)/fstarlib.cmxa $(MISSING_ML) $(MY_ML)
	$(OCAMLOPT) -I out $^ -o $@

clean:
	make -C $(ULIB_ML) clean
	rm -rf out
	rm -f *~<|MERGE_RESOLUTION|>--- conflicted
+++ resolved
@@ -13,7 +13,7 @@
 ifeq ($(OS),Windows_NT)
   RUNTIME =
   SCONS = scons.bat
-  FSTAR_EXE = $(FSTAR_HOME)/bin/fstar.exe --smt $(FSTAR_HOME)/bin/z3.exe
+  FSTAR_EXE = $(FSTAR_HOME)/bin/fstar.exe
 else
   RUNTIME = mono
   SCONS = scons
@@ -21,14 +21,9 @@
 endif
 
 INCLUDE=--include $(ARCH) --include $(REPO_BASE)/src/crypto/poly1305/x64/
-<<<<<<< HEAD
 Z3_OPTIONS=--z3cliopt smt.QI.EAGER_THRESHOLD=100 --z3cliopt smt.CASE_SPLIT=3 --z3cliopt smt.arith.nl=false
 VALE_ARITH_REPR=--smtencoding.elim_box true --smtencoding.l_arith_repr native --smtencoding.nl_arith_repr wrapped
-FSTAR_OPTIONS=$(INCLUDE) $(Z3_OPTIONS) --hint_info --debug yes --max_fuel 0 --max_ifuel 0 --z3rlimit_factor 4 $(VALE_ARITH_REPR)
-=======
-FSTAR_OPTIONS=$(INCLUDE) --hint_info --debug yes --smtencoding.elim_box true
-
->>>>>>> a42080f3
+FSTAR_OPTIONS=$(INCLUDE) $(Z3_OPTIONS) --hint_info --debug yes --max_fuel 0 --max_ifuel 1 --initial_ifuel 0 --z3rlimit_factor 4 $(VALE_ARITH_REPR)
 VALE=$(RUNTIME) $(REPO_BASE)/bin/vale.exe
 
 all: poly1305.v test
@@ -36,13 +31,8 @@
 test: test-poly1305
 	make -C $(ARCH) all
 
-<<<<<<< HEAD
-vale:
-	cd $(REPO_BASE); scons --NOVERIFY
-=======
 vale: 
 	cd $(REPO_BASE); $(SCONS) bin/Vale.exe
->>>>>>> a42080f3
 
 $(ARCH)/decls.fst: $(ARCH)/decls.vaf
 	$(VALE) -in $(ARCH)/decls.vaf -fstarText -outi $(ARCH)/decls.fsti -out $(ARCH)/decls.fst
@@ -68,11 +58,7 @@
 poly1305.v: poly1305.fst $(ARCH)/decls.fst
 	$(FSTAR_EXE) $(FSTAR_OPTIONS) --eager_inference poly1305.fst
 
-<<<<<<< HEAD
 $(ULIB_ML)/fstarlib.cmxa:
-=======
-ocaml: out poly1305.fst $(ARCH)/decls.fst
->>>>>>> a42080f3
 	$(MAKE) -C $(ULIB_ML)
 
 .PHONY: test-poly1305
@@ -85,11 +71,6 @@
 # Approximation
 $(MY_ML): $(wildcard *.fst)
 	$(FSTAR) $(FSTAR_DEFAULT_ARGS) $(INCLUDE) --lax --odir out --codegen OCaml poly1305.fst
-<<<<<<< HEAD
-=======
-	$(OCAMLOPT) -I out -I $(FSTAR_HOME)/ulib/ml/extracted/ out/FStar_Map.ml out/Semantics.ml out/Decls.ml out/Vale.ml out/Poly1305.ml -o poly1305.exe
-	./poly1305.exe
->>>>>>> a42080f3
 
 poly1305.exe: $(ULIB_ML)/fstarlib.cmxa $(MISSING_ML) $(MY_ML)
 	$(OCAMLOPT) -I out $^ -o $@
