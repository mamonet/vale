///////////////////////////////////////////////////////////////////////////////
//
// Based on poly1305-x86_64.pl from OpenSSL 1.1.1-dev
// See https://github.com/openssl/openssl/blob/master/crypto/poly1305/asm/poly1305-x86_64.pl
// The original file contains the following notices:
//
// # ==================================================================== 
// # Copyright 2016 The OpenSSL Project Authors. All Rights Reserved.
// #
// # Licensed under the OpenSSL license (the "License").  You may not use
// # this file except in compliance with the License.  You can obtain a copy
// # in the file LICENSE in the source distribution or at
// # https://www.openssl.org/source/license.html
// #
// # ====================================================================
// # Written by Andy Polyakov <appro@openssl.org> for the OpenSSL
// # project. The module is, however, dual licensed under OpenSSL and
// # CRYPTOGAMS licenses depending on where you obtain it. For further
// # details see http://www.openssl.org/~appro/cryptogams/.
// # ==================================================================== 
//
///////////////////////////////////////////////////////////////////////////////

include "../../../../arch/x64/X64.Vale.InsBasic.vaf"
include "../../../../arch/x64/X64.Vale.InsMem.vaf"

module X64.Poly1305

#reset-options "--z3rlimit 30"

#verbatim{:interface}{:implementation}
<<<<<<< HEAD
module M = Memory_i_s
open Opaque_s
=======
>>>>>>> 5ca1802a
open Types_s
open X64.Machine_s
open X64.Memory_i
open X64.Vale.State_i
open X64.Vale.Decls_i
open X64.Vale.InsBasic
open X64.Vale.InsMem
open X64.Vale.QuickCode_i
open X64.Vale.QuickCodes_i
//open X64.Vale.StrongPost_i
open Poly1305.Spec_s
open X64.Poly1305.Math_i
open X64.Poly1305.Util_i
#endverbatim

procedure{:quick} poly1305_multiply(ghost r1:nat64) returns(ghost hh:int)
    lets
        d1 @= r8; d2 @= r9; d3 @= r10; r0 @= r11; s1 @= r13; h0 @= r14; h1 @= rbx; h2 @= rbp;
        n := pow2_64;
        p := n * n * 4 - 5;
        r := r1 * n + r0;
        h := h2 * (n * n) + h1 * n + h0;
    reads
        r11; r13;
    modifies
        r8; r9; r10; r14; rbx; rbp;
        rax; rdx;
        efl;
    requires
        r1 % 4 == 0;
        s1 == r1 + r1 / 4;
        h2 * r0 < 7 * (n / 16);
        h0 * r1 < n * (n / 16);
        h1 * r0 < n * (n / 16);
        h2 * s1 < n * (n / 8);
        h0 * r0 < n * (n / 16);
        h1 * s1 < n * (n / 8);
        h2 * s1 < 7 * (5 * n / 64);
        rax == r1;
    ensures
        hh == (n * n) * d3 + n * h1 + h0;
        (h * r) % p == hh % p;
        d3 / 4 * 4 + d3 / 4 < 0x1_0000_0000_0000_0000;
        rax == 0xffff_ffff_ffff_fffc;
{
    assert h0 * r1 == r1 * h0;
    assert r0 * h0 == h0 * r0;
    assert r0 * h1 == h1 * r0;
    //assert r0 * h2 == h2 * r0;
    assert s1 * h1 == h1 * s1;
    //assert s1 * h2 == h2 * s1;

    ghost var gd0 := h0 * r0 + h1 * s1;
    ghost var gd1 := h0 * r1 + h1 * r0 + h2 * s1;
    ghost var gd2 := h2 * r0;
    // TODO: assert{:fast_block} true;
    assert va_is_src_opr64(va_op_opr64_reg(R14), this); // TODO: get rid of this
    Mul64Wrap(h0);  // h0*r1
    Mov64(d2, rax);
    Mov64(rax, r0);
    Mov64(d3, rdx);
    //assert n * d3 + d2 == old(h0 * r1);

    Mul64Wrap(h0);  // h0*r0
    Mov64(h0, rax); // future h0
    Mov64(rax, r0);
    Mov64(d1, rdx);
    //assert n * d1 + h0 == old(h0 * r0);

    Mul64Wrap(h1);  // h1*r0
    Add64Wrap(d2, rax);
    Mov64(rax, s1);
    Adc64Wrap(d3, rdx);
    //assert n * d3 + d2 == old(h0 * r1 + h1 * r0);

    Mul64Wrap(h1);  // h1*s1
    Mov64(h1, h2);  // borrow h1
    Add64Wrap(h0, rax);
    Adc64Wrap(d1, rdx);
    //assert n * d1 + h0 == old(h0 * r0 + h1 * s1);

    IMul64(h1, s1); // h2*s1
    Add64Wrap(d2, h1);
    Mov64(h1, d1);
    Adc64Wrap(d3, 0);
    //assert n * d3 + d2 == old(h0 * r1 + h1 * r0 + h2 * s1);

    IMul64(h2, r0); // h2*r0
    //assert h2 == gd2;
    Add64Wrap(h1, d2);
    Mov64(rax, 0xffff_ffff_ffff_fffc); // mask value
    Adc64Wrap(d3, h2);

    hh := (n * n) * d3 + n * h1 + h0;
    //assert hh == gd2 * (n * n) + gd1 * n + gd0;
    lemma_poly_multiply(n, p, r, h, r0, r1, old(h0), old(h1), old(h2), s1, gd0, gd1, gd2, hh);
}

procedure{:quick} poly1305_reduce() returns(ghost hh:int)
    lets
        d3 @= r10; h0 @= r14; h1 @= rbx; h2 @= rbp;
        n := 0x1_0000_0000_0000_0000;
        p := n * n * 4 - 5;
        hd := (n * n) * d3 + n * h1 + h0;
    modifies
        rax; d3; h0; h1; h2; efl;
    requires
        d3 / 4 * 4 + d3 / 4 < n;
        rax == 0xffff_ffff_ffff_fffc;
    ensures
        hh == (n * n) * h2 + n * h1 + h0;
        hd % p == hh % p;
        h2 < 5;
{
    lemma_poly_bits64();

    And64(rax, d3);
    Mov64(h2, d3);
    Shr64(d3, 2);
    And64(h2, 3);
    Add64Wrap(rax, d3);
    Add64Wrap(h0, rax);
    Adc64Wrap(h1, 0);
    Adc64Wrap(h2, 0);

    ghost var h10 := n * old(h1) + old(h0);
    hh := h10 + rax + (old(d3) % 4) * (n * n);
    lemma_poly_reduce(n, p, hd, old(d3), h10, rax, hh);
}

procedure{:quick} poly1305_iteration(ghost r1:nat64) returns(ghost hh:int)
    lets
        d1 @= r8; d2 @= r9; d3 @= r10; r0 @= r11; s1 @= r13; h0 @= r14; h1 @= rbx; h2 @= rbp;
        n:nat := 0x1_0000_0000_0000_0000;
        p:pos := n * n * 4 - 5;
        r := r1 * n + r0;
        h := h2 * (n * n) + h1 * n + h0;
    reads
        r0; s1;
    modifies
        rax; rdx; d1; d2; d3; h0; h1; h2; efl;
    requires
        r0 < n / 16;
        r1 < n / 16;
        r1 % 4 == 0;
        s1 == r1 + r1 / 4;
        h2 < 7;
        rax == r1;
    ensures
        hh == (n * n) * h2 + n * h1 + h0;
        modp(h * r) == modp(hh); 
        h2 < 5;
{
//    Previous version used a forall statement, which isn't yet supported for F*
//    forall x:nat, xb, y:nat, yb :| x < xb && y < yb :: x * y < xb * yb
//    {
//        lemma_mul_strict_upper_bound(x, xb, y, yb);
//    }
    // TODO:  This version leads Z3 off into the weeds and times out with F* (but not Dafny)
    //assume forall x:nat, xb, y:nat, yb { x*y, xb*yb } :: x < xb && y < yb ==> x * y < xb * yb;

    lemma_mul_strict_upper_bound(h2, 7, r0, n / 16);
    lemma_mul_strict_upper_bound(h0, n, r1, n / 16);
    lemma_mul_strict_upper_bound(h1, n, r0, n / 16);
    lemma_mul_strict_upper_bound(h2, n, s1, n / 8);
    lemma_mul_strict_upper_bound(h0, n, r0, n / 16);
    lemma_mul_strict_upper_bound(h1, n, s1, n / 8);
    lemma_mul_strict_upper_bound(h2, 7, s1, 5 * n / 64);

    (ghost var hd) := poly1305_multiply(r1);
    hh := poly1305_reduce();
    reveal_opaque(modp');
    assert hh == (n * n) * h2 + n * h1 + h0 /\ (h * r) % p == hh % p;
}

procedure{:quick} poly1305_blocks(
    ghost r:int,
    ghost h_in:int,
    ghost ctx_b:buffer64,
    ghost inp_b:buffer64)
    returns(ghost h:int)
    lets 
        ctx @= rdi; inp @= rsi; len @= rdx; padbit @= rcx; d1 @= r8; d2 @= r9; d3 @= r10;
        r0 @= r11; r1 @= r12; s1 @= r13; h0 @= r14; h1 @= rbx; h2 @= rbp;
        n:nat := pow2_64;
        p:pos := n * n * 4 - 5;
    reads
        ctx; padbit;
    modifies
        inp; len; d1; d2; d3; r0; r1; s1; h0; h1; h2; 
        rax; r15;
        efl;
        mem;
    requires
        // Len is measured in bytes
        len % 16 == 0; // REVIEW: may be stronger than necessary
        inp + len < pow2_64;
        buffers_disjoint(ctx_b, inp_b);
        validSrcAddrs64(mem, ctx, ctx_b, 24);
        validSrcAddrs64(mem, inp, inp_b, len / 8);
// TODO: Would be nice to have some syntax for buffer64_read
        let h0_in := buffer64_read(ctx_b, 0, mem);
        let h1_in := buffer64_read(ctx_b, 1, mem);
        let h2_in := buffer64_read(ctx_b, 2, mem);
        let r0_in := buffer64_read(ctx_b, 3, mem);
        let r1_in := buffer64_read(ctx_b, 4, mem);
        h_in == h2_in * (n * n) + h1_in * n + h0_in;
        r == r1_in * n + r0_in;
        r0_in < n / 16;
        r1_in < n / 16;
        r1_in % 4 == 0;
        h2_in < 5;
        padbit < 2;
    ensures
        h2 < 5;
        validSrcAddrs64(mem, ctx, ctx_b, 24);
        validSrcAddrs64(mem, old(inp), inp_b, old(len)/8);
        modifies_buffer_specific(ctx_b, old(mem), mem, 0, 2);
        h0 == buffer64_read(ctx_b, 0, mem);
        h1 == buffer64_read(ctx_b, 1, mem);
        h2 == buffer64_read(ctx_b, 2, mem);
        r0 == buffer64_read(ctx_b, 3, mem);
        r1 == buffer64_read(ctx_b, 4, mem);
        s1 == r1 + r1 / 4;
        inp == old(inp + len);

        // Framing
        rcx == old(rcx);
        ctx == old(ctx); // REVIEW: framing should add this automatically

        let r0_in := buffer64_read(ctx_b, 3, mem);
        let r1_in := buffer64_read(ctx_b, 4, mem);
        h == h2 * (pow2_64 * pow2_64) + h1 * pow2_64 + h0;
        modp(h) == poly1305_heap_blocks(modp(h_in), padbit * (n * n), r, buffer64_as_seq(mem, inp_b), old(len) / 8);
{
    lemma_poly_bits64();

    ghost var length:int := len;

    Shr64(len, 4);  // num_bytes / 16 ==> number of blocks
    // Slight difference: the original code has a special case for len == 0 here.
    // We can let len == 0 pass through because of the slight difference in the loop condition (see below)
    Mov64(r15, len); // reassign len

    Load64_buffer(r0, ctx, 24, ctx_b, 3); // load r
    Load64_buffer(s1, ctx, 32, ctx_b, 4);

    Load64_buffer(h0, ctx, 0, ctx_b, 0); // load hash value
    Load64_buffer(h1, ctx, 8, ctx_b, 1);
    Load64_buffer(h2, ctx, 16, ctx_b, 2);

    Mov64(r1, s1);
    Shr64(s1, 2);
    Mov64(rax, r1);
    Add64(s1, r1); // s1 = r1 + (r1 >> 2)

    h := h_in;
    assert modp(h) == poly1305_heap_blocks(modp(h_in), padbit * (n * n), r, buffer64_as_seq(mem, inp_b), 0) by 
    {
        reveal_opaque(modp');
        reveal_poly1305_heap_blocks(modp(h_in), padbit * (n * n), r, buffer64_as_seq(mem, inp_b), 0); 
    }

    ghost var word_index:nat := 0;

    while (r15 != 0) // Slight difference: the original code uses the zero flag from "len-=16" rather than comparing len to 0
        invariant
            n == pow2_64; // REVIEW: not as good as "let n := pow2_64", because it doesn't let F* substitute pow2_64 for n
            n * n == pow2_64 * pow2_64; // REVIEW: see previous comment
            p == n * n * 4 - 5;
            r == r1 * n + r0;
            h == h2 * (pow2_64 * pow2_64) + h1 * pow2_64 + h0;
            r0 < n / 16;
            r1 < n / 16;
            r1 % 4 == 0;
            s1 == r1 + r1 / 4;
            h2 < 5;
            rax == r1;
            inp + 16 * r15 == old(inp) + length;
            old(inp) + length < pow2_64;
            length == old(len);

            r15 != 0 ==> 8*(word_index + 1) <= length;
            16 * r15 + 8 * word_index == length;
            inp + 0 /* offset */ == buffer_addr(inp_b, mem) + 8 * word_index;

            r15 * 16 <= length;    // Not needed with Dafny version
            padbit < 2;            // Not needed with Dafny version 
            validSrcAddrs64(mem, ctx, ctx_b, 24);
            validSrcAddrs64(mem, old(inp), inp_b, length/8);
            ctx == old(ctx); // REVIEW: framing should add this automatically
            rcx == old(rcx); // REVIEW: framing should add this automatically
            (inp - old(inp)) % 16 == 0;             // Precondition for poly1305_heap_blocks; Not needed in Dafny version
            modp(h) == poly1305_heap_blocks(modp(h_in), padbit * (n * n), r, buffer64_as_seq(mem, inp_b), word_index);
            mem == old(mem);
        decreases
            r15;
    {
        let nn := pow2_64;
        ghost var hp := h;
        h := h + nn * nn * padbit + nn * buffer64_read(inp_b, word_index + 1, mem) + buffer64_read(inp_b, word_index, mem);
        ghost var hq := h;


        Add64Wrap(h0, Mem(inp, 0, inp_b, word_index)); // accumulate input
        lemma_load_mem64(inp_b, word_index, mem);   // TODO: Really shouldn't need this, but it's the only connection between eval_operand and buffer64_read
        Adc64Wrap(h1, Mem(inp, 8, inp_b, word_index+1));
        lemma_load_mem64(inp_b, word_index + 1, mem);   // TODO: Really shouldn't need this, but it's the only connection between eval_operand and buffer64_read
        AddLea64(inp, inp, 16);
        Adc64Wrap(h2, padbit);

        assert hq == h2 * (nn * nn) + h1 * nn + h0;

        h := poly1305_iteration(r1);

        Mov64(rax, r1);
        Sub64(r15, 1); // len-=16
        word_index := word_index + 2;

        assert modp(h) == poly1305_heap_blocks(modp(h_in), padbit * (nn * nn), r, buffer64_as_seq(mem, inp_b), word_index) by
        {
            reveal_poly1305_heap_blocks(modp(h_in), padbit * (nn * nn), r, buffer64_as_seq(mem, inp_b), word_index);
            reveal_poly1305_heap_blocks(modp(h_in), padbit * (nn * nn), r, buffer64_as_seq(mem, inp_b), word_index - 2);
            reveal_opaque(modp');
            lemma_poly_demod(p, hp, hq - hp, r);
        }
    }
    Store64_buffer(ctx, h0, 0, ctx_b, 0);
    Store64_buffer(ctx, h1, 8, ctx_b, 1);
    Store64_buffer(ctx, h2, 16, ctx_b, 2);
}

// last 1..15 bytes, in case len is not a multiple of 16
procedure{:quick} poly1305_last_block()
    lets
        h0 @= r14; h1 @= rbx; h2 @= rbp; r0 @= r11; s1 @= r13; nExtra @= r15;
        n:nat := 0x1_0000_0000_0000_0000;
        p:pos := n * n * 4 - 5;
        r1 := rax;
        r := lowerUpper128_opaque(r0, r1);
        hBlocks := lowerUpper192_opaque(lowerUpper128_opaque(h0, h1), h2);
        inpLast := lowerUpper128_opaque(r8, r9);
    reads
        r0; s1; nExtra;
    modifies
        rax; rcx; rdx; r8; r9; r10; h0; h1; h2; efl;
    requires
        h2 < 5;
        r0 < n / 16;
        r1 < n / 16;
        r1 % 4 == 0;
        s1 == r1 + r1 / 4;
        1 <= nExtra < 16;
    ensures
        h2 < 5;
        let padLast := pow2(nExtra * 8);
        let hLast := lowerUpper192_opaque(lowerUpper128_opaque(h0, h1), h2);
        modp(hLast) == modp((modp(hBlocks) + padLast + (inpLast % padLast)) * r);
{
    let padLast := pow2(nExtra * 8);

    if (nExtra < 8) {
        lemma_bytes_shift_power2(nExtra);
        Mov64(rcx, nExtra);
        Shl64(rcx, 3);
        Mov64(rdx, 1);
        Shl64(rdx, rcx);
        assert rdx == padLast;

        lemma_bytes_and_mod(r8, nExtra);
        //assert iand(r8, shift_left64(1, shift_left64(nExtra, 3)) - 1) == r8 % shift_left64(1, shift_left64(nExtra, 3));
        assert padLast == shift_left64(1, shift_left64(nExtra, 3));
        lemma_mod_power2_lo(r8, r9, nExtra, pow2(nExtra * 8));
        Mov64(rcx, rdx);
        Sub64(rcx, 1);
        And64(r8, rcx);
        Mov64(r9, 0);
        assert r8 == old(r8) % padLast;
        assert lowerUpper128_opaque(r8, r9) == inpLast % padLast;

        // h += (inpLast % padLast)
        Add64Wrap(h0, r8);
        Adc64Wrap(h1, r9);
        Adc64Wrap(h2, 0);

        Add64Wrap(h0, rdx);
        Adc64Wrap(h1, 0);
        Adc64Wrap(h2, 0);
    } else {
        lemma_bytes_shift_power2(nExtra - 8);
        Mov64(rcx, nExtra);
        Sub64(rcx, 8);
        Shl64(rcx, 3);
        Mov64(rdx, 1);
        Shl64(rdx, rcx);

        assert padLast == lowerUpper128_opaque(0, rdx) by {
            lemma_power2_add64(8 * nExtra - 64);
            reveal_opaque(lowerUpper128);
        }

        // inpLast := (inpLast % padLast)
        lemma_bytes_and_mod(r9, nExtra - 8);
        lemma_mod_hi(r8, r9, pow2(8 * (nExtra - 8)));
        Mov64(rcx, rdx);
        Sub64(rcx, 1);
        And64(r9, rcx);
        assert lowerUpper128_opaque(r8, r9) == inpLast % padLast;

        // h += (inpLast % padLast)
        Add64Wrap(h0, r8);
        Adc64Wrap(h1, r9);
        Adc64Wrap(h2, 0);

        Add64Wrap(h0, 0);
        Adc64Wrap(h1, rdx);
        Adc64Wrap(h2, 0);
    }

    ghost var h := hBlocks + (inpLast % padLast) + padLast;
    assert h == h2 * (n * n) + h1 * n + h0 by { reveal_opaque(lowerUpper192); reveal_opaque(lowerUpper128); }
    assert r == r1 * n + r0 by { reveal_opaque(lowerUpper128); }
    (ghost var hLast) := poly1305_iteration(r1);
    assert hLast == lowerUpper192_opaque(lowerUpper128_opaque(h0, h1), h2) by { reveal_opaque(lowerUpper192); reveal_opaque(lowerUpper128); }
    lemma_poly_demod(p, hBlocks, (inpLast % padLast) + padLast, r);
    assert modp(hLast) == modp((modp(hBlocks) + padLast + (inpLast % padLast)) * r) by { reveal_opaque(modp'); }
}

// h := (h % p) % 2^128;
procedure{:quick} poly1305_reduce_last()
    lets
        h0 @= r14; h1 @= rbx; h2 @= rbp;
        h := lowerUpper192_opaque(lowerUpper128_opaque(h0, h1), h2);
    modifies
        r8; r9; r10; rax; h0; h1; h2; efl;
    requires
        h2 < 5;
    ensures
        lowerUpper128_opaque(h0, h1) == mod2_128(modp(h));
{
    lemma_poly_bits64();

    Mov64(r8, h0);
    Mov64(r9, h1);
    Mov64(r10, h2);
    Add64Wrap(r8, 5);
    Adc64Wrap(r9, 0);
    Adc64Wrap(r10, 0);

    assert h + 5 == lowerUpper192_opaque(lowerUpper128_opaque(r8, r9), r10)
        by { reveal_opaque(lowerUpper128); reveal_opaque(lowerUpper192); }
    lemma_reduce128(h, old(h2), old(h1), old(h0), h + 5, r10, r9, r8);

    Shr64(r10, 2);

    Mov64(rax, r10);
    Sub64Wrap(rax, 1); // mask of ones if h < p, zero otherwise
    //assert rax == (if r10 == 0 then 0xffff_ffff_ffff_ffff else 0);
    And64(h0, rax);
    And64(h1, rax);

    Mov64(rax, 0);
    Sub64Wrap(rax, r10); // mask of ones if p <= h < 2 * p, zero otherwise
    //assert rax == (if r10 == 1 then 0xffff_ffff_ffff_ffff else 0);
    And64(r8, rax);
    And64(r9, rax);

    // Either h1 == h0 == 0 or r9 == r8 == 0; add to select the nonzero one:
    Add64(h0, r8);
    Add64(h1, r9);
}

// h := (h + key_s) % 2^128
procedure{:quick} poly1305_add_key_s()
    lets
        h0 @= r14; h1 @= rbx; key_s0 @= rax; key_s1 @= rdx;
        h_in := lowerUpper128_opaque(h0, h1);
        key_s := lowerUpper128_opaque(key_s0, key_s1);
    reads
        key_s0; key_s1;
    modifies
        h0; h1; efl;
    ensures
        lowerUpper128_opaque(h0, h1) == mod2_128(h_in + key_s);
{
    Add64Wrap(h0, key_s0);
    Adc64Wrap(h1, key_s1);

    lemma_add_key(old(h0), old(h1), h_in, key_s0, key_s1, key_s, h0, h1);
}

#verbatim
// REVIEW: not clear why TypesNative_s.reveal_iand doesn't work directly
let reveal_logand128 (x y:nat128) : Lemma
  (requires True)
  (ensures Types_s.iand x y == FStar.UInt.logand #128 x y)
  = TypesNative_s.reveal_iand 128 x y
#endverbatim

procedure{:quick} poly1305_impl(
    ghost key_r:nat128,
    ghost key_s:nat128,
    ghost ctx_b:buffer64,
    ghost inp_b:buffer64)
    returns(ghost h:int)
    lets
        ctx @= rdi; inp @= rsi; len @= rdx; r0 @= r11; r1 @= r12; h0 @= r14; h1 @= rbx; h2 @= rbp;
        n := pow2_64;
    modifies
        rax; rcx; rdx; rdi; rsi; rbx; rbp; r8; r9; r10; r11; r12; r13; r14; r15;
        efl;
        mem;
    requires
        buffers_disjoint(ctx_b, inp_b);
        validSrcAddrs64(mem, ctx, ctx_b, 24);
        validSrcAddrs64(mem, inp, inp_b, readable_words(len));
        inp + len < pow2_64;
        let key_r0 := buffer64_read(ctx_b, 3, mem);
        let key_r1 := buffer64_read(ctx_b, 4, mem);
        let key_s0 := buffer64_read(ctx_b, 5, mem);
        let key_s1 := buffer64_read(ctx_b, 6, mem);
        key_r == lowerUpper128_opaque(key_r0, key_r1);
        key_s == lowerUpper128_opaque(key_s0, key_s1);
    ensures
        validSrcAddrs64(mem, ctx, ctx_b, 24);
        validSrcAddrs64(mem, old(inp), inp_b, readable_words(old(len)));
        modifies_buffer(ctx_b, old(mem), mem);
        modifies_buffer_specific(ctx_b, old(mem), mem, 0, 8);
        h == lowerUpper128_opaque(h0, h1);
        let inp_mem := seqTo128(buffer64_as_seq(mem, inp_b));
        h == poly1305_hash(key_r, key_s, inp_mem, old(len));
//        // Framing
        ctx == old(ctx);
{
    ghost var inp_in := inp;
    ghost var len_in := len;
    ghost var key_r0 := buffer64_read(ctx_b, 3, mem);
    ghost var key_r1 := buffer64_read(ctx_b, 4, mem);
    lemma_poly_bits64();

    //assert{:fast_block} true;
    Mov64(rax, 0);
    Store64_buffer(ctx, rax,  0, ctx_b, 0);
    Store64_buffer(ctx, rax,  8, ctx_b, 1);
    Store64_buffer(ctx, rax, 16, ctx_b, 2);

    Load64_buffer(r0, ctx, 24, ctx_b, 3);
    Load64_buffer(r1, ctx, 32, ctx_b, 4);
    Mov64(rcx, 0x0fff_fffc_0fff_ffff);
    And64(r0, rcx);
    Mov64(rcx, 0x0fff_fffc_0fff_fffc);
    And64(r1, rcx);
    Store64_buffer(ctx, r0, 24, ctx_b, 3);
    Store64_buffer(ctx, r1, 32, ctx_b, 4);

    ghost var r:nat128 := lowerUpper128_opaque(r0, r1);
    assert r == r0 + n * r1 by { reveal_opaque(lowerUpper128); }

    let mask:nat128 := 0x0ffffffc_0ffffffc_0ffffffc_0fffffff; // REVIEW: why do we need to put this constant in a variable?
    assert r == iand(key_r, mask) by
    {
        reveal_opaque(lowerUpper128);
        lemma_lowerUpper128_and(key_r, key_r0, key_r1, mask,
            0x0fff_fffc_0fff_ffff, 0x0fff_fffc_0fff_fffc, r, r0, r1);
    }

    Mov64(rax, len);
    And64(rax, 15);
    Sub64(len, rax);
    // assert rax == len_in % 16;
    // assert len == len_in / 16 * 16; == (num 16-byte blocks) * 16
    Store64_buffer(ctx, rax, 56, ctx_b, 7);
    Store64_buffer(ctx, len, 64, ctx_b, 8);

    Mov64(rcx, 1);
    h := poly1305_blocks(r, 0, ctx_b, inp_b);
    assert modp(0) == 0 by
    {
        modp_0();
//        reveal_opaque(modp');
//        assert_by_tactic(modp(0) == 0, retain_only_modp());
    }
    lemma_poly1305_heap_hash_blocks_alt(0, n * n, r, mem, inp_b, old(len) / 16);

    reveal_logand128(key_r, mask);
    assert r == bare_r(key_r);
    assert h == lowerUpper192_opaque(lowerUpper128_opaque(h0, h1), h2)
        by { reveal_opaque(lowerUpper192); reveal_opaque(lowerUpper128); }

    Load64_buffer(r15, ctx, 56, ctx_b, 7); 
    // assert r15 == len_in % 16;
    if (r15 != 0)
    {
        //assert{:fast_block} true;
        Load64_buffer(rax, ctx, 32, ctx_b, 4);
        Load64_buffer(r8, inp, 0, inp_b, (len_in / 16) * 2);
        Load64_buffer(r9, inp, 8, inp_b, (len_in / 16) * 2 + 1);
        ghost var a := seqTo128(buffer64_as_seq(mem, inp_b), len_in / 16);
        assert lowerUpper128_opaque(r8, r9) == a
            by { /* reveal heapletTo128; */ reveal_opaque(lowerUpper128); }
        poly1305_last_block();
        h := lowerUpper192_opaque(lowerUpper128_opaque(h0, h1), h2);
    }

    lemma_add_mod128(modp(h), key_s);
    poly1305_reduce_last();
    h := lowerUpper128_opaque(h0, h1);

    Load64_buffer(rax, ctx, 40, ctx_b, 5);
    Load64_buffer(rdx, ctx, 48, ctx_b, 6);
    poly1305_add_key_s();
    h := lowerUpper128_opaque(h0, h1);

    assert h == poly1305_hash(key_r, key_s, seqTo128(buffer64_as_seq(mem, inp_b)), len_in)
        by { reveal_opaque(mod2_128'); reveal_opaque(modp'); }
}

// poly1305(ctx, inp, len)
//
// Note that this reads 16-byte chunks directly from the input buffer,
// so (len + 15) / 16 * 16 bytes must be readable, even though only len bytes
// affect the result.
procedure{:quick} poly1305(
    inline win:bool,
    ghost key_r:nat128,
    ghost key_s:nat128,
    ghost ctx_b:buffer64,
    ghost inp_b:buffer64)
    returns(ghost h:int)
    lets
        ctx @= rdi; inp @= rsi; len @= rdx; r0 @= r11; r1 @= r12; h0 @= r14; h1 @= rbx; h2 @= rbp;
        ctx_in := (if win then rcx else ctx);
        inp_in := (if win then rdx else inp);
        len_in := (if win then r8 else len);
        n := 0x1_0000_0000_0000_0000;
        p := n * n * 4 - 5;
    modifies
        rax; rcx; r8; r9; r10; r13; r15; ctx; inp; len; r0; r1; h0; h1; h2; efl; mem;
    requires
        buffers_disjoint(ctx_b, inp_b);
        validSrcAddrs64(mem, ctx_in, ctx_b, 24);
        validSrcAddrs64(mem, inp_in, inp_b, readable_words(len_in));
        inp_in + len_in < pow2_64;
        let key_r0 := buffer64_read(ctx_b, 3, mem);
        let key_r1 := buffer64_read(ctx_b, 4, mem);
        let key_s0 := buffer64_read(ctx_b, 5, mem);
        let key_s1 := buffer64_read(ctx_b, 6, mem);
        key_r == lowerUpper128_opaque(key_r0, key_r1);
        key_s == lowerUpper128_opaque(key_s0, key_s1);
    ensures
        validSrcAddrs64(mem, ctx_in, ctx_b, 24);
        validSrcAddrs64(mem, inp_in, inp_b, readable_words(len_in));
        modifies_buffer(ctx_b, old(mem), mem);
        let h0_out := buffer64_read(ctx_b, 0, mem);
        let h1_out := buffer64_read(ctx_b, 1, mem);
        h == lowerUpper128_opaque(h0_out, h1_out);
        let inp_mem := seqTo128(buffer64_as_seq(mem, inp_b));
        h == poly1305_hash(key_r, key_s, inp_mem, len_in);
        h1 == old(h1);
        h2 == old(h2);
        ctx == old(ctx);
        inp == old(inp);
        r1 == old(r1);
        r13 == old(r13);
        h0 == old(h0);
        r15 == old(r15);
{
    h := 0; 
    Mov64(rax, ctx);
    Mov64(r9, inp);
    inline if (win)
    {
        Mov64(ctx, rcx);
        Mov64(inp, rdx);
        Mov64(len, r8);
    }
    // assert ctx == ctx_in;
    // assert inp == inp_in;
    // assert len == len_in;

    // context:
    //   0, 8, 16: will hold h
    //   24, 32: key_r
    //   40, 48: key_s
    //   56: will hold len % 16
    //   64: will hold len / 16 * 16
    //   72, 80, 88, 96, 104, 112, 120, 128: callee-save registers
    //assert {:fast_block} true;
    Store64_buffer(ctx, h1,  72, ctx_b, 9);
    Store64_buffer(ctx, h2,  80, ctx_b, 10);
    Store64_buffer(ctx, rax, 88, ctx_b, 11);
    Store64_buffer(ctx, r9,  96, ctx_b, 12);
    Store64_buffer(ctx, r1,  104, ctx_b, 13);
    Store64_buffer(ctx, r13, 112, ctx_b, 14);
    Store64_buffer(ctx, h0,  120, ctx_b, 15);
    Store64_buffer(ctx, r15, 128, ctx_b, 16);

    h := poly1305_impl(key_r, key_s, ctx_b, inp_b);

    //assert {:fast_block} true;
    Store64_buffer(ctx, h0,  0, ctx_b, 0);
    Store64_buffer(ctx, h1,  8, ctx_b, 1);

    Load64_buffer(h1,  ctx, 72, ctx_b, 9);
    Load64_buffer(h2,  ctx, 80, ctx_b, 10);
    Load64_buffer(rax, ctx, 88, ctx_b, 11);
    Load64_buffer(inp, ctx, 96, ctx_b, 12);
    Load64_buffer(r1,  ctx, 104, ctx_b, 13);
    Load64_buffer(r13, ctx, 112, ctx_b, 14);
    Load64_buffer(h0,  ctx, 120, ctx_b, 15);
    Load64_buffer(r15, ctx, 128, ctx_b, 16);
    Mov64(ctx, rax);
}<|MERGE_RESOLUTION|>--- conflicted
+++ resolved
@@ -29,11 +29,7 @@
 #reset-options "--z3rlimit 30"
 
 #verbatim{:interface}{:implementation}
-<<<<<<< HEAD
-module M = Memory_i_s
 open Opaque_s
-=======
->>>>>>> 5ca1802a
 open Types_s
 open X64.Machine_s
 open X64.Memory_i
