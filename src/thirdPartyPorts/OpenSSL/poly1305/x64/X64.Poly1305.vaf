--- conflicted
+++ resolved
@@ -433,13 +433,8 @@
         // Trick needed for F* type inference. We always have 8 * nExtra - 64 >= 0
         ghost var nExtra_p2add:nat := (if 8 * nExtra - 64 >= 0 then 8 * nExtra - 64 else 1);
         assert padLast == lowerUpper128_opaque(0, rdx) by {
-<<<<<<< HEAD
-            lemma_power2_add64(8 * nExtra - 64);
+            lemma_power2_add64(nExtra_p2add);
             reveal lowerUpper128;
-=======
-            lemma_power2_add64(nExtra_p2add);
-            reveal_opaque(lowerUpper128);
->>>>>>> 22375544
         }
 
         // inpLast := (inpLast % padLast)
@@ -468,16 +463,10 @@
     assert h == h2 * (n * n) + h1 * n + h0 by { reveal lowerUpper192; reveal lowerUpper128; }
     assert r == r1 * n + r0 by { reveal lowerUpper128; }
     (ghost var hLast) := poly1305_iteration(r1);
-<<<<<<< HEAD
     assert hLast == lowerUpper192_opaque(lowerUpper128_opaque(h0, h1), h2) by { reveal lowerUpper192; reveal lowerUpper128; }
-    lemma_poly_demod(p, hBlocks, (inpLast % padLast) + padLast, r);
-    assert modp(hLast) == modp((modp(hBlocks) + padLast + (inpLast % padLast)) * r) by { reveal modp'; }
-=======
-    assert hLast == lowerUpper192_opaque(lowerUpper128_opaque(h0, h1), h2) by { reveal_opaque(lowerUpper192); reveal_opaque(lowerUpper128); }
     ghost var demod_aux:nonzero := (inpLast % padLast) + padLast;
     lemma_poly_demod(p, hBlocks, demod_aux, r);
-    assert modp(hLast) == modp((modp(hBlocks) + padLast + (inpLast % padLast)) * r) by { reveal_opaque(modp'); }
->>>>>>> 22375544
+    assert modp(hLast) == modp((modp(hBlocks) + padLast + (inpLast % padLast)) * r) by { reveal modp'; }
 }
 
 // h := (h % p) % 2^128;
