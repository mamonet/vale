///////////////////////////////////////////////////////////////////////////////
//
// Based on poly1305-x86_64.pl from OpenSSL 1.1.1-dev
// See https://github.com/openssl/openssl/blob/master/crypto/poly1305/asm/poly1305-x86_64.pl
// The original file contains the following notices:
//
// # ==================================================================== 
// # Copyright 2016 The OpenSSL Project Authors. All Rights Reserved.
// #
// # Licensed under the OpenSSL license (the "License").  You may not use
// # this file except in compliance with the License.  You can obtain a copy
// # in the file LICENSE in the source distribution or at
// # https://www.openssl.org/source/license.html
// #
// # ====================================================================
// # Written by Andy Polyakov <appro@openssl.org> for the OpenSSL
// # project. The module is, however, dual licensed under OpenSSL and
// # CRYPTOGAMS licenses depending on where you obtain it. For further
// # details see http://www.openssl.org/~appro/cryptogams/.
// # ==================================================================== 
//
///////////////////////////////////////////////////////////////////////////////

include "../../../../arch/x64/X64.Vale.InsBasic.vaf"
include "../../../../arch/x64/X64.Vale.InsMem.vaf"
include{:fstar} {:open} "X64.Poly1305.Math_i"
include{:fstar} {:open} "Poly1305.Spec_s"
include{:fstar} {:open} "X64.Poly1305.Util_i"

module X64.Poly1305

#reset-options "--z3rlimit 30"

#verbatim{:interface}{:implementation}
open Opaque_s
open Types_s
open X64.Machine_s
open X64.Memory_i
open X64.Vale.State_i
open X64.Vale.Decls_i
open X64.Vale.InsBasic
open X64.Vale.InsMem
open X64.Vale.QuickCode_i
open X64.Vale.QuickCodes_i
open Poly1305.Spec_s
open X64.Poly1305.Math_i
open X64.Poly1305.Util_i
#endverbatim

procedure{:quick} poly1305_multiply(ghost r1:nat64) returns(ghost hh:int)
    lets
        d1 @= r8; d2 @= r9; d3 @= r10; r0 @= r11; s1 @= r13; h0 @= r14; h1 @= rbx; h2 @= rbp;
        n := pow2_64;
        p := n * n * 4 - 5;
        r := r1 * n + r0;
        h := h2 * (n * n) + h1 * n + h0;
    reads
        r11; r13;
    modifies
        r8; r9; r10; r14; rbx; rbp;
        rax; rdx;
        efl;
    requires
        r1 % 4 == 0;
        s1 == r1 + r1 / 4;
        h2 * r0 < 7 * (n / 16);
        h0 * r1 < n * (n / 16);
        h1 * r0 < n * (n / 16);
        h2 * s1 < n * (n / 8);
        h0 * r0 < n * (n / 16);
        h1 * s1 < n * (n / 8);
        h2 * s1 < 7 * (5 * n / 64);
        rax == r1;
    ensures
        hh == (n * n) * d3 + n * h1 + h0;
        (h * r) % p == hh % p;
        d3 / 4 * 4 + d3 / 4 < 0x1_0000_0000_0000_0000;
        rax == 0xffff_ffff_ffff_fffc;
{
    assert h0 * r1 == r1 * h0;
    assert r0 * h0 == h0 * r0;
    assert r0 * h1 == h1 * r0;
    //assert r0 * h2 == h2 * r0;
    assert s1 * h1 == h1 * s1;
    //assert s1 * h2 == h2 * s1;

    ghost var gd0 := h0 * r0 + h1 * s1;
    ghost var gd1 := h0 * r1 + h1 * r0 + h2 * s1;
    ghost var gd2 := h2 * r0;
    // TODO: assert{:fast_block} true;
    assert va_is_src_opr64(va_op_opr64_reg(R14), this); // TODO: get rid of this
    Mul64Wrap(h0);  // h0*r1
    Mov64(d2, rax);
    Mov64(rax, r0);
    Mov64(d3, rdx);
    //assert n * d3 + d2 == old(h0 * r1);

    Mul64Wrap(h0);  // h0*r0
    Mov64(h0, rax); // future h0
    Mov64(rax, r0);
    Mov64(d1, rdx);
    //assert n * d1 + h0 == old(h0 * r0);

    Mul64Wrap(h1);  // h1*r0
    Add64Wrap(d2, rax);
    Mov64(rax, s1);
    Adc64Wrap(d3, rdx);
    //assert n * d3 + d2 == old(h0 * r1 + h1 * r0);

    Mul64Wrap(h1);  // h1*s1
    Mov64(h1, h2);  // borrow h1
    Add64Wrap(h0, rax);
    Adc64Wrap(d1, rdx);
    //assert n * d1 + h0 == old(h0 * r0 + h1 * s1);

    IMul64(h1, s1); // h2*s1
    Add64Wrap(d2, h1);
    Mov64(h1, d1);
    Adc64Wrap(d3, 0);
    //assert n * d3 + d2 == old(h0 * r1 + h1 * r0 + h2 * s1);

    IMul64(h2, r0); // h2*r0
    //assert h2 == gd2;
    Add64Wrap(h1, d2);
    Mov64(rax, 0xffff_ffff_ffff_fffc); // mask value
    Adc64Wrap(d3, h2);

    hh := (n * n) * d3 + n * h1 + h0;
    //assert hh == gd2 * (n * n) + gd1 * n + gd0;
    lemma_poly_multiply(n, p, r, h, r0, r1, old(h0), old(h1), old(h2), s1, gd0, gd1, gd2, hh);
}

procedure{:quick} poly1305_reduce() returns(ghost hh:int)
    lets
        d3 @= r10; h0 @= r14; h1 @= rbx; h2 @= rbp;
        n := 0x1_0000_0000_0000_0000;
        p := n * n * 4 - 5;
        hd := (n * n) * d3 + n * h1 + h0;
    modifies
        rax; d3; h0; h1; h2; efl;
    requires
        d3 / 4 * 4 + d3 / 4 < n;
        rax == 0xffff_ffff_ffff_fffc;
    ensures
        hh == (n * n) * h2 + n * h1 + h0;
        hd % p == hh % p;
        h2 < 5;
{
    lemma_poly_bits64();

    And64(rax, d3);
    Mov64(h2, d3);
    Shr64(d3, 2);
    And64(h2, 3);
    Add64Wrap(rax, d3);
    Add64Wrap(h0, rax);
    Adc64Wrap(h1, 0);
    Adc64Wrap(h2, 0);

    ghost var h10 := n * old(h1) + old(h0);
    hh := h10 + rax + (old(d3) % 4) * (n * n);
    lemma_poly_reduce(n, p, hd, old(d3), h10, rax, hh);
}

procedure{:quick} poly1305_iteration(ghost r1:nat64) returns(ghost hh:int)
    lets
        d1 @= r8; d2 @= r9; d3 @= r10; r0 @= r11; s1 @= r13; h0 @= r14; h1 @= rbx; h2 @= rbp;
        n:nat := 0x1_0000_0000_0000_0000;
        p:pos := n * n * 4 - 5;
        r := r1 * n + r0;
        h := h2 * (n * n) + h1 * n + h0;
    reads
        r0; s1;
    modifies
        rax; rdx; d1; d2; d3; h0; h1; h2; efl;
    requires
        r0 < n / 16;
        r1 < n / 16;
        r1 % 4 == 0;
        s1 == r1 + r1 / 4;
        h2 < 7;
        rax == r1;
    ensures
        hh == (n * n) * h2 + n * h1 + h0;
        modp(h * r) == modp(hh); 
        h2 < 5;
{
//    Previous version used a forall statement, which isn't yet supported for F*
//    forall x:nat, xb, y:nat, yb :| x < xb && y < yb :: x * y < xb * yb
//    {
//        lemma_mul_strict_upper_bound(x, xb, y, yb);
//    }
    // TODO:  This version leads Z3 off into the weeds and times out with F* (but not Dafny)
    //assume forall x:nat, xb, y:nat, yb { x*y, xb*yb } :: x < xb && y < yb ==> x * y < xb * yb;

    lemma_mul_strict_upper_bound(h2, 7, r0, n / 16);
    lemma_mul_strict_upper_bound(h0, n, r1, n / 16);
    lemma_mul_strict_upper_bound(h1, n, r0, n / 16);
    lemma_mul_strict_upper_bound(h2, n, s1, n / 8);
    lemma_mul_strict_upper_bound(h0, n, r0, n / 16);
    lemma_mul_strict_upper_bound(h1, n, s1, n / 8);
    lemma_mul_strict_upper_bound(h2, 7, s1, 5 * n / 64);

    (ghost var hd) := poly1305_multiply(r1);
    hh := poly1305_reduce();
    reveal modp';
    assert hh == (n * n) * h2 + n * h1 + h0 /\ (h * r) % p == hh % p;
}

// notypecheck: cannot unify type "X64.Vale.Decls_i.va_operand_reg_opr64" and "X64.Vale.Decls_i.va_reg_operand"
procedure{:quick}{:notypecheck} poly1305_blocks(
    ghost r:int,
    ghost h_in:int,
    ghost ctx_b:buffer64,
    ghost inp_b:buffer64)
    returns(ghost h:int)
    lets 
        ctx @= rdi; inp @= rsi; len @= rdx; padbit @= rcx; d1 @= r8; d2 @= r9; d3 @= r10;
        r0 @= r11; r1 @= r12; s1 @= r13; h0 @= r14; h1 @= rbx; h2 @= rbp;
        n:nat := pow2_64;
        p:pos := n * n * 4 - 5;
    reads
        ctx; padbit;
    modifies
        inp; len; d1; d2; d3; r0; r1; s1; h0; h1; h2; 
        rax; r15;
        efl;
        mem;
    requires
        // Len is measured in bytes
        len % 16 == 0; // REVIEW: may be stronger than necessary
        inp + len < pow2_64;
        buffers_disjoint(ctx_b, inp_b);
        validSrcAddrs64(mem, ctx, ctx_b, 24);
        validSrcAddrs64(mem, inp, inp_b, len / 8);
// TODO: Would be nice to have some syntax for buffer64_read
        let h0_in := buffer64_read(ctx_b, 0, mem);
        let h1_in := buffer64_read(ctx_b, 1, mem);
        let h2_in := buffer64_read(ctx_b, 2, mem);
        let r0_in := buffer64_read(ctx_b, 3, mem);
        let r1_in := buffer64_read(ctx_b, 4, mem);
        h_in == h2_in * (n * n) + h1_in * n + h0_in;
        r == r1_in * n + r0_in;
        r0_in < n / 16;
        r1_in < n / 16;
        r1_in % 4 == 0;
        h2_in < 5;
        padbit < 2;
    ensures
        h2 < 5;
        validSrcAddrs64(mem, ctx, ctx_b, 24);
        validSrcAddrs64(mem, old(inp), inp_b, old(len)/8);
        modifies_buffer_specific(ctx_b, old(mem), mem, 0, 2);
        h0 == buffer64_read(ctx_b, 0, mem);
        h1 == buffer64_read(ctx_b, 1, mem);
        h2 == buffer64_read(ctx_b, 2, mem);
        r0 == buffer64_read(ctx_b, 3, mem);
        r1 == buffer64_read(ctx_b, 4, mem);
        s1 == r1 + r1 / 4;
        inp == old(inp + len);

        // Framing
        rcx == old(rcx);
        ctx == old(ctx); // REVIEW: framing should add this automatically

        let r0_in := buffer64_read(ctx_b, 3, mem);
        let r1_in := buffer64_read(ctx_b, 4, mem);
        h == h2 * (pow2_64 * pow2_64) + h1 * pow2_64 + h0;
        modp(h) == poly1305_heap_blocks(modp(h_in), padbit * (n * n), r, buffer64_as_seq(mem, inp_b), old(len) / 8);
{
    lemma_poly_bits64();

    ghost var length:int := len;

    Shr64(len, 4);  // num_bytes / 16 ==> number of blocks
    // Slight difference: the original code has a special case for len == 0 here.
    // We can let len == 0 pass through because of the slight difference in the loop condition (see below)
    Mov64(r15, len); // reassign len

    Load64_buffer(r0, ctx, 24, ctx_b, 3); // load r
    Load64_buffer(s1, ctx, 32, ctx_b, 4);

    Load64_buffer(h0, ctx, 0, ctx_b, 0); // load hash value
    Load64_buffer(h1, ctx, 8, ctx_b, 1);
    Load64_buffer(h2, ctx, 16, ctx_b, 2);

    Mov64(r1, s1);
    Shr64(s1, 2);
    Mov64(rax, r1);
    Add64(s1, r1); // s1 = r1 + (r1 >> 2)

    h := h_in;
    assert modp(h) == poly1305_heap_blocks(modp(h_in), padbit * (n * n), r, buffer64_as_seq(mem, inp_b), 0) by 
    {
        reveal modp';
        reveal_poly1305_heap_blocks(modp(h_in), padbit * (n * n), r, buffer64_as_seq(mem, inp_b), 0); 
    }

    ghost var word_index:nat := 0;

    while (r15 != 0) // Slight difference: the original code uses the zero flag from "len-=16" rather than comparing len to 0
        invariant
            n == pow2_64; // REVIEW: not as good as "let n := pow2_64", because it doesn't let F* substitute pow2_64 for n
            n * n == pow2_64 * pow2_64; // REVIEW: see previous comment
            p == n * n * 4 - 5;
            r == r1 * n + r0;
            h == h2 * (pow2_64 * pow2_64) + h1 * pow2_64 + h0;
            r0 < n / 16;
            r1 < n / 16;
            r1 % 4 == 0;
            s1 == r1 + r1 / 4;
            h2 < 5;
            rax == r1;
            inp + 16 * r15 == old(inp) + length;
            old(inp) + length < pow2_64;
            length == old(len);

            r15 != 0 ==> 8*(word_index + 1) <= length;
            16 * r15 + 8 * word_index == length;
            inp + 0 /* offset */ == buffer_addr(inp_b, mem) + 8 * word_index;

            r15 * 16 <= length;    // Not needed with Dafny version
            padbit < 2;            // Not needed with Dafny version 
            validSrcAddrs64(mem, ctx, ctx_b, 24);
            validSrcAddrs64(mem, old(inp), inp_b, length/8);
            ctx == old(ctx); // REVIEW: framing should add this automatically
            rcx == old(rcx); // REVIEW: framing should add this automatically
            (inp - old(inp)) % 16 == 0;             // Precondition for poly1305_heap_blocks; Not needed in Dafny version
            modp(h) == poly1305_heap_blocks(modp(h_in), padbit * (n * n), r, buffer64_as_seq(mem, inp_b), word_index);
            mem == old(mem);
        decreases
            r15;
    {
        let nn := pow2_64;
        ghost var hp := h;
        h := h + nn * nn * padbit + nn * buffer64_read(inp_b, word_index + 1, mem) + buffer64_read(inp_b, word_index, mem);
        ghost var hq := h;


        Add64Wrap(h0, Mem(inp, 0, inp_b, word_index)); // accumulate input
        lemma_load_mem64(inp_b, word_index, mem);   // TODO: Really shouldn't need this, but it's the only connection between eval_operand and buffer64_read
        Adc64Wrap(h1, Mem(inp, 8, inp_b, word_index+1));
        lemma_load_mem64(inp_b, word_index + 1, mem);   // TODO: Really shouldn't need this, but it's the only connection between eval_operand and buffer64_read
        AddLea64(inp, inp, 16);
        Adc64Wrap(h2, padbit);

        assert hq == h2 * (nn * nn) + h1 * nn + h0;

        h := poly1305_iteration(r1);

        Mov64(rax, r1);
        Sub64(r15, 1); // len-=16
        word_index := word_index + 2;

        assert modp(h) == poly1305_heap_blocks(modp(h_in), padbit * (nn * nn), r, buffer64_as_seq(mem, inp_b), word_index) by
        {
            reveal_poly1305_heap_blocks(modp(h_in), padbit * (nn * nn), r, buffer64_as_seq(mem, inp_b), word_index);
            reveal_poly1305_heap_blocks(modp(h_in), padbit * (nn * nn), r, buffer64_as_seq(mem, inp_b), word_index - 2);
            reveal modp';
            lemma_poly_demod(p, hp, hq - hp, r);
        }
    }
    Store64_buffer(ctx, h0, 0, ctx_b, 0);
    Store64_buffer(ctx, h1, 8, ctx_b, 1);
    Store64_buffer(ctx, h2, 16, ctx_b, 2);
}

// last 1..15 bytes, in case len is not a multiple of 16
procedure{:quick} poly1305_last_block()
    lets
        h0 @= r14; h1 @= rbx; h2 @= rbp; r0 @= r11; s1 @= r13; nExtra @= r15;
        n:nat := 0x1_0000_0000_0000_0000;
        p:pos := n * n * 4 - 5;
        r1 := rax;
        r := lowerUpper128_opaque(r0, r1);
        hBlocks := lowerUpper192_opaque(lowerUpper128_opaque(h0, h1), h2);
        inpLast := lowerUpper128_opaque(r8, r9);
    reads
        r0; s1; nExtra;
    modifies
        rax; rcx; rdx; r8; r9; r10; h0; h1; h2; efl;
    requires
        h2 < 5;
        r0 < n / 16;
        r1 < n / 16;
        r1 % 4 == 0;
        s1 == r1 + r1 / 4;
        1 <= nExtra < 16;
    ensures
        h2 < 5;
        let padLast := pow2(nExtra * 8);
        let hLast := lowerUpper192_opaque(lowerUpper128_opaque(h0, h1), h2);
        modp(hLast) == modp((modp(hBlocks) + padLast + (inpLast % padLast)) * r);
{
    let padLast := pow2(nExtra * 8);

    if (nExtra < 8) {
        lemma_bytes_shift_power2(nExtra);
        Mov64(rcx, nExtra);
        Shl64(rcx, 3);
        Mov64(rdx, 1);
        Shl64(rdx, rcx);
        assert rdx == padLast;

        lemma_bytes_and_mod(r8, nExtra);
        //assert iand(r8, shift_left64(1, shift_left64(nExtra, 3)) - 1) == r8 % shift_left64(1, shift_left64(nExtra, 3));
        assert padLast == shift_left64(1, shift_left64(nExtra, 3));
        lemma_mod_power2_lo(r8, r9, nExtra, pow2(nExtra * 8));
        Mov64(rcx, rdx);
        Sub64(rcx, 1);
        And64(r8, rcx);
        Mov64(r9, 0);
        assert r8 == old(r8) % padLast;
        assert lowerUpper128_opaque(r8, r9) == inpLast % padLast;

        // h += (inpLast % padLast)
        Add64Wrap(h0, r8);
        Adc64Wrap(h1, r9);
        Adc64Wrap(h2, 0);

        Add64Wrap(h0, rdx);
        Adc64Wrap(h1, 0);
        Adc64Wrap(h2, 0);
    } else {
        lemma_bytes_shift_power2(nExtra - 8);
        Mov64(rcx, nExtra);
        Sub64(rcx, 8);
        Shl64(rcx, 3);
        Mov64(rdx, 1);
        Shl64(rdx, rcx);

        assert padLast == lowerUpper128_opaque(0, rdx) by {
<<<<<<< HEAD
            lemma_power2_add64(nExtra_p2add);
            reveal lowerUpper128;
=======
            lemma_power2_add64(8 * nExtra - 64);
            reveal_opaque(lowerUpper128);
>>>>>>> 87a0caf4
        }

        // inpLast := (inpLast % padLast)
        lemma_bytes_and_mod(r9, nExtra - 8);
        lemma_mod_hi(r8, r9, pow2(8 * (nExtra - 8)));
        Mov64(rcx, rdx);
        Sub64(rcx, 1);
        And64(r9, rcx);
        assert lowerUpper128_opaque(r8, r9) == inpLast % padLast;

        // h += (inpLast % padLast)
        Add64Wrap(h0, r8);
        Adc64Wrap(h1, r9);
        Adc64Wrap(h2, 0);

        Add64Wrap(h0, 0);
        Adc64Wrap(h1, rdx);
        Adc64Wrap(h2, 0);
    }

    ghost var h := hBlocks + (inpLast % padLast) + padLast;
    assert h == h2 * (n * n) + h1 * n + h0 by { reveal lowerUpper192; reveal lowerUpper128; }
    assert r == r1 * n + r0 by { reveal lowerUpper128; }
    (ghost var hLast) := poly1305_iteration(r1);
<<<<<<< HEAD
    assert hLast == lowerUpper192_opaque(lowerUpper128_opaque(h0, h1), h2) by { reveal lowerUpper192; reveal lowerUpper128; }
    ghost var demod_aux:nonzero := (inpLast % padLast) + padLast;
    lemma_poly_demod(p, hBlocks, demod_aux, r);
    assert modp(hLast) == modp((modp(hBlocks) + padLast + (inpLast % padLast)) * r) by { reveal modp'; }
=======
    assert hLast == lowerUpper192_opaque(lowerUpper128_opaque(h0, h1), h2) by { reveal_opaque(lowerUpper192); reveal_opaque(lowerUpper128); }
    lemma_poly_demod(p, hBlocks, (inpLast % padLast) + padLast, r);
    assert modp(hLast) == modp((modp(hBlocks) + padLast + (inpLast % padLast)) * r) by { reveal_opaque(modp'); }
>>>>>>> 87a0caf4
}

// h := (h % p) % 2^128;
procedure{:quick} poly1305_reduce_last()
    lets
        h0 @= r14; h1 @= rbx; h2 @= rbp;
        h := lowerUpper192_opaque(lowerUpper128_opaque(h0, h1), h2);
    modifies
        r8; r9; r10; rax; h0; h1; h2; efl;
    requires
        h2 < 5;
    ensures
        lowerUpper128_opaque(h0, h1) == mod2_128(modp(h));
{
    lemma_poly_bits64();

    Mov64(r8, h0);
    Mov64(r9, h1);
    Mov64(r10, h2);
    Add64Wrap(r8, 5);
    Adc64Wrap(r9, 0);
    Adc64Wrap(r10, 0);

    assert h + 5 == lowerUpper192_opaque(lowerUpper128_opaque(r8, r9), r10)
        by { reveal lowerUpper128; reveal lowerUpper192; }
    lemma_reduce128(h, old(h2), old(h1), old(h0), h + 5, r10, r9, r8);

    Shr64(r10, 2);

    Mov64(rax, r10);
    Sub64Wrap(rax, 1); // mask of ones if h < p, zero otherwise
    //assert rax == (if r10 == 0 then 0xffff_ffff_ffff_ffff else 0);
    And64(h0, rax);
    And64(h1, rax);

    Mov64(rax, 0);
    Sub64Wrap(rax, r10); // mask of ones if p <= h < 2 * p, zero otherwise
    //assert rax == (if r10 == 1 then 0xffff_ffff_ffff_ffff else 0);
    And64(r8, rax);
    And64(r9, rax);

    // Either h1 == h0 == 0 or r9 == r8 == 0; add to select the nonzero one:
    Add64(h0, r8);
    Add64(h1, r9);
}

// h := (h + key_s) % 2^128
procedure{:quick} poly1305_add_key_s()
    lets
        h0 @= r14; h1 @= rbx; key_s0 @= rax; key_s1 @= rdx;
        h_in := lowerUpper128_opaque(h0, h1);
        key_s := lowerUpper128_opaque(key_s0, key_s1);
    reads
        key_s0; key_s1;
    modifies
        h0; h1; efl;
    ensures
        lowerUpper128_opaque(h0, h1) == mod2_128(h_in + key_s);
{
    Add64Wrap(h0, key_s0);
    Adc64Wrap(h1, key_s1);

    lemma_add_key(old(h0), old(h1), h_in, key_s0, key_s1, key_s, h0, h1);
}

#verbatim
// REVIEW: not clear why TypesNative_s.reveal_iand doesn't work directly
let reveal_logand128 (x y:nat128) : Lemma
  (requires True)
  (ensures Types_s.iand x y == FStar.UInt.logand #128 x y)
  = TypesNative_s.reveal_iand 128 x y
#endverbatim

function reveal_logand128 (x:nat128, y:nat128) : unit 
  extern;

// notypecheck: cannot unify type "X64.Vale.Decls_i.va_operand_reg_opr64" and "X64.Vale.Decls_i.va_reg_operand"
procedure{:quick}{:notypecheck} poly1305_impl(
    ghost key_r:nat128,
    ghost key_s:nat128,
    ghost ctx_b:buffer64,
    ghost inp_b:buffer64)
    returns(ghost h:int)
    lets
        ctx @= rdi; inp @= rsi; len @= rdx; r0 @= r11; r1 @= r12; h0 @= r14; h1 @= rbx; h2 @= rbp;
        n := pow2_64;
    modifies
        rax; rcx; rdx; rdi; rsi; rbx; rbp; r8; r9; r10; r11; r12; r13; r14; r15;
        efl;
        mem;
    requires
        buffers_disjoint(ctx_b, inp_b);
        validSrcAddrs64(mem, ctx, ctx_b, 24);
        validSrcAddrs64(mem, inp, inp_b, readable_words(len));
        inp + len < pow2_64;
        let key_r0 := buffer64_read(ctx_b, 3, mem);
        let key_r1 := buffer64_read(ctx_b, 4, mem);
        let key_s0 := buffer64_read(ctx_b, 5, mem);
        let key_s1 := buffer64_read(ctx_b, 6, mem);
        key_r == lowerUpper128_opaque(key_r0, key_r1);
        key_s == lowerUpper128_opaque(key_s0, key_s1);
    ensures
        validSrcAddrs64(mem, ctx, ctx_b, 24);
        validSrcAddrs64(mem, old(inp), inp_b, readable_words(old(len)));
        modifies_buffer(ctx_b, old(mem), mem);
        modifies_buffer_specific(ctx_b, old(mem), mem, 0, 8);
        h == lowerUpper128_opaque(h0, h1);
        let inp_mem := seqTo128(buffer64_as_seq(mem, inp_b));
        h == poly1305_hash(key_r, key_s, inp_mem, old(len));
//        // Framing
        ctx == old(ctx);
{
    ghost var inp_in := inp;
    ghost var len_in := len;
    ghost var key_r0 := buffer64_read(ctx_b, 3, mem);
    ghost var key_r1 := buffer64_read(ctx_b, 4, mem);
    lemma_poly_bits64();

    //assert{:fast_block} true;
    Mov64(rax, 0);
    Store64_buffer(ctx, rax,  0, ctx_b, 0);
    Store64_buffer(ctx, rax,  8, ctx_b, 1);
    Store64_buffer(ctx, rax, 16, ctx_b, 2);

    Load64_buffer(r0, ctx, 24, ctx_b, 3);
    Load64_buffer(r1, ctx, 32, ctx_b, 4);
    Mov64(rcx, 0x0fff_fffc_0fff_ffff);
    And64(r0, rcx);
    Mov64(rcx, 0x0fff_fffc_0fff_fffc);
    And64(r1, rcx);
    Store64_buffer(ctx, r0, 24, ctx_b, 3);
    Store64_buffer(ctx, r1, 32, ctx_b, 4);

    ghost var r:nat128 := lowerUpper128_opaque(r0, r1);
    assert r == r0 + n * r1 by { reveal lowerUpper128; }

    let mask:nat128 := 0x0ffffffc_0ffffffc_0ffffffc_0fffffff; // REVIEW: why do we need to put this constant in a variable?
    assert r == iand(key_r, mask) by
    {
        reveal lowerUpper128;
        lemma_lowerUpper128_and(key_r, key_r0, key_r1, mask,
            0x0fff_fffc_0fff_ffff, 0x0fff_fffc_0fff_fffc, r, r0, r1);
    }

    Mov64(rax, len);
    And64(rax, 15);
    Sub64(len, rax);
    // assert rax == len_in % 16;
    // assert len == len_in / 16 * 16; == (num 16-byte blocks) * 16
    Store64_buffer(ctx, rax, 56, ctx_b, 7);
    Store64_buffer(ctx, len, 64, ctx_b, 8);

    Mov64(rcx, 1);
    h := poly1305_blocks(r, 0, ctx_b, inp_b);
    assert modp(0) == 0 by
    {
        modp_0();
//        reveal modp';
//        assert_by_tactic(modp(0) == 0, retain_only_modp());
    }
    lemma_poly1305_heap_hash_blocks_alt(0, n * n, r, mem, inp_b, old(len) / 16);

    reveal_logand128(key_r, mask);
    assert r == bare_r(key_r);
    assert h == lowerUpper192_opaque(lowerUpper128_opaque(h0, h1), h2)
        by { reveal lowerUpper192; reveal lowerUpper128; }

    Load64_buffer(r15, ctx, 56, ctx_b, 7); 
    // assert r15 == len_in % 16;
    if (r15 != 0)
    {
        //assert{:fast_block} true;
        Load64_buffer(rax, ctx, 32, ctx_b, 4);
        Load64_buffer(r8, inp, 0, inp_b, (len_in / 16) * 2);
        Load64_buffer(r9, inp, 8, inp_b, (len_in / 16) * 2 + 1);
        ghost var a := seqTo128(buffer64_as_seq(mem, inp_b), len_in / 16);
        assert lowerUpper128_opaque(r8, r9) == a
            by { /* reveal heapletTo128; */ reveal lowerUpper128; }
        poly1305_last_block();
        h := lowerUpper192_opaque(lowerUpper128_opaque(h0, h1), h2);
    }

    lemma_add_mod128(modp(h), key_s);
    poly1305_reduce_last();
    h := lowerUpper128_opaque(h0, h1);

    Load64_buffer(rax, ctx, 40, ctx_b, 5);
    Load64_buffer(rdx, ctx, 48, ctx_b, 6);
    poly1305_add_key_s();
    h := lowerUpper128_opaque(h0, h1);

    assert h == poly1305_hash(key_r, key_s, seqTo128(buffer64_as_seq(mem, inp_b)), len_in)
        by { reveal mod2_128'; reveal modp'; }
}

// poly1305(ctx, inp, len)
//
// Note that this reads 16-byte chunks directly from the input buffer,
// so (len + 15) / 16 * 16 bytes must be readable, even though only len bytes
// affect the result.

// notypecheck: cannot unify type "X64.Vale.Decls_i.va_operand_reg_opr64" and "X64.Vale.Decls_i.va_reg_operand"
procedure{:quick}{:notypecheck} poly1305(
    inline win:bool,
    ghost key_r:nat128,
    ghost key_s:nat128,
    ghost ctx_b:buffer64,
    ghost inp_b:buffer64)
    returns(ghost h:int)
    lets
        ctx @= rdi; inp @= rsi; len @= rdx; r0 @= r11; r1 @= r12; h0 @= r14; h1 @= rbx; h2 @= rbp;
        ctx_in := (if win then rcx else ctx);
        inp_in := (if win then rdx else inp);
        len_in := (if win then r8 else len);
        n := 0x1_0000_0000_0000_0000;
        p := n * n * 4 - 5;
    modifies
        rax; rcx; r8; r9; r10; r13; r15; ctx; inp; len; r0; r1; h0; h1; h2; efl; mem;
    requires
        buffers_disjoint(ctx_b, inp_b);
        validSrcAddrs64(mem, ctx_in, ctx_b, 24);
        validSrcAddrs64(mem, inp_in, inp_b, readable_words(len_in));
        inp_in + len_in < pow2_64;
        let key_r0 := buffer64_read(ctx_b, 3, mem);
        let key_r1 := buffer64_read(ctx_b, 4, mem);
        let key_s0 := buffer64_read(ctx_b, 5, mem);
        let key_s1 := buffer64_read(ctx_b, 6, mem);
        key_r == lowerUpper128_opaque(key_r0, key_r1);
        key_s == lowerUpper128_opaque(key_s0, key_s1);
    ensures
        validSrcAddrs64(mem, ctx_in, ctx_b, 24);
        validSrcAddrs64(mem, inp_in, inp_b, readable_words(len_in));
        modifies_buffer(ctx_b, old(mem), mem);
        let h0_out := buffer64_read(ctx_b, 0, mem);
        let h1_out := buffer64_read(ctx_b, 1, mem);
        h == lowerUpper128_opaque(h0_out, h1_out);
        let inp_mem := seqTo128(buffer64_as_seq(mem, inp_b));
        h == poly1305_hash(key_r, key_s, inp_mem, len_in);
        h1 == old(h1);
        h2 == old(h2);
        ctx == old(ctx);
        inp == old(inp);
        r1 == old(r1);
        r13 == old(r13);
        h0 == old(h0);
        r15 == old(r15);
{
    h := 0; 
    Mov64(rax, ctx);
    Mov64(r9, inp);
    inline if (win)
    {
        Mov64(ctx, rcx);
        Mov64(inp, rdx);
        Mov64(len, r8);
    }
    // assert ctx == ctx_in;
    // assert inp == inp_in;
    // assert len == len_in;

    // context:
    //   0, 8, 16: will hold h
    //   24, 32: key_r
    //   40, 48: key_s
    //   56: will hold len % 16
    //   64: will hold len / 16 * 16
    //   72, 80, 88, 96, 104, 112, 120, 128: callee-save registers
    //assert {:fast_block} true;
    Store64_buffer(ctx, h1,  72, ctx_b, 9);
    Store64_buffer(ctx, h2,  80, ctx_b, 10);
    Store64_buffer(ctx, rax, 88, ctx_b, 11);
    Store64_buffer(ctx, r9,  96, ctx_b, 12);
    Store64_buffer(ctx, r1,  104, ctx_b, 13);
    Store64_buffer(ctx, r13, 112, ctx_b, 14);
    Store64_buffer(ctx, h0,  120, ctx_b, 15);
    Store64_buffer(ctx, r15, 128, ctx_b, 16);

    h := poly1305_impl(key_r, key_s, ctx_b, inp_b);

    //assert {:fast_block} true;
    Store64_buffer(ctx, h0,  0, ctx_b, 0);
    Store64_buffer(ctx, h1,  8, ctx_b, 1);

    Load64_buffer(h1,  ctx, 72, ctx_b, 9);
    Load64_buffer(h2,  ctx, 80, ctx_b, 10);
    Load64_buffer(rax, ctx, 88, ctx_b, 11);
    Load64_buffer(inp, ctx, 96, ctx_b, 12);
    Load64_buffer(r1,  ctx, 104, ctx_b, 13);
    Load64_buffer(r13, ctx, 112, ctx_b, 14);
    Load64_buffer(h0,  ctx, 120, ctx_b, 15);
    Load64_buffer(r15, ctx, 128, ctx_b, 16);
    Mov64(ctx, rax);
}<|MERGE_RESOLUTION|>--- conflicted
+++ resolved
@@ -430,13 +430,8 @@
         Shl64(rdx, rcx);
 
         assert padLast == lowerUpper128_opaque(0, rdx) by {
-<<<<<<< HEAD
-            lemma_power2_add64(nExtra_p2add);
+            lemma_power2_add64(8 * nExtra - 64);
             reveal lowerUpper128;
-=======
-            lemma_power2_add64(8 * nExtra - 64);
-            reveal_opaque(lowerUpper128);
->>>>>>> 87a0caf4
         }
 
         // inpLast := (inpLast % padLast)
@@ -461,16 +456,9 @@
     assert h == h2 * (n * n) + h1 * n + h0 by { reveal lowerUpper192; reveal lowerUpper128; }
     assert r == r1 * n + r0 by { reveal lowerUpper128; }
     (ghost var hLast) := poly1305_iteration(r1);
-<<<<<<< HEAD
     assert hLast == lowerUpper192_opaque(lowerUpper128_opaque(h0, h1), h2) by { reveal lowerUpper192; reveal lowerUpper128; }
-    ghost var demod_aux:nonzero := (inpLast % padLast) + padLast;
-    lemma_poly_demod(p, hBlocks, demod_aux, r);
+    lemma_poly_demod(p, hBlocks, (inpLast % padLast) + padLast, r);
     assert modp(hLast) == modp((modp(hBlocks) + padLast + (inpLast % padLast)) * r) by { reveal modp'; }
-=======
-    assert hLast == lowerUpper192_opaque(lowerUpper128_opaque(h0, h1), h2) by { reveal_opaque(lowerUpper192); reveal_opaque(lowerUpper128); }
-    lemma_poly_demod(p, hBlocks, (inpLast % padLast) + padLast, r);
-    assert modp(hLast) == modp((modp(hBlocks) + padLast + (inpLast % padLast)) * r) by { reveal_opaque(modp'); }
->>>>>>> 87a0caf4
 }
 
 // h := (h % p) % 2^128;
