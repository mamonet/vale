--- conflicted
+++ resolved
@@ -1,11 +1,8 @@
 
 include "../arch/x64/X64.Vale.InsBasic.vaf"
 include "../arch/x64/X64.Vale.InsMem.vaf"
-<<<<<<< HEAD
-=======
 
 module Test.FastBlock
->>>>>>> 24e050de
 
 #verbatim
 (* To compile this file do:
