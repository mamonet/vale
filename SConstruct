# for python2 to use the print() function, removing the print keyword
from __future__ import print_function

import re
import sys
import os, os.path
import subprocess
import traceback
import pdb
import SCons.Util
import atexit
import platform
import fnmatch

# TODO:
#  - switch over to Dafny/Vale tools for dependency generation, rather than regex

Import("*")

target_arch='x86'
target_x='86'
sha_arch_dir=''
aes_arch_dir=''
if (sys.platform == 'win32' and os.getenv('PLATFORM')=='X64') or platform.machine() == 'x86_64' :
  target_arch='amd64'
  target_x='64'
  sha_arch_dir='sha-x64'
  aes_arch_dir='aes-x64'
envDict = {'TARGET_ARCH':target_arch,
           'X':target_x,
           'ARCH':'src/arch/x$X',
           'SHA_ARCH_DIR':sha_arch_dir,
           'AES_ARCH_DIR':aes_arch_dir}

env = Environment(**envDict)
if sys.platform == 'win32':
  env.Replace(CCPDBFLAGS='/Zi /Fd${TARGET.base}.pdb')
  # Use kremlib.h without primitive support for uint128_t.
  env.Append(CCFLAGS=['/Ox', '/Gz', '/DKRML_NOUINT128'])
  env.Append(LINKFLAGS=['/DEBUG'])
  env['NUGET'] = 'nuget.exe'
  if os.getenv('PLATFORM')=='X64':
    env['AS'] = 'ml64'
else:
  env.Append(CCFLAGS=['-O3', '-flto', '-g', '-DKRML_NOUINT128'])
  env['MONO'] = 'mono'
  env['NUGET'] = 'nuget'

# Convert NUMBER_OF_PROCESSORS into '-j n'.
#num_cpu = int(os.environ.get('NUMBER_OF_PROCESSORS', 1)) 
#SetOption('num_jobs', num_cpu) 

if 'FSTAR_HOME' in os.environ:
  fstar_default_path = os.environ['FSTAR_HOME']
else:
  fstar_default_path = '#tools/FStar'

# Retrieve tool-specific command overrides passed in by the user
AddOption('--STAGE1',
  dest='stage1',
  default=False,
  action='store_true',
  help='F* stage 1 (of 2)')
AddOption('--STAGE2',
  dest='stage2',
  default=False,
  action='store_true',
  help='F* stage 2 (of 2)')
AddOption('--DAFNY',
  dest='do_dafny',
  default=False,
  action='store_true',
  help='Verify Dafny files')
AddOption('--NODAFNY',
  dest='do_dafny',
  default=False,
  action='store_false',
  help='Do not verify Dafny files')
AddOption('--DAFNYPATH',
  dest='dafny_path',
  type='string',
  default='#tools/Dafny',
  action='store',
  help='Specify the path to Dafny tool binaries')
AddOption('--FSTAR',
  dest='do_fstar',
  default=True,
  action='store_true',
  help='Verify F* files')
AddOption('--NOFSTAR',
  dest='do_fstar',
  default=True,
  action='store_false',
  help='Do not verify F* files')
AddOption('--FSTARPATH',
  dest='fstar_path',
  type='string',
  default=fstar_default_path,
  action='store',
  help='Specify the path to F* tool')
AddOption('--FSTARZ3',
  dest='fstar_z3',
  type='string',
  default='',
  action='store',
  help='Specify the path to z3 or z3.exe for F*')
AddOption('--FSTAR-MY-VERSION',
  dest='fstar_my_version',
  default=False,
  action='store_true',
  help='Use version of F* that does not necessarily match .fstar_version')
AddOption('--FSTAR-Z3-MY-VERSION',
  dest='fstar_z3_my_version',
  default=False,
  action='store_true',
  help='Use version of Z3 that does not necessarily match .fstar_z3_version')
AddOption('--GEN-HINTS',
  dest='gen_hints',
  default=False,
  action='store_true',
  help='Generate new F* .hints files and copy them into the hints directory')
AddOption('--DARGS',
  dest='dafny_user_args',
  type='string',
  default=[],
  action='append',
  help='Supply temporary additional arguments to the Dafny compiler')
AddOption('--FARGS',
  dest='fstar_user_args',
  type='string',
  default=[],
  action='append',
  help='Supply temporary additional arguments to the F* compiler')
AddOption('--VARGS',
  dest='vale_user_args',
  type='string',
  default=[],
  action='append',
  help='Supply temporary additional arguments to the Vale compiler')
AddOption('--KARGS',
  dest='kremlin_user_args',
  type='string',
  default=[],
  action='append',
  help='Supply temporary additional arguments to the Kremlin compiler')
AddOption('--CARGS',
  dest='c_user_args',
  type='string',
  default=[],
  action='append',
  help='Supply temporary additional arguments to the C compiler')
AddOption('--OPENSSL',
  dest='openssl_path',
  type='string',
  default=None,
  action='store',
  help='Specify the path to the root of an OpenSSL source tree')
AddOption('--CACHEDIR',
  dest='cache_dir',
  type='string',
  default=None,
  action='store',
  help='Specify the SCSons Shared Cache Directory')
AddOption('--NOVERIFY',
  dest='noverify',
  default=False,
  action='store_true',
  help='Verify and compile, or compile only')
AddOption('--ONE',
  dest='single_vaf',
  type='string',
  default=None,
  action='store',
  help='Only verify one specified .vaf file, and in that file, only verify procedures or verbatim blocks marked as {:verify}.')
AddOption('--NOCOLOR',
  dest='nocolor',
  default=False,
  action='store_true',
  help="Don't add color to build output")
AddOption('--DUMPARGS',
  dest='dump_args',
  default=False,
  action='store_true',
  help="Print arguments that will be passed to the verification tools")
AddOption('--FSTAR-EXTRACT',
  dest='fstar_extract',
  default=False,
  action='store_true',
  help="Extract .ml files from F* files")
AddOption('--NO-LEMMAS',
  dest='no_lemmas',
  default=False,
  action='store_true',
  help="Generate Vale code but no lemmas")
AddOption('--MIN_TEST',
  dest='min_test',
  default=False,
  action='store_true',
  help="Only run on a minimal set of test files")

env['DAFNY_PATH'] = Dir(GetOption('dafny_path')).abspath
env['FSTAR_PATH'] = Dir(GetOption('fstar_path')).abspath
env['DAFNY_USER_ARGS'] = GetOption('dafny_user_args')
env['FSTAR_USER_ARGS'] = GetOption('fstar_user_args')
env['VALE_USER_ARGS'] = GetOption('vale_user_args')
env['KREMLIN_USER_ARGS'] = GetOption('kremlin_user_args')
env.Append(CCFLAGS=GetOption('c_user_args'))
env['OPENSSL_PATH'] = GetOption('openssl_path')

do_dafny = GetOption('do_dafny')
do_fstar = GetOption('do_fstar')
stage1 = GetOption('stage1')
stage2 = GetOption('stage2')
fstar_my_version = GetOption('fstar_my_version')
fstar_z3_my_version = GetOption('fstar_z3_my_version')
fstar_extract = GetOption('fstar_extract')
no_lemmas = GetOption('no_lemmas')
gen_hints = GetOption('gen_hints')
single_vaf = GetOption('single_vaf')
is_single_vaf = not (single_vaf is None)
min_test = GetOption('min_test')
env['VALE_SCONS_ARGS'] = '-disableVerify -omitUnverified' if is_single_vaf else '-noLemmas' if no_lemmas else ''

####################################################################
#
#   Add support for color in the output
#
####################################################################

colors = {}
colors['cyan']   = '\033[96m'
colors['purple'] = '\033[95m'
colors['blue']   = '\033[94m'
colors['green']  = '\033[92m'
colors['yellow'] = '\033[93m'
colors['red']    = '\033[91;40;38;5;217m'
colors['end']    = '\033[0m'

# If the output is not a terminal or user opts out, remove the colors
if (not sys.stdout.isatty()) or GetOption('nocolor'):
   for key, value in colors.items():
      colors[key] = ''

####################################################################
#
#   Set up stages and environment
#
####################################################################

if do_fstar and not stage1 and not stage2:
  #
  # Stage1 builds the Vale tool and compiles vaf files to F* files.
  # Stage2 runs F*'s dependency analysis on the F* files and verifies F* files.
  # (F* dependency analysis cannot run until stage1 completes, which is
  # why we have two stages.)
  #
  # Here, we try to run "scons --stage1 ..." and then proceed to stage2.
  # Unfortunately, this requires running scons recursively, which is
  # not something that scons is designed for.  If this doesn't work,
  # the user can always run "scons --STAGE1" and "scons --STAGE2" explicitly.
  #
  print("%s*** Running scons --STAGE1 ***%s" % (colors['yellow'], colors['end']))
  args_stage1 = [x for x in sys.argv if not x.endswith('.verified') and not x.endswith('.hints') and not x.endswith('.ml')]
  subprocess.check_call(['python'] + args_stage1 + ['--STAGE1'])
  print("%s*** Running scons --STAGE2 ***%s" % (colors['yellow'], colors['end']))
  stage2 = True

# --NOVERIFY is intended for CI scenarios, where the Win32/x86 build is verified, so
# the other build flavors do not redundently re-verify the same results.
env['DAFNY_NO_VERIFY'] = ''
env['FSTAR_NO_VERIFY'] = ''
verify=(GetOption('noverify') == False)
if not verify:
  print('***\n*** WARNING:  NOT VERIFYING ANY CODE\n***')
  env['DAFNY_NO_VERIFY'] = '/noVerify'
  env['FSTAR_NO_VERIFY'] = '--lax'

cache_dir=GetOption('cache_dir')
if cache_dir != None:
  print('Using Shared Cache Directory %s'%cache_dir)
  CacheDir(cache_dir)

env['DAFNY'] = Dir(env['DAFNY_PATH']).File('Dafny.exe')
env['FSTAR'] = Dir(env['FSTAR_PATH']).Dir('bin').File('fstar.exe')

if 'KREMLIN_HOME' in os.environ:
  kremlin_path = os.environ['KREMLIN_HOME']
  env['KREMLIN'] = File(kremlin_path + '/_build/src/Kremlin.native')
  kremlib_path = kremlin_path + '/kremlib'

env['VALE'] = File('bin/vale.exe')
env['VALE_INCLUDE'] = '-include ' + str(File('src/lib/util/operator.vaf'))

# Useful Dafny command lines
dafny_default_args_nlarith =   '/ironDafny /allocated:1 /induction:1 /compile:0 /timeLimit:30 /errorLimit:1 /errorTrace:0 /trace'
dafny_default_args_larith = dafny_default_args_nlarith + ' /noNLarith'

fstar_default_args_nosmtencoding = '--max_fuel 1 --max_ifuel 1' \
  + (' --initial_ifuel 1' if is_single_vaf else ' --initial_ifuel 0') \
  + ' --z3cliopt smt.arith.nl=false --z3cliopt smt.QI.EAGER_THRESHOLD=100 --z3cliopt smt.CASE_SPLIT=3' \
  + ' --hint_info' \
  + ('' if is_single_vaf else ' --use_hints') \
  + (' --record_hints' if gen_hints else ' --cache_checked_modules') \
  + (' --use_extracted_interfaces')
fstar_default_args = fstar_default_args_nosmtencoding \
  + ' --smtencoding.elim_box true --smtencoding.l_arith_repr native --smtencoding.nl_arith_repr wrapped'

####################################################################
#
#   Add support for color in the output
#
####################################################################

colors = {}
colors['cyan']   = '\033[96m'
colors['purple'] = '\033[95m'
colors['blue']   = '\033[94m'
colors['green']  = '\033[92m'
colors['yellow'] = '\033[93m'
colors['red']    = '\033[91m'
colors['end']    = '\033[0m'

# If the output is not a terminal or user opts out, remove the colors
if (not sys.stdout.isatty()) or GetOption('nocolor'):
   for key, value in colors.items():
      colors[key] = ''

####################################################################
#
#   General-purpose utility commands
#
####################################################################

def formatExceptionInfo(maxTBlevel=5):
   cla, exc, trbk = sys.exc_info()
   excName = cla.__name__
   try:
       excArgs = exc.__dict__["args"]
   except KeyError:
       excArgs = "<no args>"
   excTb = traceback.format_tb(trbk, maxTBlevel)
   return (excName, excArgs, excTb)

def docmd(env, cmd):
  try:
    #print('cmd ' + cmd)
    pipe = SCons.Action._subproc(env, cmd,
                                 stdin = 'devnull',
                                 stderr = 'devnull',
                                 stdout = subprocess.PIPE)  
    #print('back from cmd')
  except:
    e = sys.exc_info()[0]
    print ("%sError invoking: %s%s" % (colors['red'], cmd, colors['end']))
    print (formatExceptionInfo())
    #print ("Exception: %s" % e)
    Exit(1)
  result = []
  line = pipe.stdout.readline()
  while line:
    result.append(line)
    line = pipe.stdout.readline()
  return result

def make_cygwin_path(path):
  cygwin_path = docmd("cygpath", path.rstrip()) 
  return cygwin_path[0]

def replace_extension(path, new_ext):
  return "%s.%s" % (os.path.splitext(path)[0], new_ext)

####################################################################
#
#   General utilities
#
####################################################################

# The obj directory structure is based on the src and tools directory structures:
#   src/... --> obj/...
#   tools/... --> obj/...
def to_obj_dir(path):
  path = os.path.relpath(path)
  path = path.replace('\\', '/')
  if path.startswith('obj/'):
    return path
  if path.startswith('src/'):
    return path.replace('src/', 'obj/', 1)
  if path.startswith('tools/'):
    return path.replace('tools/', 'obj/', 1)
  raise Exception('expected src/... or tools/..., found ' + path)

# obj/... -> hints/...
def to_hints_dir(path):
  path = os.path.relpath(path)
  path = path.replace('\\', '/')
  if path.startswith('obj/'):
    return path.replace('obj/', 'hints/', 1)
  raise Exception('expected obj/..., found ' + path)

def has_obj_dir(path):
  path = os.path.relpath(path)
  path = path.replace('\\', '/')
  return path.startswith('obj/') or path.startswith('src/') or path.startswith('tools/')

####################################################################
#
#   Define a Vale transformation Builder
#
####################################################################

# add vale.exe and its dependent DLLs to the source list, so a change
# in any one of them causes the target to rebuild.
def vale_tool_dependency_Emitter(target, source, env):
  source.append(vale_deps)
  return (target, source)
  
<<<<<<< HEAD
# add env.Vale*(), to invoke Vale to compile a .vad to a .gen.dfy or a .vaf to a .fst
def add_vale_builders(env):
  vale_dafny_builder = Builder(action = "$MONO $VALE -includeSuffix .vad .gen.dfy -in $SOURCE -out $TARGET $VALE_USER_ARGS",
=======
# add env.Vale(), to invoke Vale to compile a .vad to a .gen.dfy
def add_vale_builder(env):
  vale_builder = Builder(action = "$MONO $VALE -includeSuffix .vad .gen.dfy -sourceFrom BASE src -destFrom BASE obj -in $SOURCE -out $TARGET $VALE_USER_ARGS",
>>>>>>> 5f0c2bb9
                            suffix = '.gen.dfy',
                            src_suffix = '.vad',
                            emitter = vale_tool_dependency_Emitter)
  vale_fstar_builder = Builder(action = "$MONO $VALE -fstarText $VALE_INCLUDE -in $SOURCE -out $TARGET -outi ${TARGET}i $VALE_SCONS_ARGS $VALE_USER_ARGS",
                            src_suffix = '.vaf',
                            emitter = vale_tool_dependency_Emitter)
  env.Append(BUILDERS = {'ValeDafny' : vale_dafny_builder})
  env.Append(BUILDERS = {'ValeFStar' : vale_fstar_builder})

vale_verbatim_include_re = re.compile(r'^\s*include verbatim\s+"(\S+)"', re.M)
vale_vale_include_re = re.compile(r'^\s*include\s+"(\S+)"', re.M)

def vale_dafny_file_scan(node, env, path):
  contents = node.get_text_contents()
  dirname =  os.path.dirname(str(node))

  dfy_includes = vale_verbatim_include_re.findall(contents)
  vad_includes = vale_vale_include_re.findall(contents)

  v_dfy_includes = []
  v_vad_includes = []
  for i in dfy_includes:
    f = os.path.join(dirname, i)
    v_dfy_includes.append(f)
    v = os.path.join(to_obj_dir(dirname), os.path.splitext(i)[0] + '.vdfy')
    env.Dafny(v, f)
  for i in vad_includes:
    #v = to_obj_dir(os.path.join(dirname, os.path.splitext(i)[0] + '.vdfy'))
    f = os.path.join(dirname, i)
    v_vad_includes.append(f)

  files = env.File(v_dfy_includes + v_vad_includes) 
  return files

def vale_fstar_file_scan(node, env, path):
  contents = node.get_text_contents()
  dirname =  os.path.dirname(str(node))

  vaf_includes = vale_vale_include_re.findall(contents)

  v_vaf_includes = []
  for i in vaf_includes:
    f = os.path.join(dirname, i)
    v_vaf_includes.append(f)
    # if A.vaf includes B.vaf, then manually establish these dependencies:
    #   A.fst.verified  depends on B.fsti
    #   A.fsti.verified depends on B.fsti
    # note that A.fst.verified and A.fsti.verified may also have other dependencies; we rely on F*'s dependency analysis for these
    f_fsti = os.path.splitext(to_obj_dir(os.path.normpath(f)))[0] + '.fsti.verified'
    node_o = to_obj_dir(str(node))
    node_o_base = os.path.splitext(node_o)[0]
    Depends([node_o_base + '.fst.verified.tmp', node_o_base + '.fsti.verified.tmp'], f_fsti)

  files = env.File(v_vaf_includes) 
  return files

vale_dafny_scan = Scanner(function = vale_dafny_file_scan,
                     skeys = ['.vad'])
vale_fstar_scan = Scanner(function = vale_fstar_file_scan,
                     skeys = ['.vaf'])
if do_dafny:
  env.Append(SCANNERS = vale_dafny_scan)
if do_fstar and not is_single_vaf:
  env.Append(SCANNERS = vale_fstar_scan)


####################################################################
#
#   Dafny-specific utilities
#
####################################################################

### Could try adding this to the scanner below...
### From: http://stackoverflow.com/questions/241327/python-snippet-to-remove-c-and-c-comments
##def comment_remover(text):
##    def replacer(match):
##        s = match.group(0)
##        if s.startswith('/'):
##            return " " # note: a space and not an empty string
##        else:
##            return s
##    pattern = re.compile(
##        r'//.*?$|/\*.*?\*/|\'(?:\\.|[^\\\'])*\'|"(?:\\.|[^\\"])*"',
##        re.DOTALL | re.MULTILINE
##    )
##    return re.sub(pattern, replacer, text)
##
## This picks up on any include statement, even those commented out by /* on earlier lines :(
## (It does work for //, though)
dafny_include_re = re.compile(r'^\s*include\s+"(\S+)"', re.M)

# helper to look up a Dafny BuildOptions matching a srcpath, from the 
# verify_options[] list, dealing with POSIX and Windows pathnames, and 
# falling back on a default if no specific override is present.
def get_build_options(srcpath):
  srcpath = os.path.normpath(srcpath)  # normalize the path, which, on Windows, switches to \\ separators
  srcpath = srcpath.replace('\\', '/') # switch to posix path separators

  if srcpath in verify_options:
    return verify_options[srcpath]
  else:
    for key in verify_options:
      if fnmatch.fnmatch (srcpath, key):
        return verify_options[key]
    ext = os.path.splitext(srcpath)[1]
    if ext in verify_options:
      return verify_options[ext]
    else:
      return None

# Scan a .dfy file to discover its dependencies, and add .vdfy targets for each.
# Returns a list of File representing the discovered .dfy dependencies.      
def dafny_file_scan(node, env, path):
    #print("Scanning " + str(node))
    contents = node.get_text_contents()
    dirname =  os.path.dirname(str(node))
    #output = docmd(env, '$DAFNY /nologo /ironDafny /noVerify /printIncludes:Transitive /deprecation:0 /noNLarith ' + str(node))
    #for o in output:
    #  print("Output " + o)
    
    includes = dafny_include_re.findall(contents)
    v_includes = []
    for i in includes:
      srcpath = os.path.join(dirname, i)
      # TODO : this should convert the .gen.dfy filename back to a src\...\.vad filename, and look up its options
      options = get_build_options(srcpath)
      if options != None:
        f = to_obj_dir(os.path.join(dirname, os.path.splitext(i)[0] + '.vdfy'))
        v_includes.append(f)
        options.env.Dafny(f, srcpath)
    return env.File(v_includes)

# Add env.dafny_scan(), to automatically scan .dfy files for dependencies
dafny_scan = Scanner(function = dafny_file_scan,
                     skeys = ['.dfy'])
if do_dafny:
  env.Append(SCANNERS = dafny_scan)

####################################################################
#
#   Define some transformation Builders
#
####################################################################

# Pseudo-builder that takes Dafny code verifies it
# Arguments:
#  targetfile - the target .vdfy to generate, as a string
#  sourcefile - the .dfy file to verify, as a string or File()
# Return:
#  File representing the verification result
def verify_dafny(env, targetfile, sourcefile):
  temptargetfile = os.path.splitext(targetfile)[0] + '.tmp'
  temptarget = env.Command(temptargetfile, sourcefile, "$MONO $DAFNY $VERIFIER_FLAGS $DAFNY_Z3_PATH $SOURCE $DAFNY_NO_VERIFY $DAFNY_USER_ARGS >$TARGET")
  return env.CopyAs(source=temptarget, target=targetfile)

# Add env.Dafny(), to verify a .dfy file into a .vdfy
def add_dafny_verifier(env):
  env.AddMethod(verify_dafny, "Dafny")

def on_black_list(f, list):
  for entry in list:
    if str(f).startswith(entry):
      return True
  return False

def verify_fstar(env, targetfile, sourcefile):
  temptargetfiles = [targetfile + '.tmp']
  hintsfile = str(sourcefile) + '.hints'
  hhintsfile = to_hints_dir(hintsfile)
  outs = []
  if min_test and on_black_list(sourcefile, min_test_suite_blacklist):
    print("Skipping %s because it is on the min_test_suite_blacklist defined in SConscript" % sourcefile)
    return outs
#  else:
#    print("File %s is not on the blacklist" % str(sourcefile))

  if gen_hints:
    temptargetfiles.append(hintsfile)
  temptargets = env.Command(temptargetfiles, sourcefile, "$FSTAR $SOURCE $VERIFIER_FLAGS $FSTAR_Z3_PATH $FSTAR_NO_VERIFY $FSTAR_INCLUDES $FSTAR_USER_ARGS 1>$TARGET 2>&1")
  temptarget = temptargets[0]
  outs.append(env.CopyAs(source = temptarget, target = targetfile))
  if gen_hints:
    outs.append(env.CopyAs(source = temptargets[1], target = hhintsfile))
  elif os.path.isfile(hhintsfile):
    Depends(temptargets, env.CopyAs(source = hhintsfile, target = hintsfile))
  return outs

def ml_name(sourcefile):
  base_name = os.path.splitext(str(sourcefile))[0]
  module_name = os.path.split(base_name)[1]
  mlfile = 'obj/ml_out/' + module_name.replace('.', '_') + '.ml'
  return mlfile

def extract_fstar(env, sourcefile):
  base_name = os.path.splitext(str(sourcefile))[0]
  module_name = os.path.split(base_name)[1]
  mlfile = ml_name(sourcefile)
  Depends(mlfile, base_name + '.fst.verified')
  env = env.Clone(VERIFIER_FLAGS = env['VERIFIER_FLAGS'].replace("--use_extracted_interfaces", ""))
  cmd_line = "$FSTAR $SOURCE $VERIFIER_FLAGS $FSTAR_Z3_PATH $FSTAR_NO_VERIFY $FSTAR_INCLUDES $FSTAR_USER_ARGS"
  cmd_line += " --odir obj/ml_out --codegen OCaml --extract_module " + module_name
  return env.Command(mlfile, sourcefile, cmd_line)

# Add env.FStar(), to verify a .fst or .fsti file into a .fst.verified or .fsti.verified
def add_fstar_verifier(env):
  env.AddMethod(verify_fstar, "FStar")

# Add env.FStar(), to verify a .fst or .fsti file into a .fst.verified or .fsti.verified
def add_fstar_extract(env):
  env.AddMethod(extract_fstar, "FStarExtract")

# Add env.DafnyCompile(), to compile without verification, a .dfy file into a .exe
def add_dafny_compiler(env):
  env['DAFNY_COMPILER_FLAGS'] = '/nologo /noVerify /compile:2'
  dafny_compiler = Builder(action='$MONO $DAFNY $DAFNY_COMPILER_FLAGS $SOURCE /out:$TARGET $DAFNY_USER_ARGS',
                           suffix = '.exe',
                           src_suffix = '.dfy')

  env.Append(BUILDERS = {'DafnyCompile' : dafny_compiler})

# Add env.DafnyKremlin(), to compile without verification, a .dfy file into a Kremlin .json.  
def add_dafny_kremlin(env):
  env['DAFNY_KREMLIN_FLAGS'] = dafny_default_args_larith + ' /nologo /kremlin /noVerify /compile:2 /spillTargetCode:1'
  dafny_kremlin = Builder(action='$MONO $DAFNY $DAFNY_KREMLIN_FLAGS $SOURCE /out:$TARGET $DAFNY_USER_ARGS',
                           suffix = '.json',
                           src_suffix = '.dfy')

  env.Append(BUILDERS = {'DafnyKremlin' : dafny_kremlin})

# Custom emitter for Kremlin .json->.c that also notes the generation of the matching .h file  
def kremlin_emitter(target, source, env):
  c_name = str(target[0])
  h_name = os.path.splitext(c_name)[0]+'.h'
  target.append(h_name)
  return target, source

# Add env.Kremlin(), to extract .c/.h from .json.  The builder returns
# two targets, the .c file first, followed by the .h file.
def add_kremlin(env):
  # In order to succeed, the Kremlin builder needs an extra directory in the
  # PATH on Windows so that the DLL can be properly found.
  if sys.platform == 'win32':
    gmp_dll = FindFile('libgmp-10.dll', os.environ['PATH'].split(';'))
    if gmp_dll != None:
      env.PrependENVPath('PATH', os.path.dirname(str(gmp_dll)))
  env['KREMLIN_FLAGS'] = '-fnouint128 -warn-error +1..4 -warn-error @4 -skip-compilation -add-include \\"DafnyLib.h\\" -cc msvc -drop FStar'
  kremlin = Builder(action='cd ${TARGET.dir} && ${KREMLIN.abspath} $KREMLIN_FLAGS ${SOURCE.file} $KREMLIN_USER_ARGS',
                           suffix = '.c',
                           src_suffix = '.json',
                           emitter = kremlin_emitter)
  # Copy pre-generated FStar.h; could be regenerared using
  # krml -fnouint128 -I ../kremlin/kremlib -skip-compilation ulib/FStar.UInt128.fst
  env.CopyAs(source='src/crypto/hashing/FStar.h', target='obj/crypto/hashing/FStar.h')
  env.Append(BUILDERS = {'Kremlin' : kremlin})

# Pseudo-builder that takes Dafny code and extracts it via Kremlin
# Arguments:
#  kremlin_dfys - a list of .dfy files to extract to C
# Return:
#  A set of targets, two per dfy, the first for the .c file and the second for the .h file
def extract_dafny_code(env, kremlin_dfys):
  kremlin_outputs = []
  for k in kremlin_dfys:
    # generate .json from .dfy
    json_file = os.path.splitext(to_obj_dir(k))[0]+'.json' # dest is in obj\ dir and has .json extension instead of .dfy
    json = env.DafnyKremlin(source=k, target=json_file)
    # generate .c from .json
    json_split = os.path.split(json_file) # [0] is the pathname, [1] is the filename
    target_path = json_split[0]
    json_file = json_split[1]
    target_file_base = os.path.join(target_path, os.path.splitext(json_file)[0].replace('.', '_'))
    target_file_c = target_file_base+'.c'
    target_file_h = target_file_base+'.h'
    if 'KREMLIN_HOME' in os.environ:
      outputs = env.Kremlin(source=json, target=target_file_c)
      kremlin_outputs.append(outputs)
  return kremlin_outputs

# Compile Vale .vad to Dafny .gen.dfy
# Takes a source .vad file as a string
# Returns a File() representing the resulting .gen.dfy file
def compile_vale_dafny(env, source_vad):
  target_s = os.path.splitext(to_obj_dir(source_vad))[0]+'.gen.dfy'
  target_dfy = env.ValeDafny(source=source_vad, target=target_s)
  return target_dfy

# Compile Vale .vaf to FStar .fst/fsti pair
# Takes a source .vaf file as a string
# Returns list of File() representing the resulting .fst and .fsti files
def compile_vale_fstar(env, source_vaf):
  s = os.path.splitext(to_obj_dir(source_vaf))[0]
  target_s = s + '.fst'
  target_si = s + '.fsti'
  targets = env.ValeFStar(source=source_vaf, target=[target_s, target_si])
  return targets

# Pseudo-builder that takes Vale code, a main .dfy, and generates a Vale EXE which then emits .asm files
# Arguments:
#  vads - a list of vad files to extract
#  vad_main_dfy - the main .dfy used to drive extraction
#  output_base_name - the base name to use for the EXE and ASM files, such as "sha256" to generate "obj\sha256.asm/.s"
# Return:
#  Multiple targets, which are the assembly source files for all platforms.  The first one is the correct file for 
#  the current OS platform (ie. the .s file when running on a POSIX OS, or the .asm on Windows).  The subsequent
#  ones are for other OS platforms, in no particular order.
def extract_vale_code(env, vads, vad_main_dfy, output_base_name):
  # generate decls.gen.dfy from decls.vad
  vale_outputs = []
  for s in vads:
    outputs = compile_vale_dafny(env, s)
    vale_outputs.append(File(env.subst(s)))
  output_target_base = 'obj/'+output_base_name
  ionative = os.path.normpath('src/lib/util/IoNative.cs')
  exe_name = output_target_base+'.exe'
  exe = env.Clone(DAFNY_COMPILER_FLAGS=dafny_default_args_larith + ' /nologo /noVerify /compile:2 '+ionative).DafnyCompile(
    source=vad_main_dfy, target=exe_name)
  Depends(exe, ionative)
  Depends(exe, vale_outputs) # todo: this should be implicitly generated by scanning the vad_main_dfy file.  Is it?
  
  masm_win = env.Command(output_target_base+'.asm', exe, '$MONO $SOURCE MASM Win > $TARGET')
  gcc_win = env.Command(output_target_base+'-gcc.S', exe, '$MONO $SOURCE GCC Win > $TARGET')
  gcc_linux = env.Command(output_target_base+'-linux.S', exe, '$MONO $SOURCE GCC Linux > $TARGET')
  gcc_macos = env.Command(output_target_base+'-macos.S', exe, '$MONO $SOURCE GCC MacOS > $TARGET')
  
  if sys.platform.startswith('linux'):
    return [gcc_linux, masm_win, gcc_win, gcc_macos]
  elif sys.platform == 'win32':
    return [masm_win, gcc_win, gcc_linux, gcc_macos]
  elif sys.platform == 'cygwin':
    return [gcc_win, masm_win, gcc_linux, gcc_macos]
  elif sys.platform == 'darwin':
    return [gcc_macos, gcc_win, masm_win, gcc_linux]
  else:
    print('Unsupported sys.platform value: ' + sys.platform)
  
# build and execute a test app
# inputs - set of files to build into the resulting exe
# include_dir - an extra include directory - usually the path to the kremlin-generated headers
# output_base_name - base filename (no path, no extension) to build into the obj\ directory
# returns the exe target and the stdout after executing the exe test target
def build_test(env, inputs, include_dir, output_base_name):
  testenv = env.Clone()
  if 'KREMLIN_HOME' in os.environ:
    testenv.Append(CPPPATH=[kremlib_path, 'src/lib/util', include_dir])
  else:
    # We need gcc_compat.h from kremlib:
    testenv.Append(CPPPATH=['#tools/Kremlin/kremlib', 'src/lib/util', include_dir])
  inputs_obj = []
  for inp in inputs:
    inps = str(inp)
    if inps.startswith('src/'):
      inp = env.CopyAs(source=inp, target=to_obj_dir(inps))
    inputs_obj.append(inp)
  if sys.platform == 'win32':
    built = testenv.Program(source=inputs_obj, target=['obj/'+output_base_name+'.exe', 'obj/'+output_base_name+'.pdb'])
    exe = built[0]
  else:
    built = testenv.Program(source=inputs_obj, target='obj/'+output_base_name+'.exe')
    exe = built
  testoutput = 'obj/'+output_base_name+'.txt'
  env.Command(target=testoutput,
              source=exe,
              action = [exe, 'echo ABC > ' + testoutput])
  a = env.Alias('runtest', '', built)
  #AlwaysBuild(a)
  return a

# Add pseudobuilders to env.  
def add_extract_code(env):
  env.AddMethod(extract_vale_code, "ExtractValeCode")
  env.AddMethod(extract_dafny_code, "ExtractDafnyCode")
  env.AddMethod(build_test, "BuildTest")

# Helper class used by the src/SConscript file, to specify per-file
# command-line options for verification.
class BuildOptions:
  # First argument is mandatory (verification options); all others are optional named arguments
  def __init__(self, args, valeIncludes = None):
    self.env = env.Clone(VERIFIER_FLAGS=args)
    if valeIncludes != None:
      self.env = self.env.Clone(VALE_INCLUDE=valeIncludes)

# Verify a set of Dafny files by creating verification targets for each,
# which in turn causes a dependency scan to verify all of their dependencies.
def verify_dafny_files(env, files):
  for f in files:
    options = get_build_options(f)
    if options != None and verify == True:
      target = os.path.splitext(to_obj_dir(f))[0] + '.vdfy'
      options.env.Dafny(target, f)

# Verify .fst and/or .fsti files
def verify_fstar_files(env, files):
  for f in files:
    options = get_build_options(f)
    if options != None and verify:
      o = to_obj_dir(f)
      env.Command(o, f, Copy("$TARGET", "$SOURCE"))
      if stage2:
        target = o + '.verified'
        options.env.FStar(target, o)
        if fstar_extract:
          if os.path.splitext(o)[1] == '.fst':
            options.env.FStarExtract(o)

# Verify a set of Vale files by creating verification targets for each,
# which in turn causes a dependency scan to verify all of their dependencies.
def verify_vale_dafny_files(env, files):
  for f in files:
    options = get_build_options(f)
    if options != None:
      dfy = compile_vale_dafny(env, f)
      if verify == True:
        dfy_str = str(dfy[0]).replace('\\', '/')  # switch from Windows to Unix path ahead of calling get_build_options()
        dafny_gen_options = get_build_options(dfy_str)
        target = os.path.splitext(to_obj_dir(f))[0] + '.gen.vdfy'
        dafny_gen_options.env.Dafny(target, dfy)

def verify_vale_fstar_files(env, files):
  for f in files:
    options = get_build_options(f)
    if options != None:
      fsts = compile_vale_fstar(options.env, f)
      if verify == True and stage2:
        fst_str = str(fsts[0]).replace('\\', '/')
        fsti_str = str(fsts[1]).replace('\\', '/')
        fstar_gen_options = get_build_options(fst_str)
        fstari_gen_options = get_build_options(fsti_str)
        s = os.path.splitext(to_obj_dir(f))[0]
        target = s + '.fst.verified'
        targeti = s + '.fsti.verified'
        fstar_gen_options.env.FStar(target, fsts[0])
        fstari_gen_options.env.FStar(targeti, fsts[1])
        if fstar_extract:
          fstar_gen_options.env.FStarExtract(fsts[0])

def recursive_glob(env, pattern, strings=False):
  matches = []
  split = os.path.split(pattern) # [0] is the directory, [1] is the actual pattern
  platform_directory =  split[0] #os.path.normpath(split[0])
  for d in os.listdir(platform_directory):
    if os.path.isdir(os.path.join(platform_directory, d)):
      newpattern = os.path.join(split[0], d, split[1])
      matches.append(recursive_glob(env, newpattern, strings))
  
  files = env.Glob(pattern, strings=strings)
  matches.append(files)
  return Flatten(matches)

# Verify *.dfy, *.vad, *.fst, *.vaf files in a list of directories.  This enumerates
# all files in those trees, and creates verification targets for each,
# which in turn causes a dependency scan to verify all of their dependencies.
def verify_files_in(env, directories):
  for d in directories:
    if do_dafny:
      files = recursive_glob(env, d+'/*.dfy', strings=True)
      verify_dafny_files(env, files)
      files = recursive_glob(env, d+'/*.vad', strings=True)
      verify_vale_dafny_files(env, files)
    if do_fstar:
      if is_single_vaf:
        files = [single_vaf]
        verify_vale_fstar_files(env, files)
      else:
        files = recursive_glob(env, d+'/*.fst', strings=True)
        verify_fstar_files(env, files)
        files = recursive_glob(env, d+'/*.fsti', strings=True)
        verify_fstar_files(env, files)
        files = recursive_glob(env, d+'/*.vaf', strings=True)
        verify_vale_fstar_files(env, files)
    
def check_fstar_z3_version(fstar_z3):
  import subprocess
  z3_version_file = ".fstar_z3_version"
  if os.path.isfile(z3_version_file):
    with open(z3_version_file, 'r') as myfile:
      lines = myfile.read().splitlines()
    version = lines[0]
    versions = version.split('.')
    cmd = [fstar_z3, '--version']
    o = subprocess.check_output(cmd, stderr = subprocess.STDOUT).decode('ascii')
    lines = o.splitlines()
    line = lines[0]
    for word in line.split(' '):
      if '.' in word:
        nums = word.split('.')
        higher = False
        lower = False
        for i in range(min(len(nums), len(versions))):
          if nums[i] < versions[i]:
            lower = True
            break
          if nums[i] > versions[i]:
            higher = True
            break
        if higher or (not lower and len(nums) >= len(versions)):
          return
        break
    print('%sExpected Z3 version >= %s%s%s, but z3 --version returned the following:%s' % (colors['red'], colors['yellow'], version, colors['red'], colors['end']))
    for line in lines:
      print('  ' + line)
    print('%sGet a recent Z3 executable from https://github.com/FStarLang/binaries/tree/master/z3-tested, modify .fstar_z3_version, or use the --FSTAR-Z3-MY-VERSION option to override%s' % (colors['cyan'], colors['end']))
    Exit(1)

def check_fstar_version():
  import subprocess
  fstar_version_file = ".fstar_version"
  if os.path.isfile(fstar_version_file):
    with open(fstar_version_file, 'r') as myfile:
      lines = myfile.read().splitlines()
    version = lines[0]
    fstar = str(env['FSTAR'])
    cmd = [fstar, '--version']
    o = subprocess.check_output(cmd, stderr = subprocess.STDOUT).decode('ascii')
    lines = o.splitlines()
    for line in lines:
      if '=' in line:
        key, v = line.split('=', 1)
        if key == 'commit' and v == version:
          return
    print('%sExpected F* version %scommit=%s%s, but fstar --version returned the following:%s' % (colors['red'], colors['yellow'], version, colors['red'], colors['end']))
    for line in lines:
      print('  ' + line)
    print('%sGet F* version %s from https://github.com/FStarLang/FStar, modify .fstar_version, or use the --FSTAR-MY-VERSION option to override%s' % (colors['cyan'], version, colors['end']))
    Exit(1)

####################################################################
#
#   FStar dependency analysis
#
####################################################################

def predict_fstar_deps(env, verify_options, src_directories, fstar_include_paths):
  import subprocess
  # find all .fst, .fsti, and .vaf files in src_directories
  fst_files = []
  vaf_files = []
  for d in src_directories:
    fst_files.extend(recursive_glob(env, d+'/*.fst', strings=True))
    fst_files.extend(recursive_glob(env, d+'/*.fsti', strings=True))
    vaf_files.extend(recursive_glob(env, d+'/*.vaf', strings=True))
  # use fst_files and vaf_files to choose .fst and .fsti files that need dependency analysis
  # (including .fst and .fsti in obj directory generated from source .vaf files)
  files = []
  for f in fst_files:
    options = get_build_options(f)
    if options != None:
      files.append(to_obj_dir(f))
  for f in vaf_files:
    options = get_build_options(f)
    if options != None:
      s = os.path.splitext(to_obj_dir(f))[0]
      for t in [s + '.fst', s + '.fsti']:
        if os.path.isfile(t):
          files.append(t)
  # call fstar --dep make
  includes = []
  for include in fstar_include_paths:
    includes += ["--include", include]
  fstar = str(env['FSTAR'])
  lines = []
  depsBackupFile = 'obj/fstarDepsBackup.d'
  print('%sF* dependency analysis: starting%s' % (colors['cyan'], colors['end']))
  args = ["--dep", "make"] + includes + files
  cmd = [fstar] + args
  print(" ".join(cmd))
  try:
    o = subprocess.check_output(cmd, stderr = subprocess.STDOUT).decode('ascii')
  except (subprocess.CalledProcessError) as e:
    print('%sF* dependency analysis: error: %s %s' % (colors['red'], e.output, colors['end']))
    raise e
  print('%sF* dependency analysis: done%s' % (colors['cyan'], colors['end']))
  fstar_deps_ok = True
  lines = o.splitlines()
  for line in lines:
    if 'Warning:' in line:
      print(line)
      fstar_deps_ok = False
    if len(line) == 0:
      pass
    else:
      # lines are of the form:
      #   a1.fst a2.fst ... : b1.fst b2.fst ...
      # we change this to:
      #   obj\...\a1.fst.verified obj\...\a2.fst.verified ... : b1.fst.verified b2.fst.verified ...
      # we ignore targets that we will not verify (e.g. F* standard libraries)
      targets, sources = line.split(': ', 1) # ': ', not ':', because of Windows drive letters
      sources = sources.split()
      targets = targets.split()
      sources_ver = [to_obj_dir(re.sub('\.fst$', '.fst.verified', re.sub('\.fsti$', '.fsti.verified', x))) for x in sources if has_obj_dir(x)]
      targets_ver = [to_obj_dir(re.sub('\.fst$', '.fst.verified.tmp', re.sub('\.fsti$', '.fsti.verified.tmp', x))) for x in targets if has_obj_dir(x)]
      Depends(targets_ver, sources_ver)
      if fstar_extract:
        sources_ml = [ml_name(x) for x in sources if has_obj_dir(x)]
        targets_ml = [ml_name(x) for x in targets if has_obj_dir(x)]
        sources_ml = [x for x in sources_ml if not (x in targets_ml)]
        Depends(targets_ml, sources_ml)
  if fstar_deps_ok:
    # Save results in depsBackupFile
    with open(depsBackupFile, 'w') as myfile:
      for line in lines:
        myfile.write(line + '\n')
  else:
    raise Exception('%sF* dependency analysis failed%s' % (colors['red'], colors['end']))

####################################################################
#
#   Put it all together
#
####################################################################
add_dafny_verifier(env)
add_fstar_verifier(env)
add_fstar_extract(env)
add_dafny_compiler(env)
add_dafny_kremlin(env)
add_vale_builders(env)
if do_fstar or 'KREMLIN_HOME' in os.environ:
  add_kremlin(env)
add_extract_code(env)
env.AddMethod(verify_files_in, "VerifyFilesIn")
env.AddMethod(verify_vale_dafny_files, "VerifyValeDafnyFiles")
env.AddMethod(verify_dafny_files, "VerifyDafnyFiles")
env.AddMethod(verify_vale_fstar_files, "VerifyValeFStarFiles")
env.AddMethod(verify_fstar_files, "VerifyFStarFiles")

#
# Pull in the SConscript files which define actual build targets:
#

# Export identifiers to make them visible inside SConscript files
Export('env', 'BuildOptions', 'dafny_default_args_nlarith', 'dafny_default_args_larith', 'fstar_default_args', 'fstar_default_args_nosmtencoding', 'do_dafny', 'do_fstar')

# Include the SConscript files themselves
vale_tool_results = SConscript('tools/Vale/SConscript')
vale_deps = vale_tool_results.dependencies;
env['Z3'] = vale_tool_results.z3
if sys.platform == 'win32':
  env['DAFNY_Z3_PATH'] = '' # use the default Boogie search rule, which uses Z3 from the tools/Dafny directory
else:
  env['DAFNY_Z3_PATH'] = '/z3exe:$Z3'

# Check F* version
if do_fstar and not fstar_my_version:
  check_fstar_version()

# Find Z3 for F*
if do_fstar and verify:
  fstar_z3 = GetOption('fstar_z3')
  if fstar_z3 == '':
    fstar_z3 = 'tools\\Z3\\z3.exe' if sys.platform == 'win32' else 'tools/Z3/z3'
    if not os.path.isfile(fstar_z3):
      if sys.platform == 'win32':
        find_z3 = FindFile('z3.exe', os.environ['PATH'].split(';'))
      else:
        find_z3 = FindFile('z3', os.environ['PATH'].split(':'))
      if find_z3 == None:
        print('%sCould not find z3 executable.  Either put z3 in your path, or put it in the directory tools/Z3/, or use the --FSTARZ3=<z3-executable> option.%s' % (colors['red'], colors['end']))
        Exit(1)
      else:
        fstar_z3 = str(find_z3)
  if not fstar_z3_my_version:
    check_fstar_z3_version(fstar_z3)
  env['FSTAR_Z3_PATH'] = '--smt ' + fstar_z3
else:
  env['FSTAR_Z3_PATH'] = ''

SConscript('./SConscript')

# Import identifiers defined inside SConscript files, which the SConstruct consumes
Import(['manual_dependencies', 'verify_options', 'verify_paths', 'fstar_include_paths', 'min_test_suite_blacklist'])

env['FSTAR_INCLUDES'] = " ".join(["--include " + x for x in fstar_include_paths])

# F* dependencies
if do_fstar and stage2 and not is_single_vaf:
  import distutils.dir_util
  # create obj directory
  distutils.dir_util.mkpath('obj')
  for d in fstar_include_paths:
    if d.startswith('obj/'):
      distutils.dir_util.mkpath(d)
  for target in manual_dependencies:
    source = manual_dependencies[target]
    Depends(target, source)
  predict_fstar_deps(env, verify_options, verify_paths, fstar_include_paths)

# Verification
env.VerifyFilesIn(verify_paths)

# extract a string filename out of a build failure
def bf_to_filename(bf):
    import SCons.Errors
    if bf is None: # unknown targets product None in list
        return '(unknown tgt)'
    elif isinstance(bf, SCons.Errors.StopError):
        return str(bf)
    elif bf.node:
        return str(bf.node)
    elif bf.filename:
        return bf.filename
    return '(unknown failure)'

def report_verification_failures():
    import time
    from SCons.Script import GetBuildFailures
    bf = GetBuildFailures()
    if bf:
        # bf is normally a list of build failures; if an element is None,
        # it's because of a target that scons doesn't know anything about.
        for x in bf:
          if x is not None:
            filename = bf_to_filename(x)
            if filename.endswith('.tmp') and os.path.isfile(filename):
              errorfilename = filename[:-len('.tmp')] + '.error'
              if os.path.isfile(errorfilename):
                os.remove(errorfilename)
              print('##### %sVerification error%s. ' % (colors['red'], colors['end']))
              print('Printing contents of ' + filename + ' #####')
              with open (filename, 'r') as myfile:
                lines = myfile.read().splitlines()
                valeErrors = [line for line in lines if ("*****" in line)]
                lastValeErrors = valeErrors[-1:]
                for line in lines:
                  if "(Error)" in line or "failed" in line or line in lastValeErrors:
                    line = "%s%s%s" % (colors['red'], line, colors['end'])
                  print(line)
              time.sleep(1)
              os.rename(filename, errorfilename)

def display_build_status():
  report_verification_failures()

def print_env_options(options):
  for option in options:
    if option in env and len(env[option]) > 0:
      print("%s " % env[option], end='')

if GetOption('dump_args'):
  print("Currently using the following F* args:")
  print_env_options(['VERIFIER_FLAGS', 'FSTAR_Z3_PATH', 'FSTAR_NO_VERIFY', 'FSTAR_INCLUDES', 'FSTAR_USER_ARGS'])
  print(fstar_default_args)
  sys.exit(1)

atexit.register(display_build_status)<|MERGE_RESOLUTION|>--- conflicted
+++ resolved
@@ -414,15 +414,9 @@
   source.append(vale_deps)
   return (target, source)
   
-<<<<<<< HEAD
 # add env.Vale*(), to invoke Vale to compile a .vad to a .gen.dfy or a .vaf to a .fst
 def add_vale_builders(env):
-  vale_dafny_builder = Builder(action = "$MONO $VALE -includeSuffix .vad .gen.dfy -in $SOURCE -out $TARGET $VALE_USER_ARGS",
-=======
-# add env.Vale(), to invoke Vale to compile a .vad to a .gen.dfy
-def add_vale_builder(env):
-  vale_builder = Builder(action = "$MONO $VALE -includeSuffix .vad .gen.dfy -sourceFrom BASE src -destFrom BASE obj -in $SOURCE -out $TARGET $VALE_USER_ARGS",
->>>>>>> 5f0c2bb9
+  vale_dafny_builder = Builder(action = "$MONO $VALE -includeSuffix .vad .gen.dfy -sourceFrom BASE src -destFrom BASE obj -in $SOURCE -out $TARGET $VALE_USER_ARGS",
                             suffix = '.gen.dfy',
                             src_suffix = '.vad',
                             emitter = vale_tool_dependency_Emitter)
