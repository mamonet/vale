# This file requires Python version >= 3.6
# This file requires SCons version >= 3.00

##################################################################################################
#
# Here are some background notes on SCons for anyone interested in reading or editing this file.
# See https://scons.org/documentation.html for more information.
#
# SCons is a build tool, like Make. Similar to Make, it builds a graph of dependencies and
# commands that should be run when files change.  However, unlike Make, SCons does not have a
# specialized language to describe the graph.  Instead, SCons runs a user-supplied Python script
# named "SConstruct" to construct the graph.  After the script completes, the SCons engine
# uses the constructed graph to analyze dependencies and run commands.  (Note that unlike Make,
# SCons's default dependency analysis uses file hashes rather than timestamps.)
#
# For example, consider the following Makefile:
#
#   b.txt : a1.txt sub/a2.txt
#       cmd1 a1.txt sub\\a2.txt > b.txt
#   c.txt : b.txt
#       cmd2 b.txt > c.txt
#
# The most direct SCons equivalent of this is the following Python code:
#
#   Command('b.txt', ['a1.txt', 'sub/a2.txt'], 'cmd1 a1.txt sub\\a2.txt > b.txt')
#   Command('c.txt', 'b.txt', 'cmd2 b.txt > c.txt')
#
# However, SCons encourages a more platform-neutral style, based on two concepts: nodes and
# environments.  For example, the code above contains a string that is hard-wired to use
# Windows-style backslashes rather than Unix-style forward slashes.  Instead of writing strings,
# SCons allows scripts to construct abstract "nodes" that can represent graph nodes such as files.
# SCons can then convert those nodes into paths with forward or backward slashes depending on
# the platform:
#
#   # First construct File nodes for each file name (using forward slashes, even on Windows):
#   a1 = File('a1.txt')
#   a2 = File('sub/a2.txt')
#   b = File('b.txt')
#   c = File('c.txt')
#   # Then let SCons convert the File nodes into strings:
#   Command(b, [a1, a2], f'cmd1 {a1} {a2} > {b}')
#   Command(c, b, f'cmd2 {b} > {c}')
#
# Scripts can say str(a1), a1.path, a1.abspath, etc. to convert a node to a string.  The code
# above uses Python's f-strings (formatted string literals) to convert nodes to strings and embed
# them into larger strings ( https://docs.python.org/3/whatsnew/3.6.html#pep-498-formatted-string-literals ).
#
# SCons encourages scripts to write functions that accept and pass nodes rather than strings
# For example, the built-in SCons object-file generator will generate an object file node, whose
# actual string representation may be "foo.o" using Unix tools or "foo.obj" using Windows tools:
#
#   foo_c = File('foo.c')
#   foo_obj = Object(foo_c)  # compile foo.c to foo.o or foo.obj
#
# (Note that "foo_obj = Object('foo.c')" is also ok, because most built-in SCons functions
# convert string names to nodes automatically.)
#
# In addition to encouraging platform independence, SCons tries to encourage independence from
# users' configurations.  In particular, by default, it executes commands in a minimal
# environment with a minimal PATH, such as ['/usr/local/bin', '/bin', '/usr/bin'] on Unix.
# The Environment function creates a new minimal environment:
#
#   env = Environment()
#
# Scripts can then customize various environments to change the PATH, change the default
# C/C++/Assembly tools, change the flags passed to various tools, etc:
#
#   env.Append(CCFLAGS=['-O3', '-flto', '-g', '-DKRML_NOUINT128', '-std=c++11'])
#   env.PrependENVPath('PATH', os.path.dirname(str(gmp_dll)))
#
# Built in top-level functions like "Command(...)" and "Object(...)" execute in a default
# environment.  To run them in a custom environment, simply call them as methods of an
# environment object:
#
#   env.Command(b, [a1, a2], f'cmd1 {a1} {a2} > {b}')
#   env.Command(c, b, f'cmd2 {b} > {c}')
#   foo_obj = env.Object(foo_c)
#
# SCons has many other features, but for simplicity, the code in this file uses SCons features
# sparingly, preferring Python features (such as f-strings) to SCons features (such as
# SCons's own string substitution for special variables like $SOURCES) when possible.
# Our hope is that this Python-centric style will be more approachable to newcomers.
#
##################################################################################################

import re
import sys
import os, os.path
import subprocess
import traceback
import pdb
import SCons.Util
import atexit
import platform
import fnmatch
import pathlib
import shutil

if sys.version_info < (3, 6):
  print(f'Requires Python version >= 3.6, found version {sys.version_info}')  # If the syntax of this line is invalid, the version of Python is probably older than 3.6
  exit(1)

##################################################################################################
#
#   Command-line options
#
##################################################################################################

if 'Z3_HOME' in os.environ:
  z3_default_path = os.environ['Z3_HOME']
else:
  z3_default_path = 'tools/Z3'

if 'KREMLIN_HOME' in os.environ:
  kremlin_default_path = os.environ['KREMLIN_HOME']
else:
  kremlin_default_path = 'tools/Kremlin'

if 'FSTAR_HOME' in os.environ:
  fstar_default_path = os.environ['FSTAR_HOME']
else:
  fstar_default_path = 'tools/FStar'

# Retrieve tool-specific command overrides passed in by the user
AddOption('--DAFNY', dest = 'do_dafny', default = False, action = 'store_true',
  help='Verify Dafny files')
AddOption('--NO-DAFNY', dest = 'do_dafny', default = False, action = 'store_false',
  help='Do not verify Dafny files')
AddOption('--FSTAR', dest = 'do_fstar', default = False, action = 'store_true',
  help='Verify F* files')
AddOption('--NO-FSTAR', dest = 'do_fstar', default = False, action = 'store_false',
  help='Do not verify F* files')
AddOption('--DAFNY-PATH', dest = 'dafny_path', type = 'string', default = 'tools/Dafny', action = 'store',
  help='Specify the path to Dafny tool binaries')
AddOption('--Z3-PATH', dest = 'z3_path', type = 'string', default = z3_default_path, action = 'store',
  help = 'Specify the path to directory containing Z3 executable')
AddOption('--KREMLIN-PATH', dest = 'kremlin_path', type = 'string', default = kremlin_default_path, action = 'store',
  help = 'Specify the path to kreMLin')
AddOption('--FSTAR-PATH', dest = 'fstar_path', type = 'string', default = fstar_default_path, action = 'store',
  help = 'Specify the path to F* tool')
AddOption('--FSTAR-MY-VERSION', dest = 'fstar_my_version', default = False, action = 'store_true',
  help = 'Use version of F* that does not necessarily match .fstar_version')
AddOption('--Z3-MY-VERSION', dest = 'z3_my_version', default = False, action = 'store_true',
  help = 'Use version of Z3 that does not necessarily match .z3_version')
AddOption('--USE-HINTS', dest = 'use_hints', default = False, action = 'store_true',
  help = 'Use F* .hints files from the hints directory')
AddOption('--DARGS', dest = 'dafny_user_args', type = 'string', default=[], action = 'append',
  help='Supply temporary additional arguments to the Dafny compiler')
AddOption('--FARGS', dest = 'fstar_user_args', type = 'string', default = [], action = 'append',
  help = 'Supply temporary additional arguments to the F* compiler')
AddOption('--VARGS', dest = 'vale_user_args', type = 'string', default = [], action = 'append',
  help = 'Supply temporary additional arguments to the Vale compiler')
AddOption('--KARGS', dest = 'kremlin_user_args', type = 'string', default = [], action = 'append',
  help = 'Supply temporary additional arguments to the Kremlin compiler')
AddOption('--CACHE-DIR', dest = 'cache_dir', type = 'string', default = None, action = 'store',
  help = 'Specify the SCons Shared Cache Directory')
AddOption('--ONE', dest = 'single_vaf', type = 'string', default = None, action = 'store',
  help = 'Only verify one specified .vaf file, and in that file, only verify procedures or verbatim blocks marked as {:verify}.')
AddOption('--NO-COLOR', dest = 'no_color', default=False, action = 'store_true',
  help="Don't add color to build output")
AddOption('--DUMP-ARGS', dest = 'dump_args', default = False, action = 'store_true',
  help = "Print arguments that will be passed to the verification tools")

do_help = GetOption('help')
do_clean = GetOption('clean')
do_build = not (do_help or do_clean)
do_dafny = GetOption('do_dafny')
do_fstar = GetOption('do_fstar')
dafny_path = Dir(GetOption('dafny_path')).abspath
z3_path = Dir(GetOption('z3_path')).abspath
kremlin_path = Dir(GetOption('kremlin_path')).abspath
fstar_path = Dir(GetOption('fstar_path')).abspath
dafny_user_args = GetOption('dafny_user_args')
fstar_user_args = GetOption('fstar_user_args')
vale_user_args = GetOption('vale_user_args')
kremlin_user_args = GetOption('kremlin_user_args')
fstar_my_version = GetOption('fstar_my_version')
z3_my_version = GetOption('z3_my_version')
use_hints = GetOption('use_hints')
no_color = GetOption('no_color')
dump_args = GetOption('dump_args')
single_vaf = GetOption('single_vaf')
is_single_vaf = not (single_vaf is None)

verify = do_dafny or do_fstar

##################################################################################################
#
#   Environment settings
#
##################################################################################################

common_env = Environment()
win32 = sys.platform == 'win32'

mono = ''
if do_build:
  if win32:
    import importlib.util
    if 'SHELL' in os.environ and importlib.util.find_spec('win32job') != None and importlib.util.find_spec('win32api'):
      # Special job handling for cygwin so that child processes exit when the parent process exits
      import win32job
      import win32api
      hdl = win32job.CreateJobObject(None, "")
      win32job.AssignProcessToJobObject(hdl, win32api.GetCurrentProcess())
      extended_info = win32job.QueryInformationJobObject(None, win32job.JobObjectExtendedLimitInformation)
      extended_info['BasicLimitInformation']['LimitFlags'] = win32job.JOB_OBJECT_LIMIT_KILL_ON_JOB_CLOSE
      win32job.SetInformationJobObject(hdl, win32job.JobObjectExtendedLimitInformation, extended_info)
  else:
    mono = 'mono'
  if do_fstar and win32:
    # fstar.exe relies on libgmp-10.dll
    gmp_dll = FindFile('libgmp-10.dll', os.environ['PATH'].split(';'))
    if gmp_dll != None:
      common_env.PrependENVPath('PATH', os.path.dirname(str(gmp_dll)))

# Helper class to specify per-file command-line options for verification.
class BuildOptions:
  # First argument is mandatory (verification options); all others are optional named arguments
  def __init__(self, args, vale_includes = None):
    self.env = common_env.Clone()
    self.verifier_flags = args
    self.vale_includes = vale_includes

##################################################################################################
#
#   Configuration settings
#
##################################################################################################

dafny_default_args_nlarith = ('/ironDafny /allocated:1 /induction:1 /compile:0'
  + ' /timeLimit:30 /errorLimit:1 /errorTrace:0 /trace'
  )
dafny_default_args_larith = dafny_default_args_nlarith + ' /noNLarith'

fstar_default_args_nosmtencoding = ('--max_fuel 1 --max_ifuel 1'
  + (' --initial_ifuel 1' if is_single_vaf else ' --initial_ifuel 0')
  # The main purpose of --z3cliopt smt.QI.EAGER_THRESHOLD=100 is to make sure that matching loops get caught
  # Don't remove unless you're sure you've used the axiom profiler to make sure you have no matching loops
  + ' --z3cliopt smt.arith.nl=false --z3cliopt smt.QI.EAGER_THRESHOLD=100 --z3cliopt smt.CASE_SPLIT=3'
  + ' --hint_info'
  + ' --cache_checked_modules'
  + ' --cache_dir obj/cache_checked'
  + ' --use_extracted_interfaces true'
  )
fstar_default_args = (fstar_default_args_nosmtencoding
  + ' --smtencoding.elim_box true --smtencoding.l_arith_repr native --smtencoding.nl_arith_repr wrapped'
  )

vale_scons_args = '-disableVerify -omitUnverified' if is_single_vaf else ''
vale_includes = f'-include {File("src/lib/util/operator.vaf")}'

verify_paths = [
  'src',
  'tools/Vale/test',
]

manual_dependencies = {
}

#
# Table of special-case sources which requires non-default arguments
#
verify_options = [
  ('src/lib/util/operator.vaf', BuildOptions(fstar_default_args, vale_includes = '')),
  ('tools/Vale/test/types.vaf', BuildOptions(None)), # type-check only, no verification
  ('tools/Vale/test/FTypeVale.vaf', BuildOptions(None)), # type-check only, no verification

  ('src/*/*.fst', BuildOptions(fstar_default_args)),
  ('src/*/*.fsti', BuildOptions(fstar_default_args)),
  ('tools/Vale/test/*/*.fst', BuildOptions(fstar_default_args)),
  ('tools/Vale/test/*/*.fsti', BuildOptions(fstar_default_args)),

  # .dfy files default to this set of options
  ('.dfy', BuildOptions(dafny_default_args_larith)),

  # .fst/.fsti files default to this set of options
  ('.fst', BuildOptions(fstar_default_args + ' --use_two_phase_tc false')),
  ('.fsti', BuildOptions(fstar_default_args + ' --use_two_phase_tc false')),

  # .vad/.vaf files default to this set of options when compiling .dfy/.fst/.fsti
  ('.vad', BuildOptions(dafny_default_args_larith)),
  ('.vaf', BuildOptions(fstar_default_args + ' --use_two_phase_tc false')),
]

verify_options_dict = { k:v for (k, v) in verify_options }

# Find Z3
found_z3 = False
if verify and do_build:
  z3_exe = File(z3_path + '/z3' + ('.exe' if win32 else ''))
  if os.path.isfile(str(z3_exe)):
    found_z3 = True
  else:
    if win32:
      find_z3 = FindFile('z3.exe', os.environ['PATH'].split(';'))
    else:
      find_z3 = FindFile('z3', os.environ['PATH'].split(':'))
    if find_z3 != None:
      found_z3 = True
      z3_exe = find_z3
  fstar_z3_path = f'--smt {z3_exe}'
else:
  fstar_z3_path = ''

if verify and do_dafny:
  if sys.platform == 'win32':
    dafny_z3_path = '' # use the default Boogie search rule, which uses Z3 from the tools/Dafny directory
  else:
    dafny_z3_path = f'/z3exe:{z3_exe}'

vale_exe = File('bin/vale.exe')
import_fstar_types_exe = File('bin/importFStarTypes.exe')
dafny_exe = File(f'{dafny_path}/Dafny.exe')
fstar_exe = File(f'{fstar_path}/bin/fstar.exe')

##################################################################################################
#
#   Global variables
#
##################################################################################################

all_modules = []  # string names of modules
src_include_paths = []  # string paths in sources where .fst, .fsti are found
obj_include_paths = []  # string paths in obj/, but omitting the 'obj/' prefix
fsti_map = {}  # map module names to .fsti File nodes (or .fst File nodes if no .fsti exists)
dump_deps = {}  # map F* type .dump file names x.dump to sets of .dump file names that x.dump depends on
vaf_dump_deps = {} # map .vaf file names x.vaf to sets of .dump file names that x.vaf depends on
vaf_vaf_deps = {} # map .vaf file names x.vaf to sets of y.vaf file names that x.vaf depends on

dafny_include_re = re.compile(r'^\s*include\s+"(\S+)"', re.M)
# match 'include {:attr1} ... {:attrn} "filename"'
# where attr may be 'verbatim' or 'from BASE'
vale_include_re = re.compile(r'include((?:\s*\{\:(?:\w|[ ])*\})*)\s*"(\S+)"', re.M)
vale_fstar_re = re.compile(r'\{\:\s*fstar\s*\}')
vale_verbatim_re = re.compile(r'\{\:\s*verbatim\s*\}')
vale_from_base_re = re.compile(r'\{\:\s*from\s*BASE\s*\}')
vale_open_re = re.compile(r'open\s+([a-zA-Z0-9_.]+)')
vale_friend_re = re.compile(r'friend\s+([a-zA-Z0-9_.]+)')
vale_import_re = re.compile(r'module\s+[a-zA-Z0-9_]+\s*[=]\s*([a-zA-Z0-9_.]+)')

if (not sys.stdout.isatty()) or no_color:
  # No color if the output is not a terminal or user opts out
  yellow = ''
  red = ''
  uncolor = ''
else:
  yellow = '\033[93m'
  red = '\033[91;40;38;5;217m'
  uncolor = '\033[0m'

##################################################################################################
#
#   Utility functions
#
##################################################################################################

def print_error(s):
  print(f'{red}{s}{uncolor}')

def print_error_exit(s):
  print_error(s)
  Exit(1)

# Given a File node for dir/dir/.../m.extension, return m
def file_module_name(file):
  name = file.name
  name = name[:1].upper() + name[1:] # capitalize first letter, as expected for F* module names
  return os.path.splitext(name)[0]

# Return '.vaf', '.fst', etc.
def file_extension(file):
  return os.path.splitext(file.path)[1]

# Drop the '.vaf', '.fst', etc.
def file_drop_extension(file):
  return os.path.splitext(file.path)[0]

# Given source File node, return File node in object directory
def to_obj_dir(file):
  if str(file).startswith('obj'):
    return file
  else:
    return File(f'obj/{file}')

def to_hint_file(file):
  return File(f'hints/{file.name}.hints')

# Is the file from our own sources, rather than an external file (e.g., like an F* library file)?
def is_our_file(file):
  path = file.path
  return True in [path.startswith(str(Dir(p))) for p in ['obj'] + verify_paths]

def compute_include_paths(src_include_paths, obj_include_paths, obj_prefix):
  return src_include_paths + [str(Dir(f'{obj_prefix}/{x}')) for x in obj_include_paths]

def compute_includes(src_include_paths, obj_include_paths, obj_prefix):
  fstar_include_paths = compute_include_paths(src_include_paths, obj_include_paths, obj_prefix)
  return " ".join(["--include " + x for x in fstar_include_paths])

def CopyFile(target, source):
  Command(target, source, Copy(target, source))
  return target

##################################################################################################
#
#   Configuration and environment functions
#
##################################################################################################

# Helper to look up a BuildOptions matching a srcpath File node, from the
# verify_options[] list, falling back on a default if no specific override is present.
def get_build_options(srcnode):
  srcpath = srcnode.path
  srcpath = srcpath.replace('\\', '/')  # switch to posix path separators
  if srcpath in verify_options_dict:    # Exact match
    return verify_options_dict[srcpath]
  else:
    for key, options in verify_options: # Fuzzy match
      if fnmatch.fnmatch (srcpath, key):
        return options
    ext = os.path.splitext(srcpath)[1]
    if ext in verify_options_dict:      # Exact extension match
      return verify_options_dict[ext]
    else:
      return None

def check_fstar_version():
  import subprocess
  fstar_version_file = ".fstar_version"
  if os.path.isfile(fstar_version_file):
    with open(fstar_version_file, 'r') as myfile:
      lines = myfile.read().splitlines()
    version = lines[0]
    cmd = [str(fstar_exe), '--version']
    o = subprocess.check_output(cmd, stderr = subprocess.STDOUT).decode('ascii')
    lines = o.splitlines()
    for line in lines:
      if '=' in line:
        key, v = line.split('=', 1)
        if key == 'commit' and v == version:
          return
    print_error(f'Expected F* version commit={version}, but fstar --version returned the following:')
    for line in lines:
      print_error('  ' + line)
    print_error_exit(
      f'Get F* version {version} from https://github.com/FStarLang/FStar,' +
      f' modify .fstar_version, or use the --FSTAR-MY-VERSION option to override.' +
      f' (We try to update the F* version frequently; feel free to change .fstar_version' +
      f' to a more recent F* version as long as the build still succeeds with the new version.' +
      f' We try to maintain the invariant that the build succeeds with the F* version in .fstar_version.)')

def check_z3_version(z3_exe):
  import subprocess
  z3_version_file = ".z3_version"
  if os.path.isfile(z3_version_file):
    with open(z3_version_file, 'r') as myfile:
      lines = myfile.read().splitlines()
    version = lines[0]
    cmd = [z3_exe, '--version']
    o = subprocess.check_output(cmd, stderr = subprocess.STDOUT).decode('ascii')
    lines = o.splitlines()
    line = lines[0]
    for word in line.split(' '):
      if '.' in word:
        if word == version:
          return
        break
    print_error(f'Expected Z3 version {version}, but z3 --version returned the following:')
    for line in lines:
      print_error('  ' + line)
    print_error_exit(
      'Get a recent Z3 executable from https://github.com/FStarLang/binaries/tree/master/z3-tested,' +
      ' modify .z3_version, or use the --Z3-MY-VERSION option to override.' +
      ' (We rarely change the Z3 version; we strongly recommend using the expected version of Z3.)')

def add_fslexyacc(env):
  # probe for fslexyacc to ensure it is installed ahead of trying to use it to build
  build_dir = Dir('#tools/FsLexYacc/FsLexYacc.6.1.0/build')    # the '#' character makes this relative to the SConstruct file in the root of the repo
  fslex_exe = File(f'{build_dir}/fslex.exe')
  if not os.path.isfile(str(fslex_exe)):
    packages_config = File('#tools/Vale/src/packages.config')
    packages_dir = Dir('#tools/FsLexYacc')
    nuget_env = Environment(ENV = {'PATH' : os.environ['PATH']})
    if nuget_env.Execute(f'nuget.exe restore {packages_config} -PackagesDirectory {packages_dir}'):
      print("Unable to run nuget in order to restore FsLexYacc.  See INSTALL.md for more details.")
      Exit(1)

def print_dump_args():
  print('Currently using the following F* args:')
  fstar_includes = compute_includes(src_include_paths, obj_include_paths, 'obj')
  for option in [fstar_z3_path, fstar_includes, fstar_user_args, fstar_default_args]:
    if len(option) > 0:
      print(f'{option} ', end='')
  print()
  Exit(1)

# extract a string filename out of a build failure
def bf_to_filename(bf):
  import SCons.Errors
  if bf is None: # unknown targets product None in list
    return '(unknown tgt)'
  elif isinstance(bf, SCons.Errors.StopError):
    return str(bf)
  elif bf.node:
    return str(bf.node)
  elif bf.filename:
    return bf.filename
  return '(unknown failure)'

def report_verification_failures():
  import time
  from SCons.Script import GetBuildFailures
  bf = GetBuildFailures()
  if bf:
    # bf is normally a list of build failures; if an element is None,
    # it's because of a target that scons doesn't know anything about.
    for x in bf:
      if x is not None:
        filename = bf_to_filename(x)
        if filename.endswith('.tmp') and os.path.isfile(filename):
          error_filename = filename[:-len('.tmp')] + '.error'
          stderr_filename = filename[:-len('.tmp')] + '.stderr'
          if os.path.isfile(error_filename):
            os.remove(error_filename)
          report_filename = stderr_filename if os.path.isfile(stderr_filename) else filename
          print()
          print(f'##### {red}Verification error{uncolor}')
          print('Printing contents of ' + report_filename + ' #####')
          with open (report_filename, 'r') as myfile:
            lines = myfile.read().splitlines()
            valeErrors = [line for line in lines if ("*****" in line)]
            for line in lines:
              if 'error was reported' in line or '(Error)' in line or ' failed' in line:
                line = f'{red}{line}{uncolor}'
              print(line)
          print()
          time.sleep(1)
          os.rename(filename, error_filename)

##################################################################################################
#
#   File and module processing functions
#
##################################################################################################

def add_module_for_file(file):
  global all_modules
  m = file_module_name(file)
  if m in all_modules:
    print(f'error: found more than one instance of module {m} (all module names must be unique for include paths to work correctly)')
    Exit(1)
  all_modules.append(m)

def add_include_dir_for_file(include_paths, file):
  d = str(file.dir)
  if not (d in include_paths):
    include_paths.append(d)
    pathlib.Path(str(to_obj_dir(file).dir)).mkdir(parents = True, exist_ok = True)

def include_fstar_file(env, file):
  options = get_build_options(file)
  add_include_dir_for_file(src_include_paths, file)
  if options != None:
    if (file_extension(file) == ".fst"):
      add_module_for_file(file)
    fsti_map[file_module_name(file)] = file

def include_vaf_file(env, file):
  options = get_build_options(file)
  add_include_dir_for_file(obj_include_paths, file)
  dummy_dir = File(f'obj/dummies/{file_drop_extension(file)}').dir
  pathlib.Path(str(dummy_dir)).mkdir(parents = True, exist_ok = True)
  if options != None:
    add_module_for_file(file)
    module_name = file_module_name(file)
    fsti_map[module_name] = f'{file_drop_extension(to_obj_dir(file))}.fsti'
    for extension in ['.fst', '.fsti']:
      # The F* dependency analysis runs before .vaf files are converted to .fst/.fsti files,
      # so generate a dummy .fst/.fsti file pair for each .vaf file for the F* dependency analysis.
      dummy_file = File(f'obj/dummies/{file_drop_extension(file)}{extension}')
      pathlib.Path(str(dummy_file.dir)).mkdir(parents = True, exist_ok = True)
      with open(str(dummy_file), 'w') as myfile:
        myfile.write(f'module {module_name}' + '\n')

# Verify a .dfy file
def verify_dafny_file(options, targetfile, sourcefile):
  env = options.env
  temptargetfile = File(f'{targetfile}.tmp')
  env.Command(temptargetfile, sourcefile,
    f'{mono} {dafny_exe} {options.verifier_flags} {dafny_z3_path}' +
    f' {sourcefile} {" ".join(dafny_user_args)}' +
    f' 1> {temptargetfile} 2>&1')
  CopyFile(targetfile, temptargetfile)

# Verify a .fst or .fsti file
def verify_fstar_file(options, targetfile, sourcefile, fstar_includes):
  env = options.env
  stderrfile = File(f'{targetfile}.stderr')
  temptargetfile = File(f'{targetfile}.tmp')
  dumptargetfile = File(re.sub('\.verified$', '.dump', str(targetfile)))
  env.Command(temptargetfile, sourcefile,
    f'{fstar_exe} {sourcefile} {options.verifier_flags} {fstar_z3_path}' +
    f' {fstar_includes} {" ".join(fstar_user_args)}' +
    f' 1> {temptargetfile} 2> {stderrfile}')
  CopyFile(targetfile, temptargetfile)
  dump_module_flag = '--dump_module ' + file_module_name(sourcefile)
  dump_flags = ('--print_implicits --print_universes --print_effect_args --print_full_names' +
    ' --print_bound_var_types --ugly ' + dump_module_flag)
  env.Command(dumptargetfile, sourcefile,
    f'{fstar_exe} {sourcefile} {options.verifier_flags} {fstar_z3_path}' +
    f' {fstar_includes} {" ".join(fstar_user_args)}' +
    f' {dump_flags} 1>{dumptargetfile} 2>&1')
  Depends(dumptargetfile, targetfile)

# Scan a .dfy file to discover its dependencies, and add .dfy.verified targets for each.
def dafny_dependency_scan(env, file):
  contents = file.get_text_contents()
  dirname = os.path.dirname(str(file))
  includes = dafny_include_re.findall(contents)
  obj_tmp = [f'{to_obj_dir(file)}.verified.tmp']
  for i in includes:
    srcpath = File(os.path.join(dirname, i))
    # TODO : this should convert the .dfy filename back to a src\...\.vad filename, and look up its options
    options = get_build_options(srcpath)
    if options != None:
      f_base = to_obj_dir(File(os.path.join(dirname, i)))
      f_dfy = File(f'{f_base}.verified')
      Depends(obj_tmp, f_dfy)
      process_dafny_file(env, srcpath)

# Process a .dfy file
def process_dafny_file(env, file):
  options = get_build_options(file)
  if verify and options != None:
    dafny_dependency_scan(env, file)
    target = File(f'{to_obj_dir(file)}.verified')
    verify_dafny_file(options, target, file)

# Process a .fst or .fsti file
def process_fstar_file(env, file, fstar_includes):
  options = get_build_options(file)
  if verify and options != None:
    target = File(f'{to_obj_dir(file)}.verified')
    verify_fstar_file(options, target, file, fstar_includes)

def vad_dependency_scan(env, file):
  contents = file.get_text_contents()
  dirname = os.path.dirname(str(file))
  includes = vale_include_re.findall(contents)
  obj_file_base = file_drop_extension(to_obj_dir(file))
  obj_tmps = [f'{obj_file_base}.dfy.verified.tmp']
  for (attrs, inc) in includes:
    f = os.path.join('src' if vale_from_base_re.search(attrs) else dirname, inc)
    if vale_verbatim_re.search(attrs):
      f_base = file_drop_extension(to_obj_dir(File(f)))
      f_dfy = File(f_base + '.dfy.verified')
      Depends(obj_tmps, f_dfy)
    else:
      f_base = file_drop_extension(to_obj_dir(File(f)))
      f_dfy = File(f_base + '.dfy.verified')
      Depends(obj_tmps, f_dfy)

def vaf_dependency_scan(env, file):
  contents = file.get_text_contents()
  dirname = os.path.dirname(str(file))
  vaf_includes = vale_include_re.findall(contents)
  fst_includes = vale_open_re.findall(contents) + vale_import_re.findall(contents)
  fst_friends = vale_friend_re.findall(contents)
  obj_file_base = file_drop_extension(to_obj_dir(file))
<<<<<<< HEAD
  #dumptargetfile = f'{obj_file_base}.fsti.dump'
  #dump_deps[dumptargetfile] = set()
  vaf_dump_deps[str(file)] = set()
  vaf_vaf_deps[str(file)] = set()
  fst_fsti = [f'{obj_file_base}.fst', f'{obj_file_base}.fsti']
=======
  obj_tmp = [f'{obj_file_base}.fst.verified.tmp']
>>>>>>> 2947d3b3
  obj_tmps = [f'{obj_file_base}.fst.verified.tmp', f'{obj_file_base}.fsti.verified.tmp']
  typesfile = File(f'{obj_file_base}.types.vaf')
  for (attrs, inc) in vaf_includes:
<<<<<<< HEAD
    if vale_fstar_re.search(attrs):
      dumpsourcebase = to_obj_dir(File(f'{fsti_map[inc]}'))
      dumpsourcefile = File(f'{dumpsourcebase}.dump')
      if is_our_file(dumpsourcebase):
        vaf_dump_deps[str(file)].add(str(dumpsourcefile))
      else:
        print_error_exit(f'TODO: not implemented: .vaf includes extern F* file {inc}')
    else:
      f = os.path.join('src' if vale_from_base_re.search(attrs) else dirname, inc)
      # if A.vaf includes B.vaf, then manually establish these dependencies:
      #   A.fst.verified  depends on B.fsti
      #   A.fsti.verified depends on B.fsti
      vaf_vaf_deps[str(file)].add(str(File(f)))
      f_base = file_drop_extension(to_obj_dir(File(f)))
      f_fsti = File(f_base + '.fsti.verified')
      Depends(obj_tmps, f_fsti)
  if len(vaf_dump_deps[str(file)]) + len(vaf_vaf_deps[str(file)]) > 0:
    Depends(fst_fsti, typesfile)
  for inc in fst_includes:
    if inc in fsti_map:
      Depends(obj_tmps, to_obj_dir(File(f'{fsti_map[inc]}.verified')))
=======
    f = os.path.join('src' if vale_from_base_re.search(attrs) else dirname, inc)
    # if A.vaf includes B.vaf, then manually establish these dependencies:
    #   A.fst.verified.tmp  depends on B.fsti.verified
    #   A.fsti.verified.tmp depends on B.fsti.verified
    f_base = file_drop_extension(to_obj_dir(File(f)))
    f_fsti = File(f_base + '.fsti.verified')
    Depends(obj_tmps, f_fsti)
  for inc in fst_includes:
    if inc in fsti_map:
      Depends(obj_tmps, f'{to_obj_dir(fsti_map[inc])}.verified')
  for inc in fst_friends:
    if inc in fsti_map:
      Depends(obj_tmp, re.sub('\.fsti$', '.fst.verified', str(to_obj_dir(fsti_map[inc]))))
>>>>>>> 2947d3b3

# Translate Vale .vad to .dfy file
# Takes a source .vad File node
# Returns .dfy File node
def translate_vad_file(options, source_vad):
  env = options.env
  target = file_drop_extension(to_obj_dir(source_vad))
  target_dfy = File(target + '.dfy')
  env.Command(target_dfy, [source_vad, vale_exe],
    f'{mono} {vale_exe} -includeSuffix .vad .dfy -dafnyText' +
    f' -sourceFrom BASE src -destFrom BASE obj/src'
    f' -in {source_vad} -out {target_dfy}' +
    f' {" ".join(vale_user_args)}')
  return target_dfy

# Translate Vale .vaf to F* .fst/fsti pair
# Takes a source .vaf File node
# Returns list of File nodes representing the resulting .fst and .fsti files
def translate_vaf_file(options, source_vaf):
  env = options.env
  target = file_drop_extension(to_obj_dir(source_vaf))
  target_fst = File(target + '.fst')
  target_fsti = File(target + '.fsti')
  targets = [target_fst, target_fsti]
  opt_vale_includes = vale_includes if options.vale_includes == None else options.vale_includes
  types_include = ''
  if len(vaf_dump_deps[str(source_vaf)]) + len(vaf_vaf_deps[str(source_vaf)]) > 0:
    types_include = f'-include {target}.types.vaf'
  env.Command(targets, [source_vaf, vale_exe],
    f'{mono} {vale_exe} -fstarText {types_include} {opt_vale_includes}' +
    f' -in {source_vaf} -out {target_fst} -outi {target_fsti}' +
    f' {vale_scons_args} {" ".join(vale_user_args)}')
  return targets

# Process a .vad file
def process_vad_file(env, file):
  options = get_build_options(file)
  if options != None:
    vad_dependency_scan(env, file)
    dfy = translate_vad_file(options, file)
    if verify:
      dfy_options = get_build_options(dfy)
      target = file_drop_extension(to_obj_dir(file))
      target_dfy = f'{target}.dfy.verified'
      verify_dafny_file(dfy_options, target_dfy, dfy)

# Process a .vaf file
def process_vaf_file(env, file, fstar_includes):
  options = get_build_options(file)
  if options != None:
    vaf_dependency_scan(env, file)
    fsts = translate_vaf_file(options, file)
    fst = fsts[0]
    fsti = fsts[1]
    if verify and options.verifier_flags != None:
      fst_options = get_build_options(fst)
      fsti_options = get_build_options(fsti)
      target = file_drop_extension(to_obj_dir(file))
      target_fst = f'{target}.fst.verified'
      target_fsti = f'{target}.fsti.verified'
      Depends(f'{target_fst}.tmp', target_fsti)
      verify_fstar_file(fst_options, target_fst, fst, fstar_includes)
      verify_fstar_file(fsti_options, target_fsti, fsti, fstar_includes)

def compute_module_types(env, source_vaf):
  source_base = file_drop_extension(to_obj_dir(File(source_vaf)))
  types_vaf = f'{source_base}.types.vaf'
  done = set()
  dumps = []
  def collect_dumps_in_order(x):
    if not (x in done):
      done.add(x)
      for y in sorted(dump_deps[x]):
        # if x depends on y, y must appear first
        collect_dumps_in_order(y)
      x_vaf = re.sub('\.dump$', '.types.vaf', x)
      Depends(types_vaf, x)
      dumps.append(x)
  for vaf in sorted(vaf_vaf_deps[source_vaf] | {source_vaf}):
    for x in sorted(vaf_dump_deps[vaf]):
      collect_dumps_in_order(x)
  dumps_string = " ".join(['-in ' + str(x) for x in dumps])
  Depends(types_vaf, import_fstar_types_exe)
  Command(types_vaf, dumps, f'{mono} {import_fstar_types_exe} {dumps_string} > {types_vaf}')

def recursive_glob(env, pattern, strings = False):
  matches = []
  split = os.path.split(pattern) # [0] is the directory, [1] is the actual pattern
  platform_directory = split[0] #os.path.normpath(split[0])
  for d in os.listdir(platform_directory):
    if os.path.isdir(os.path.join(platform_directory, d)):
      newpattern = os.path.join(split[0], d, split[1])
      matches.append(recursive_glob(env, newpattern, strings))
  files = env.Glob(pattern, strings=strings)
  matches.append(files)
  return Flatten([File(x) for x in matches])

# Verify *.dfy, *.fst, *.fsti, *.vad, *.vaf files in a list of directories.
# This enumerates all files in those trees, and creates verification targets for each,
# which in turn causes a dependency scan to verify all of their dependencies.
def process_files_in(env, directories):
  if do_dafny:
    dfys = []
    vads = []
    for d in directories:
      dfys.extend(recursive_glob(env, d + '/*.dfy', strings = True))
      vads.extend(recursive_glob(env, d + '/*.vad', strings = True))
    # Process and verify files:
    for file in dfys:
      process_dafny_file(env, file)
    for file in vads:
      process_vad_file(env, file)
  if do_fstar:
    fsts = []
    fstis = []
    vafs = []
    for d in directories:
      fsts.extend(recursive_glob(env, d + '/*.fst', strings = True))
      fstis.extend(recursive_glob(env, d + '/*.fsti', strings = True))
      vafs.extend(recursive_glob(env, d + '/*.vaf', strings = True))
    # Compute include directories:
    for file in fsts:
      include_fstar_file(env, file)
    for file in fstis:
      include_fstar_file(env, file)
    for file in vafs:
      include_vaf_file(env, file)
    # Process and verify files:
    fstar_include_paths = compute_include_paths(src_include_paths, obj_include_paths, 'obj')
    fstar_includes = compute_includes(src_include_paths, obj_include_paths, 'obj')
    if is_single_vaf:
      process_vaf_file(env, File(single_vaf), fstar_includes)
    else:
      for file in fsts:
        process_fstar_file(env, file, fstar_includes)
      for file in fstis:
        process_fstar_file(env, file, fstar_includes)
      for file in vafs:
        process_vaf_file(env, file, fstar_includes)
      for target in manual_dependencies:
        Depends(target, manual_dependencies[target])

##################################################################################################
#
#   FStar dependency analysis
#
##################################################################################################

def compute_fstar_deps(env, src_directories, fstar_includes):
  import subprocess
  # find all .fst, .fsti files in src_directories
  fst_files = []
  for d in src_directories:
    fst_files.extend(recursive_glob(env, d+'/*.fst', strings = True))
    fst_files.extend(recursive_glob(env, d+'/*.fsti', strings = True))
  # use fst_files to choose .fst and .fsti files that need dependency analysis
  files = []
  for f in fst_files:
    options = get_build_options(f)
    if options != None:
      files.append(f)
  # call fstar --dep make
  includes = []
  for include in fstar_includes:
    includes += ["--include", include]
  lines = []
  depsBackupFile = 'obj/fstarDepsBackup.d'
  args = ["--dep", "make"] + includes + files
  cmd = [fstar_exe] + args
  cmd = [str(x) for x in cmd]
  #print(" ".join(cmd))
  try:
    print('F* dependency analysis starting')
    o = subprocess.check_output(cmd, stderr = subprocess.STDOUT).decode('ascii')
    print('F* dependency analysis finished')
  except (subprocess.CalledProcessError) as e:
    print(f'F* dependency analysis: error: {e.output}')
    Exit(1)
  fstar_deps_ok = True
  lines = o.splitlines()
  for line in lines:
    if 'Warning:' in line:
      print(line)
      fstar_deps_ok = False
    if len(line) == 0:
      pass
    elif '(Warning ' in line:
      # example: "(Warning 307) logic qualifier is deprecated"
      pass
    else:
      # lines are of the form:
      #   a1.fst a2.fst ... : b1.fst b2.fst ...
      # we change this to:
      #   obj\...\a1.fst.verified obj\...\a2.fst.verified ... : b1.fst.verified b2.fst.verified ...
      # we ignore targets that we will not verify (e.g. F* standard libraries)
      targets, sources = line.split(': ', 1) # ': ', not ':', because of Windows drive letters
      sources = sources.split()
      targets = targets.split()
      obj_name = str(Dir('obj'))
      dummies_name = str(Dir('obj/dummies'))
      sources = [str(File(x)).replace(dummies_name, obj_name) for x in sources]
      targets = [str(File(x)).replace(dummies_name, obj_name) for x in targets]
#      for source in sources:
#        for target in targets:
#          if target.startswith('specs') and (source.startswith('obj') or source.startswith('code')):
#            print(f'{yellow}Warning: file {target} in specs directory depends on file {source} outside specs directory{uncolor}')
      sources_ver = [to_obj_dir(File(re.sub('\.fst$', '.fst.verified', re.sub('\.fsti$', '.fsti.verified', x)))) for x in sources if is_our_file(File(x))]
      targets_ver = [to_obj_dir(File(re.sub('\.fst$', '.fst.verified.tmp', re.sub('\.fsti$', '.fsti.verified.tmp', x)))) for x in targets if is_our_file(File(x))]
      Depends(targets_ver, sources_ver)
      # Computing types from F* files
      # Dump F* types for for each of a1.fst a2.fst ... into a1.fst.dump, a2.fst.dump, ...
      # Targets that we don't verify go in obj/external
      for t in targets:
        if is_our_file(File(t)):
          dumptargetfile = str(to_obj_dir(t + '.dump'))
        else:
          # Compute types of an external module, assuming it was compiled with default arguments
          dumptargetfile = 'obj/external/' + os.path.split(t)[1] + '.dump'
          dump_module_flag = '--dump_module ' + file_module_name(File(t))
          dump_flags = ('--print_implicits --print_universes --print_effect_args --print_full_names' +
            ' --print_bound_var_types --ugly ' + dump_module_flag)
          env.Command(dumptargetfile, t,
            f'{fstar_exe} {t} {fstar_z3_path}' +
            f' {dump_flags} 1>{dumptargetfile} 2>&1')
        if not (dumptargetfile in dump_deps):
          dump_deps[dumptargetfile] = set()
        for s in sources:
          if is_our_file(File(s)):
            dump_deps[dumptargetfile].add(str(to_obj_dir(s + '.dump')))
          else:
            dump_deps[dumptargetfile].add('obj/external/' + os.path.split(s)[1] + '.dump')
  if fstar_deps_ok:
    # Save results in depsBackupFile
    with open(depsBackupFile, 'w') as myfile:
      for line in lines:
        myfile.write(line + '\n')
  else:
    print('F* dependency analysis failed')
    Exit(1)

##################################################################################################
#
#   Top-level commands
#
##################################################################################################

if do_build:
  atexit.register(report_verification_failures)
  env = common_env

# Create obj directory and any subdirectories needed during dependency analysis
  # (SCons will create other subdirectories during build)
  pathlib.Path('bin').mkdir(parents = True, exist_ok = True)
  pathlib.Path('obj').mkdir(parents = True, exist_ok = True)
  pathlib.Path('obj/cache_checked').mkdir(parents = True, exist_ok = True)

  Export('env')
  Export('win32')
  Export('do_build')
  Export('mono')
  Export('dafny_path')
  add_fslexyacc(env)
  SConscript('tools/Vale/SConscript')
  SConscript('tools/ImportFStarTypes/SConscript')

  # Check F* and Z3 versions
  if do_fstar and not fstar_my_version:
    check_fstar_version()
  if verify and not z3_my_version:
    if not found_z3:
      print_error_exit('Could not find z3 executable.  Either put z3 in your path, or put it in the directory tools/Z3/, or use the --FSTARZ3=<z3-executable> option.')
    check_z3_version(z3_exe)

  print('Processing source files')
  process_files_in(env, verify_paths)
  if do_fstar:
    compute_fstar_deps(env, verify_paths, compute_include_paths(src_include_paths, obj_include_paths, 'obj/dummies'))
    for x in vaf_dump_deps:
      if len(vaf_dump_deps[x]) + len(vaf_vaf_deps[x]) > 0:
        compute_module_types(env, x)

  if dump_args:
    print_dump_args()<|MERGE_RESOLUTION|>--- conflicted
+++ resolved
@@ -668,19 +668,15 @@
   fst_includes = vale_open_re.findall(contents) + vale_import_re.findall(contents)
   fst_friends = vale_friend_re.findall(contents)
   obj_file_base = file_drop_extension(to_obj_dir(file))
-<<<<<<< HEAD
   #dumptargetfile = f'{obj_file_base}.fsti.dump'
   #dump_deps[dumptargetfile] = set()
   vaf_dump_deps[str(file)] = set()
   vaf_vaf_deps[str(file)] = set()
   fst_fsti = [f'{obj_file_base}.fst', f'{obj_file_base}.fsti']
-=======
   obj_tmp = [f'{obj_file_base}.fst.verified.tmp']
->>>>>>> 2947d3b3
   obj_tmps = [f'{obj_file_base}.fst.verified.tmp', f'{obj_file_base}.fsti.verified.tmp']
   typesfile = File(f'{obj_file_base}.types.vaf')
   for (attrs, inc) in vaf_includes:
-<<<<<<< HEAD
     if vale_fstar_re.search(attrs):
       dumpsourcebase = to_obj_dir(File(f'{fsti_map[inc]}'))
       dumpsourcefile = File(f'{dumpsourcebase}.dump')
@@ -691,8 +687,8 @@
     else:
       f = os.path.join('src' if vale_from_base_re.search(attrs) else dirname, inc)
       # if A.vaf includes B.vaf, then manually establish these dependencies:
-      #   A.fst.verified  depends on B.fsti
-      #   A.fsti.verified depends on B.fsti
+      #   A.fst.verified.tmp  depends on B.fsti.verified
+      #   A.fsti.verified.tmp depends on B.fsti.verified
       vaf_vaf_deps[str(file)].add(str(File(f)))
       f_base = file_drop_extension(to_obj_dir(File(f)))
       f_fsti = File(f_base + '.fsti.verified')
@@ -702,21 +698,9 @@
   for inc in fst_includes:
     if inc in fsti_map:
       Depends(obj_tmps, to_obj_dir(File(f'{fsti_map[inc]}.verified')))
-=======
-    f = os.path.join('src' if vale_from_base_re.search(attrs) else dirname, inc)
-    # if A.vaf includes B.vaf, then manually establish these dependencies:
-    #   A.fst.verified.tmp  depends on B.fsti.verified
-    #   A.fsti.verified.tmp depends on B.fsti.verified
-    f_base = file_drop_extension(to_obj_dir(File(f)))
-    f_fsti = File(f_base + '.fsti.verified')
-    Depends(obj_tmps, f_fsti)
-  for inc in fst_includes:
-    if inc in fsti_map:
-      Depends(obj_tmps, f'{to_obj_dir(fsti_map[inc])}.verified')
   for inc in fst_friends:
     if inc in fsti_map:
       Depends(obj_tmp, re.sub('\.fsti$', '.fst.verified', str(to_obj_dir(fsti_map[inc]))))
->>>>>>> 2947d3b3
 
 # Translate Vale .vad to .dfy file
 # Takes a source .vad File node
