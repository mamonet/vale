--- conflicted
+++ resolved
@@ -434,36 +434,13 @@
   env.Append(BUILDERS = {'ValeDafny' : vale_dafny_builder})
   env.Append(BUILDERS = {'ValeFStar' : vale_fstar_builder})
 
-vale_verbatim_include_re = re.compile(r'^\s*include verbatim\s+"(\S+)"', re.M)
-vale_vale_include_re = re.compile(r'^\s*include\s+"(\S+)"', re.M)
-
-<<<<<<< HEAD
-def vale_dafny_file_scan(node, env, path):
-  contents = node.get_text_contents()
-  dirname =  os.path.dirname(str(node))
-
-  dfy_includes = vale_verbatim_include_re.findall(contents)
-  vad_includes = vale_vale_include_re.findall(contents)
-
-  v_dfy_includes = []
-  v_vad_includes = []
-  for i in dfy_includes:
-    f = os.path.join(dirname, i)
-    v_dfy_includes.append(f)
-    v = os.path.join(to_obj_dir(dirname), os.path.splitext(i)[0] + '.vdfy')
-    env.Dafny(v, f)
-  for i in vad_includes:
-    #v = to_obj_dir(os.path.join(dirname, os.path.splitext(i)[0] + '.vdfy'))
-    f = os.path.join(dirname, i)
-    v_vad_includes.append(f)
-=======
 # match 'include {:attr1} ... {:attrn} "filename"'
 # where attr may be 'verbatim' or 'from BASE'
 vale_include_re = re.compile(r'include((?:\s*\{\:(?:\w|[ ])*\})*)\s*"(\S+)"', re.M)
 vale_verbatim_re = re.compile(r'\{\:\s*verbatim\s*\}')
 vale_from_base_re = re.compile(r'\{\:\s*from\s*BASE\s*\}')
 
-def vale_file_scan(node, env, path):
+def vale_dafny_file_scan(node, env, path):
   contents = node.get_text_contents()
   dirname =  os.path.dirname(str(node))
 
@@ -479,38 +456,34 @@
     else:
       #v = os.path.join(dirname, os.path.splitext(i)[0] + '.vdfy').replace('src', 'obj')
       v_vad_includes.append(f)
->>>>>>> f678c157
 
   files = env.File(v_dfy_includes + v_vad_includes) 
   return files
 
-<<<<<<< HEAD
 def vale_fstar_file_scan(node, env, path):
   contents = node.get_text_contents()
   dirname =  os.path.dirname(str(node))
 
-  vaf_includes = vale_vale_include_re.findall(contents)
+  includes = vale_include_re.findall(contents)
 
   v_vaf_includes = []
-  for i in vaf_includes:
-    f = os.path.join(dirname, i)
-    v_vaf_includes.append(f)
-    # if A.vaf includes B.vaf, then manually establish these dependencies:
-    #   A.fst.verified  depends on B.fsti
-    #   A.fsti.verified depends on B.fsti
-    # note that A.fst.verified and A.fsti.verified may also have other dependencies; we rely on F*'s dependency analysis for these
-    f_fsti = os.path.splitext(to_obj_dir(os.path.normpath(f)))[0] + '.fsti.verified'
-    node_o = to_obj_dir(str(node))
-    node_o_base = os.path.splitext(node_o)[0]
-    Depends([node_o_base + '.fst.verified.tmp', node_o_base + '.fsti.verified.tmp'], f_fsti)
+  for (attrs, inc) in includes:
+    f = os.path.join('src' if vale_from_base_re.search(attrs) else dirname, inc)
+    if not vale_verbatim_re.search(attrs):
+      v_vaf_includes.append(f)
+      # if A.vaf includes B.vaf, then manually establish these dependencies:
+      #   A.fst.verified  depends on B.fsti
+      #   A.fsti.verified depends on B.fsti
+      # note that A.fst.verified and A.fsti.verified may also have other dependencies; we rely on F*'s dependency analysis for these
+      f_fsti = os.path.splitext(to_obj_dir(os.path.normpath(f)))[0] + '.fsti.verified'
+      node_o = to_obj_dir(str(node))
+      node_o_base = os.path.splitext(node_o)[0]
+      Depends([node_o_base + '.fst.verified.tmp', node_o_base + '.fsti.verified.tmp'], f_fsti)
 
   files = env.File(v_vaf_includes) 
   return files
 
 vale_dafny_scan = Scanner(function = vale_dafny_file_scan,
-=======
-vale_scan = Scanner(function = vale_file_scan,
->>>>>>> f678c157
                      skeys = ['.vad'])
 vale_fstar_scan = Scanner(function = vale_fstar_file_scan,
                      skeys = ['.vaf'])
