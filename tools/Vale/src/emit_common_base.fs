--- conflicted
+++ resolved
@@ -48,11 +48,7 @@
 
 let filter_proc_attr (x, es) =
   match x with
-<<<<<<< HEAD
-  | Id ("timeLimit" | "timeLimitMultiplier" | "tactic" | "quick") -> true
-=======
-  | Id ("timeLimit" | "timeLimitMultiplier" | "tactic" | "fast_state" | "recursive") -> true
->>>>>>> 518d9c5b
+  | Id ("timeLimit" | "timeLimitMultiplier" | "tactic" | "quick" | "recursive") -> true
   | _ -> false
   in
 
