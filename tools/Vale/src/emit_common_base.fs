module Emit_common_base

open Ast
open Ast_util
open Parse
open Parse_util
open Transform
open Microsoft.FSharp.Math
open System.Numerics

let concise_lemmas = ref true;
let precise_opaque = ref false;
let reprint_decls_rev = ref ([]:decls)
let disable_verify = ref false
let omit_unverified = ref false

let require e = Requires (Refined, e)
let ensure e = Ensures (Refined, e)

let get_code_exp (e:exp):exp = map_exp (fun e -> match e with EOp (CodeLemmaOp, [ec; el]) -> Replace ec | _ -> Unchanged) e
let get_lemma_exp (e:exp):exp = map_exp (fun e -> match e with EOp (CodeLemmaOp, [ec; el]) -> Replace el | _ -> Unchanged) e

let stateToOp (e:exp):exp map_modify =
  match e with
  | EOp (OperandArg _, [e]) -> Replace e
  | EOp (StateOp (x, prefix, t), es) -> Replace (vaApp ("op_" + prefix) es)
  | _ -> Unchanged

// Turn multiple assignments into series of individual assignments
// Example: x, (ghost var y), z := e;
//  becomes (ghost var tx), (ghost var y), (ghost var tz) := e; x := tx; z := tz;
let eliminate_assign_lhss (s:stmt):stmt list =
  match s with
  | SAssign (lhss, e) ->
      let f (x, dOpt) =
        match dOpt with
        | None ->
            let itmp = string (gen_lemma_sym ()) in
            let xtmp = Reserved ("ltmp" + itmp) in
            let stmp = SAssign ([(x, None)], EVar xtmp) in
            ((xtmp, Some (None, Ghost)), [stmp])
        | Some _ -> ((x, dOpt), [])
      let (lhss, ss) = List.unzip (List.map f lhss) in
      (SAssign (lhss, e))::(List.concat ss)
  | _ -> [s]

let varLhsOfId (x:id):lhs = (x, Some (None, NotGhost))

let filter_proc_attr (x, es) =
  match x with
<<<<<<< HEAD
  | Id ("timeLimit" | "timeLimitMultiplier" | "tactic" | "fast_state" | "recursive" | "decrease") -> true
=======
  | Id ("timeLimit" | "timeLimitMultiplier" | "tactic" | "quick" | "recursive" | "decrease") -> true
>>>>>>> 24e050de
  | _ -> false
  in

let attr_no_verify (s:string) (a:attrs):attrs =
  let verify = attrs_get_bool (Id "verify") false a in
  if !disable_verify && not verify then [(Id s, [])]
  else []

// convert imperative updates to functional let assignments
let rec let_updates_stmts (scope:Map<id, typ option>) (ss:stmt list):(Set<id> * stmt list)=
  let (_, updates, ss_rev) = List.fold let_update_stmt_rev (scope, Set.empty, []) ss in
  let updates = Set.filter (fun x -> Map.containsKey x scope) updates in
  (updates, List.rev ss_rev)
and let_update_stmt_rev (scope:Map<id, typ option>, updates:Set<id>, ss_rev:stmt list) (s:stmt):(Map<id, typ option> * Set<id> * stmt list) =
  let (scope, updates, s) = let_update_stmt scope updates s in
  (scope, updates, s::ss_rev)
and let_update_stmt (scope:Map<id, typ option>) (updates:Set<id>) (s:stmt):(Map<id, typ option> * Set<id> * stmt) =
  let add_unique x t m =
    if Map.containsKey x m then err ("variable '" + (err_id x) + "' already in scope") else
    Map.add x t m
    in
  let find_scope x =
    if Map.containsKey x scope then (x, Map.find x scope)
    else err ("mutable variable '" + (err_id x) + "' not found")
    in
  let make_let updates s =
    let updates = List.map find_scope (Set.toList updates) in
    SLetUpdates (updates, s)
    in
  match s with
  | SLoc (loc, s) ->
      try
        let (scope, updates, s) = let_update_stmt scope updates s in
        (scope, updates, SLoc (loc, s))
      with err -> raise (LocErr (loc, err))
  | SLabel x -> notImplemented "labels"
  | SGoto x -> notImplemented "goto"
  | SReturn -> notImplemented "return"
  | SAssume _ | SAssert _ | SAlias _ | SCalc _ | SForall _ -> (scope, updates, s)
  | SVar (x, t, _, _, _, _) -> (add_unique x t scope, updates, s)
  | SAssign (lhss, e) ->
      let xs_update = List.collect (fun lhs -> match lhs with (x, None) -> [x] | _ -> []) lhss in
      let xs_decls = List.collect (fun lhs -> match lhs with (x, Some (t, _)) -> [(x, t)] | _ -> []) lhss in
      let scope = List.fold (fun scope (x, t) -> add_unique x t scope) scope xs_decls in
      let updates = Set.union (Set.ofList xs_update) updates in
      (scope, updates, s)
  | SLetUpdates _ -> internalErr "SLetUpdates"
  | SBlock b ->
      let (u, b) = let_updates_stmts scope b in
      (scope, Set.union updates u, make_let u (SBlock b))
  | SQuickBlock (x, b) ->
      let (u, b) = let_updates_stmts scope b in
      (scope, Set.union updates u, make_let u (SQuickBlock (x, b)))
  | SIfElse (g, e, b1, b2) ->
      let (u1, b1) = let_updates_stmts scope b1 in
      let (u2, b2) = let_updates_stmts scope b2 in
      (scope, Set.unionMany [updates; u1; u2], make_let (Set.union u1 u2) (SIfElse (g, e, b1, b2)))
  | SWhile (e, invs, ed, b) ->
      let (u, b) = let_updates_stmts scope b in
      (scope, Set.union updates u, make_let u (SWhile (e, invs, ed, b)))
  | SExists (xs, ts, e) ->
      let scope = List.fold (fun scope (x, t) -> add_unique x t scope) scope xs in
      (scope, updates, s)

let collect_spec (addLabels:bool) (loc:loc, s:spec):(exp list * exp list) =
  try
    let addLabel e =
      if addLabels then
        let range = EVar (Id "range1") in
        let msg = EString ("***** POSTCONDITION NOT MET AT " + string_of_loc loc + " *****") in
        EApply (Id "label", [range; msg; e])
      else e
      in
    match s with
    | Requires (_, e) -> ([e], [])
    | Ensures (_, e) -> ([], [addLabel e])
    | Modifies _ -> ([], [])
    | SpecRaw _ -> internalErr "SpecRaw"
  with err -> raise (LocErr (loc, err))

let collect_specs (addLabels:bool) (ss:(loc * spec) list):(exp list * exp list) =
  let (rs, es) = List.unzip (List.map (collect_spec addLabels) ss) in
  (List.concat rs, List.concat es)

// compute function parameters
// pfIsRet == false ==> pf is input parameter
// pfIsRet == true ==> pf is output return value
let make_fun_param (modifies:bool) (pfIsRet:bool) (pf:pformal):formal list =
  let (x, t, storage, io, attrs) = pf in
  let fx = (x, Some t) in
  match (storage, pfIsRet, modifies) with
  | (XInline, false, false) -> [fx]
  | ((XGhost | XAlias _), _, false) -> []
  | (XOperand, _, false) -> [(x, Some (tOperand (vaOperandTyp t)))]
  | (_, _, true) -> []
  | (XInline, true, _) -> internalErr "XInline"
  | (XState _, _, _) -> internalErr "XState"
  | (XPhysical, _, _) -> internalErr "XPhysical"

let make_fun_params (prets:pformal list) (pargs:pformal list):formal list =
  (List.collect (make_fun_param false true) prets) @
  (List.collect (make_fun_param true true) prets) @
  (List.collect (make_fun_param false false) pargs) @
  (List.collect (make_fun_param true false) pargs)

let fArg (x, t, g, io, a):exp list =
  match g with
  | XInline -> [EVar x]
  | XOperand -> [EVar x]
//  | XOperand -> [vaApp "op" [EVar x]]
  | _ -> []
  in
<|MERGE_RESOLUTION|>--- conflicted
+++ resolved
@@ -48,11 +48,7 @@
 
 let filter_proc_attr (x, es) =
   match x with
-<<<<<<< HEAD
-  | Id ("timeLimit" | "timeLimitMultiplier" | "tactic" | "fast_state" | "recursive" | "decrease") -> true
-=======
   | Id ("timeLimit" | "timeLimitMultiplier" | "tactic" | "quick" | "recursive" | "decrease") -> true
->>>>>>> 24e050de
   | _ -> false
   in
 
