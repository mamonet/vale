module Emit_fstar_text

open Ast
open Ast_util
open Transform
open Emit_common_base
open Microsoft.FSharp.Math

let resetOptions = ref ""
let prevResetOptionsPs = ref ""
let prevResetOptionsPsi = ref ""

let sid (x:id):string =
  match x with
  | Id s -> s
  | Reserved s -> qprefix "va_" s
  | Operator s -> internalErr (sprintf "custom operator: %A" x)

let prefix_id (prefix:string) (x:id):id =
  match x with
  | Id s -> Id (prefix + s)
  | Reserved s -> Reserved (prefix + s)
  | Operator s -> internalErr (sprintf "prefix_id: %A %A" prefix s)

let transparent_id (x:id):id = prefix_id "transparent_" x
let irreducible_id (x:id):id = prefix_id "irreducible_" x
let internal_id (x:id):id = prefix_id "internal_" x

// non-associative: (n, n+1, n+1)
// left-associative: (n, n, n+1)
// right-associative: (n, n+1, n)
let prec_of_bop (op:bop):(int * int * int) =
  match op with
  | BEquiv -> (10, 11, 11)
  | BImply -> (12, 13, 13)
  | BExply -> notImplemented "<=="
  | BOr _ -> (16, 16, 17)
  | BAnd _ -> (18, 18, 19)
  | BLe | BGe | BLt | BGt | BEq _ | BNe _ -> (20, 20, 21)
  | BAdd -> (30, 30, 31)
  | BSub -> (30, 30, 31)
  | BMul | BDiv | BMod -> (40, 40, 41)
  | BOldAt | BIn | BCustom _ -> internalErr (sprintf "binary operator: %A" op)

let string_of_bop (op:bop):string =
  match op with
  | BEquiv -> "<==>"
  | BImply -> "==>"
  | BExply -> internalErr "<=="
  | BOr BpBool -> "||"
  | BOr BpProp -> "\\/"
  | BAnd BpBool -> "&&"
  | BAnd BpProp -> "/\\"
  | BEq BpBool -> "="
  | BEq BpProp -> "=="
  | BNe BpBool -> "<>"
  | BNe BpProp -> "=!="
  | BLt -> "<"
  | BGt -> ">"
  | BLe -> "<="
  | BGe -> ">="
  | BAdd -> "+"
  | BSub -> "-"
  | BMul -> "`op_Multiply`"
  | BDiv -> "`op_Division`"
  | BMod -> "`op_Modulus`"
  | BOldAt | BIn | BCustom _ -> internalErr (sprintf "binary operator: %A" op)

let string_of_ghost (g:ghost) = ""
let string_of_var_storage (g:var_storage) = ""

let string_of_kind (k:kind):string =
  match k with
  | KType i -> "Type" + string i
  | KDependent id -> internalErr ("not implemented yet")

let rec string_of_typ (t:typ):string =
  match t with
  | TName x -> sid x
  | TApply (x, []) -> "(" + (sid x) + " ())"
  | TApply (x, ts) -> "(" + (sid x) + " " + (String.concat " " (List.map string_of_typ ts)) + ")"
  | TBool BpBool -> "bool"
  | TBool BpProp -> "prop"
  | TInt (Int k1, Int k2) -> "(va_int_range " + string k1 + " " + string k2 + ")"
  | TInt (Int k1, Inf) -> "(va_int_at_least " + string k1 + ")"
  | TInt (NegInf, Int k2) -> "(va_int_at_most " + string k2 + ")"
  | TInt (_, _) -> "int"
  | TTuple [] -> "unit"
  | TTuple ts -> "(" + (String.concat " * " (List.map string_of_typ ts)) + ")"
  | TFun (ts, t) -> "(" + (String.concat " -> " (List.map string_of_typ (ts @ [t]))) + ")"
  | TDependent x -> sid x
  | TVar _ -> internalErr "string_of_typ: TVar"
let string_of_type_argument (t:typ):string = "#" + string_of_typ t
let string_of_type_arguments (ts:typ list option):string = 
  match ts with 
  | None -> ""
  | Some [] -> "" 
  | Some ts -> " " + String.concat " " (List.map string_of_type_argument ts)

  

let string_of_type_argument (t:typ):string =
  match t with
  | TInt (_, _) -> "int"
  | TTuple [] -> "unit"
  | _ -> "#" + string_of_typ t 
let string_of_type_arguments (ts:typ list option):string =
  match ts with  
  | None -> "" 
  | Some [] -> ""  
  | Some ts -> String.concat " " (List.map string_of_type_argument ts) + " "

let rec string_of_exp_prec prec e =
  let r = string_of_exp_prec in
  let (s, ePrec) =
    let qbind q qsep xs ts e = (q + " " + (string_of_formals xs) + qsep + (string_of_triggers ts) + (r 5 e), 6) in
    match e with
    | ELoc (loc, ee) -> try (r prec ee, prec) with err -> raise (LocErr (loc, err))
    | EVar (x, _) -> (sid x, 99)
    | EInt i -> (string i, 99)
    | EReal r -> (r, 99)
    | EBitVector (n, i) -> ("bv" + (string n) + "(" + (string i) + ")", 99)
    | EBool true -> ("true", 99)
    | EBool false -> ("false", 99)
    | EString s -> ("\"" + s.Replace("\\", "\\\\") + "\"", 99)
    | EOp (Uop (UCall CallGhost), [e], t) -> (r prec e, prec)
    | EOp (Uop UReveal, [EApply (e, _, es, t1)], t) -> (r prec (vaApp_t "reveal_opaque" [eapply_t (transparent_id (id_of_exp e)) es t1] t), prec)
    | EOp (Uop UReveal, [EVar (x, _)], t) -> ("reveal_opaque " + (sid x), 90)
    | EOp (Uop (UNot BpBool), [e], t) -> ("not " + (r 99 e), 90)
    | EOp (Uop (UNot BpProp), [e], t) -> ("~" + (r 99 e), 90)
    | EOp (Uop UNeg, [e], t) -> ("-" + (r 99 e), 0)
    | EOp (Uop (UIs x), [e], t) -> ((r 90 e) + "." + (sid x) + "?", 0)
    | EOp (Uop (UReveal | UOld | UConst | UGhostOnly | UToOperand | UCustom _), [_], _) -> internalErr (sprintf "unary operator: %A" e)
    | EOp (Uop _, ([] | (_::_::_)), _) -> internalErr (sprintf "unary operator: %A" e)
    | EOp (Bop BExply, [e1; e2], t) -> (r prec (EOp (Bop BImply, [e2; e1], t)), prec)
    | EOp (Bop BIn, [e1; e2], t) ->
      let t = exp_typ e2 in
      match t with
      | Some (TApply (x, _)) ->
        (r prec (vaApp_t ("contains_" + (sid x)) [e2; e1] t), prec)
      | _ -> internalErr (sprintf "overloadded Operator ?[] missing type info: %A" e)
    | EOp (Bop op, [e1; e2], t) ->
      (
        let isChainOp (op:bop):bool =
          match op with
          | BLe | BGe | BLt | BGt -> true
          | _ -> false
          in
        match (op, skip_loc e1) with
        | (op, EOp (Bop op1, [e11; e12], t)) when isChainOp op && isChainOp op1 ->
            // Convert (a <= b) < c into (a <= b) && (b < c)
            let e2 = EOp (Bop op, [e12; e2], t) in
            (r prec (EOp (Bop (BAnd BpBool), [e1; e2], t)), 0)
        | _ ->
            let (pe, p1, p2) = prec_of_bop op in
            ((r p1 e1) + " " + (string_of_bop op) + " " + (r p2 e2), pe)
      )
<<<<<<< HEAD
    | EOp (Bop _, ([] | [_] | (_::_::_::_))) -> internalErr (sprintf "binary operator: %A" e)
    | EOp (TupleOp _, es) -> ("(" + (String.concat ", " (List.map (r 5) es)) + ")", 90)
    | EApply (Id "list", _, es) -> ("[" + (String.concat "; " (List.map (r 5) es)) + "]", 90)
    | EOp (Subscript, [e1; e2]) -> (r prec (vaApp "subscript" [e1; e2]), prec)
    | EOp (Update, [e1; e2; e3]) -> (r prec (vaApp "update" [e1; e2; e3]), prec)
    | EOp (Cond, [e1; e2; e3]) -> ("if " + (r 90 e1) + " then " + (r 90 e2) + " else " + (r 90 e3), 0)
    | EOp (FieldOp x, [e]) -> ((r 95 e) + "." + (sid x), 95)
    | EOp (FieldUpdate x, [e1; e2]) -> ("({" + (r 90 e1) + " with " + (sid x) + " = " + (r 90 e2) + "})", 90)
    | EOp ((Subscript | Update | Cond | FieldOp _ | FieldUpdate _ | CodeLemmaOp | RefineOp | StateOp _ | OperandArg _), _) -> internalErr (sprintf "EOp: %A" e)
    | EApply (x, ts, es) -> ((sid x) + " " + (string_of_type_arguments ts) + (string_of_args es), 90)
    | EBind ((Forall | Exists | Lambda), [], [], _, e) -> (r prec e, prec)
    | EBind (Forall, [], xs, ts, e) -> qbind "forall" " . " xs ts e
    | EBind (Exists, [], xs, ts, e) -> qbind "exists" " . " xs ts e
    | EBind (Lambda, [], xs, ts, e) -> qbind "fun" " -> " xs ts e
    | EBind (BindLet, [ex], [x], [], e) -> ("let " + (string_of_formal x) + " = " + (r 5 ex) + " in " + (r 5 e), 6)
    | EBind (BindLet, [ex], xs, [], e) -> ("let (" + String.concat ", " (List.map string_of_formal xs) + ") = " + (r 5 ex) + " in " + (r 5 e), 6)
    | EBind (BindAlias, _, _, _, e) -> (r prec e, prec)
    | EBind (BindSet, [], xs, ts, e) -> notImplemented "iset"
    | EBind ((Forall | Exists | Lambda | BindLet | BindSet), _, _, _, _) -> internalErr (sprintf "EBind: %A" e)
=======
    | EOp (Bop _, ([] | [_] | (_::_::_::_)), _) -> internalErr (sprintf "binary operator: %A" e)
    | EOp (TupleOp _, es, t) -> ("(" + (String.concat ", " (List.map (r 5) es)) + ")", 90)
    | EApply (e, ts, es, t) when id_of_exp e = (Id "list") -> ("[" + (String.concat "; " (List.map (r 5) es)) + "]", 90)
    | EOp (Subscript, [e1; e2], t) -> 
      let t = exp_typ e1 in
      match t with
      | Some (TApply (x, _)) ->
        (r prec (vaApp_t ("subscript_" + (sid x)) [e1; e2] t), prec)
      | _ ->
        internalErr (sprintf "overloadded Operator[] missing type info: %A" e)
    | EOp (Update, [e1; e2; e3], t) -> 
      let t = exp_typ e1 in
      match t with
      | Some (TApply (x, _)) ->
        (r prec (vaApp_t ("update_" + (sid x)) [e1; e2; e3] t), prec)
      | _ -> 
        internalErr (sprintf "overloadded Operator[:=] missing type info: %A" e)
    | EOp (Cond, [e1; e2; e3], t) -> ("if " + (r 90 e1) + " then " + (r 90 e2) + " else " + (r 90 e3), 0)
    | EOp (FieldOp x, [e], _) ->
      let t = exp_typ e in
      match (t, x) with 
      | (Some (TApply (x, _)), Id f) ->
        let (mn, t) = name_of_id x in
        let s = if mn = "" then "" else mn + "." in
        let s = s + "__proj__" + "Mk" + string_of_id t + "__item__" + f in
        (s + " " + (r 95 e),  95)
      | _ ->
        ((r 95 e) + "." + (sid x), 95)
    | EOp (FieldUpdate x, [e1; e2], t) -> 
      let t = exp_typ e1 in
      match (t, x) with 
      | (Some (TName x), Id f) ->
        let (mn, t) = name_of_id x in
        let s = if mn = "" then "" else mn + "." in
        let s = s + "__proj__" + string_of_id t + "__item__" + f in
        (s + " " + (r 90 e1) + " " + (r 90 e2),  0)
      | _ ->
        ("({" + (r 90 e1) + " with " + (sid x) + " = " + (r 90 e2) + "})", 90)
    | EOp ((Subscript | Update | Cond | FieldOp _ | FieldUpdate _ | CodeLemmaOp | RefineOp | StateOp _ | OperandArg _), _, _) -> internalErr (sprintf "EOp: %A" e)
    | EApply (e, ts, es, t) ->  ((r 90 e) + (string_of_type_arguments ts) + " " + (string_of_args es), 90)
    | EBind ((Forall | Exists | Lambda), [], [], _, e, t) -> (r prec e, prec)
    | EBind (Forall, [], xs, ts, e, t) -> qbind "forall" " . " xs ts e
    | EBind (Exists, [], xs, ts, e, t) -> qbind "exists" " . " xs ts e
    | EBind (Lambda, [], xs, ts, e, t) -> qbind "fun" " -> " xs ts e
    | EBind (BindLet, [ex], [x], [], e, t) -> ("let " + (string_of_formal x) + " = " + (r 5 ex) + " in " + (r 5 e), 6)
    | EBind (BindLet, [ex], xs, [], e, t) -> ("let (" + String.concat ", " (List.map string_of_formal xs) + ") = " + (r 5 ex) + " in " + (r 5 e), 6)
    | EBind (BindAlias, _, _, _, e, t) -> (r prec e, prec)
    | EBind (BindSet, [], xs, ts, e, t) -> notImplemented "iset"
    | EBind ((Forall | Exists | Lambda | BindLet | BindSet), _, _, _, _, _) -> internalErr (sprintf "EBind: %A" e)
>>>>>>> 1cd01e69
    | ECast (e, t) -> (r prec e, prec) // TODO: add type conversion
    | _ -> internalErr  (sprintf "unexpected exp %A " e)
  in if prec <= ePrec then s else "(" + s + ")"
and string_of_ret (x:id, t:typ option) = match t with None -> internalErr (sprintf "string_of_ret: %A" x) | Some t -> "(" + (sid x) + ":" + (string_of_typ t) + ")"
and string_of_formal (x:id, t:typ option) = match t with None -> sid x | Some t -> "(" + (sid x) + ":" + (string_of_typ t) + ")"
and string_of_formals (xs:formal list):string = String.concat " " (List.map string_of_formal xs)
and string_of_formal_bare (x:id, t:typ option) = match t with None -> sid x | Some t -> (sid x) + ":" + (string_of_typ t)
and string_of_targ (x:id, k:kind, i:type_infer):string = (sid x) + ":" + (string_of_kind k)
and string_of_targ_bare (x:id, k:kind, i:type_infer):string = sid x
and string_of_pformal (x:id, t:typ, _, _, _) = string_of_formal (x, Some t)
and string_of_pformals (xs:pformal list):string = String.concat " " (List.map string_of_pformal xs)
and string_of_trigger (es:exp list):string = String.concat "; " (List.map string_of_exp es)
and string_of_triggers (ts:exp list list):string =
    match ts with
    | [] -> ""
    | [t] -> "{:pattern" + string_of_trigger t + "}"
    | _::_::_ -> "{:pattern " + String.concat "\/ " (List.map string_of_trigger ts) + "}"
and string_of_exp (e:exp):string = string_of_exp_prec 99 e
and string_of_exp90 (e:exp):string = string_of_exp_prec 90 e
and string_of_exps (es:exp list):string = String.concat " " (List.map string_of_exp es)
and string_of_args (es:exp list):string = match es with [] -> "()" | _ -> string_of_exps es

let name_of_formal (x:id, t:typ option) = sid x
let type_of_formal (x:id, t:typ option) = match t with None -> "_" | Some t -> (string_of_typ t)

let string_of_lhs_formal ((x, tOpt):lhs):string = match tOpt with Some (t, _) -> string_of_formal (x, t) | _ -> sid x

let val_string_of_formals (xs:formal list) =
  match xs with
  | [] -> (sid (Reserved "dummy")) + ":unit"
  | _ -> String.concat " -> " (List.map string_of_formal_bare xs)

let let_string_of_formals (useTypes:bool) (xs:formal list) =
  match xs with
  | [] -> "()"
  | _ -> string_of_formals (List.map (fun (x, t) -> (x, if useTypes then t else None)) xs)

let val_string_of_targs (ts:tformal list) =
  match ts with
  | [] -> ""
  | _ -> String.concat " -> " (List.map string_of_targ ts) + " -> "

let let_string_of_targs (ts:tformal list) =
  match ts with
  | [] -> ""
  | _ -> String.concat " " (List.map string_of_targ_bare ts) + " "

let string_of_decrease (es:exp list) n =
  match es with
  | [] -> ""
  | _ -> sprintf "(decreases %%[%s;%i])" (String.concat ";" (List.map string_of_exp es)) n

let string_of_outs_exp (outs:(bool * formal list) option):string =
  match outs with
  | None -> "()"
  | Some (dep, fs) ->
      let sDep = if dep then "|" else "" in
      "(" + sDep + (String.concat ", " (List.map name_of_formal fs)) + sDep + ")"

let string_of_outs_formals (outs:(bool * formal list) option):string =
  match outs with
  | None -> "()"
  | Some (dep, fs) ->
      let sDep = if dep then "|" else "" in
      "(" + sDep + (String.concat ", " (List.map name_of_formal fs)) + sDep + "):(" +
      (String.concat (if dep then " & " else " * ") (List.map string_of_ret fs)) + ")"

let rec emit_stmt (ps:print_state) (outs:(bool * formal list) option) (s:stmt):unit =
  match s with
  | SLoc (loc, s) -> try emit_stmt ps outs s with err -> raise (LocErr (loc, err))
  | SLabel _ -> err "unsupported feature: labels (unstructured code)"
  | SGoto _ -> err "unsupported feature: 'goto' (unstructured code)"
  | SReturn _ -> err "unsupported feature: 'return' (unstructured code)"
  | SAssume e -> ps.PrintLine ("assume " + (string_of_exp e) + ";")
  | SAssert (_, e) -> ps.PrintLine ("assert " + (string_of_exp e) + ";")
  | SCalc _ -> err "unsupported feature: 'calc' for F*"
  | SVar (x, tOpt, _, g, a, None) -> () // used to forward-declare variables for SLetUpdates
  | SVar (x, tOpt, _, g, a, Some e) ->
      let sf = string_of_formal (x, tOpt) in
      let rhs = " = " + (string_of_exp90 e) in
      ps.PrintLine ((string_of_var_storage g) + "let " + sf + rhs + " in")
  | SAlias _ -> internalErr "SAlias"
  | SAssign ([], e) -> ps.PrintLine ((string_of_exp90 e) + ";")
  | SAssign ([lhs], e) ->
      ps.PrintLine ("let " + (string_of_lhs_formal lhs) + " = " + (string_of_exp90 e) + " in")
  | SAssign ((_::_::_) as lhss, e) ->
      ps.PrintLine ("let (" + (String.concat ", " (List.map string_of_lhs_formal lhss)) + ") = " + (string_of_exp90 e) + " in")
  | SLetUpdates (outs, s) ->
      ps.PrintLine ("let (" + (String.concat ", " (List.map string_of_formal outs)) + ") =");
      ps.PrintLine "(";
      ps.Indent ();
      emit_stmt ps (Some (false, outs)) s;
      ps.Unindent ();
      ps.PrintLine ") in"
  | SBlock ss -> notImplemented "block"
  | SQuickBlock _ -> internalErr "quick_block"
  | SIfElse (_, e, ss1, ss2) ->
      ps.PrintLine ("if " + (string_of_exp90 e) + " then");
      emit_block ps "" outs ss1;
      ps.PrintLine ("else");
      emit_block ps (match outs with None -> ";" | Some _ -> "") outs ss2
  | SWhile (e, invs, (_, ed), ss) ->
      let st = match outs with None -> "()" | Some (dep, fs) -> String.concat (if dep then " & " else " * ") (List.map string_of_ret fs) in
      let sWhile = sid (Reserved "while") in
      let sParams = match outs with None -> "()" | Some (_, fs) -> string_of_formals fs in
      ps.PrintLine ("let rec " + sWhile + " " + sParams + " : Ghost (" + st + ")");
      ps.Indent ();
      let inv = and_of_list (List.map snd invs) in
      ps.PrintLine ("(requires " + (string_of_exp inv) + ")");
      ps.PrintLine ("(ensures (fun " + string_of_outs_exp outs + " -> (not (" + (string_of_exp e) + ")) /\ " + (string_of_exp inv) + "))");
      let () =
        match (ed, outs) with
        | ([], Some (_, ((x, _)::_))) -> ps.PrintLine ("(decreases " + (sid x) + ")")
        | (_::_, _) -> ps.PrintLine ("(decreases (" + (String.concat ", " (List.map string_of_exp ed)) + "))")
        | ([], _) -> ()
        in
      ps.PrintLine "=";
      ps.PrintLine ("if " + (string_of_exp90 e) + " then");
      ps.Indent ();
      ps.PrintLine ("let " + (string_of_outs_formals outs) + " =");
      emit_block ps "" outs ss;
      let args = match outs with None -> "()" | Some (_, fs) -> String.concat " " (List.map (fun (x, _) -> sid x) fs) in
      ps.PrintLine ("in " + sWhile + " " + args);
      ps.Unindent ();
      ps.PrintLine ("else " + (string_of_outs_exp outs));
      ps.Unindent ();
      ps.PrintLine ("in " + sWhile + " " + args)
  | SForall (xs, ts, ex, e, ss) ->
    (
      let l = sid (Reserved "forall_lemma") in
      let gen_aux_lemma l f intro n xs rest =
        ps.PrintLine ("let " + l + ":" + (let_string_of_formals true xs) + "-> Lemma");
        ps.Indent ();
        ps.PrintLine ("(forall " + (let_string_of_formals true rest) + ". " + (string_of_triggers ts));
        ps.PrintLine ("(" + (string_of_exp ex) + "==>" + (string_of_exp e) + ")" + ")");
        ps.PrintLine (" = fun " + (let_string_of_formals false xs) + "->" + intro);
        let p = [ for i in 1 .. n -> "t"+(string i)] in
        let string_of_p = String.concat " " p in
        ps.PrintLine (" (fun " + string_of_p + " -> FStar.Classical.move_requires " + "(" + f + " " + (let_string_of_formals false xs) + " " + string_of_p + ")" + ")");
        ps.Unindent ();
      in
      let forall_intro_name l n =
        if n >3 then l + "_forall_intro_" + (string n) else "FStar.Classical.forall_intro_3"
      in
      let rec gen_forall_intro l n =
        match n with
        | 0 | 1 | 2 | 3 -> ()
        | _ ->
          (
            gen_forall_intro l (n-1);
            ps.PrintLine("let " + (forall_intro_name l n));
            let t = [ for i in 1 .. n -> "(#t"+ (string i) + ":Type)"] in
            let p = [ for i in 1 .. n -> "a"+ (string i)] in
            let pt = [ for i in 1 .. n -> "a"+ (string i) + ":" + "t" + (string i)] in
            let ptp = [ for i in 1 .. n -> "(a"+ (string i) + ":" + "t" + (string i) + ")"] in
            ps.Indent ();
            ps.PrintLine((String.concat "" t) + " (#p:(" + (String.concat " -> " pt) + " -> Type0))");
            ps.PrintLine("($f: (" + (String.concat " -> " pt) + " -> Lemma (p " + (String.concat " " p) +  ")))");
            ps.PrintLine(":Lemma (forall " + (String.concat " " ptp) + ". p " + (String.concat " " p) + ")");
            ps.PrintLine("= let g: " + pt.Head + " -> Lemma (forall " + (String.concat " " ptp.Tail) + ".p " + (String.concat " " p) + ")");
            ps.PrintLine("  = fun " + p.Head + " -> " + (forall_intro_name  l (n-1)) + " (f " + p.Head + ") in");
            ps.PrintLine("FStar.Classical.forall_intro g in");
            ps.Unindent ();
          )
      in
      let rec gen_forall l f (xs: formal list) =
        match xs.Length with
        | 0 -> ps.PrintLine(l)
        | 1 -> ps.PrintLine("FStar.Classical.forall_intro " + "(FStar.Classical.move_requires " + f + ")")
        | 2 -> ps.PrintLine("FStar.Classical.forall_intro_2 " + "(fun x -> FStar.Classical.move_requires " + "(" + f + " x)" + ")")
        | 3 -> ps.PrintLine("FStar.Classical.forall_intro_3 " + "(fun x y -> FStar.Classical.move_requires " + "(" + f + " x y)" + ")")
        | _ ->
         (
            let aux_name = f + "_1" in
            let n = xs.Length - 1 in
            gen_forall_intro l n;
            gen_aux_lemma aux_name f (forall_intro_name l n) (n-1) [xs.Head] xs.Tail;
            ps.PrintLine "in";
            ps.PrintLine("FStar.Classical.forall_intro " + "(FStar.Classical.move_requires " + aux_name + ")");
          )
      in
      let gen_lemma l xs ts ex e ss =
        let f = l + "_f" in
        ps.PrintLine ("let " + f + " " + (let_string_of_formals true xs) + " : Lemma ");
        ps.Indent ();
        ps.PrintLine ("(requires " + (string_of_exp ex) + ")");
        ps.PrintLine ("(ensures " + (string_of_exp e) + ")");
        ps.PrintLine "=";
        emit_block ps " in " None ss;
        ps.Unindent ();
        gen_forall l f xs;
      in
      ps.PrintLine ("let " + l + " () : Lemma ");
      match (xs, ts) with
      | ([], []) ->
          ps.PrintLine ("(requires " + (string_of_exp ex) + ")");
          ps.PrintLine ("(ensures " + (string_of_exp e) + ")");
          ps.PrintLine "=";
          emit_block ps (" in " + l + " ();") None ss;
      | ([], _::_) -> err "trigger only allowed with one or more variables"
      | (_, _) ->
        (
          ps.Indent();
          ps.PrintLine ("(forall " + (string_of_formals xs) + ". " + (string_of_triggers ts) + "(" + (string_of_exp ex) + "==>" + (string_of_exp e) + ")" + ")");
          ps.Unindent();
          ps.PrintLine "=";
          ps.Indent ();
          gen_lemma l xs ts ex e ss;
          ps.Unindent ()
          ps.PrintLine "in";
        )
        ps.PrintLine(l + "();");
    )
  | SExists (xs, ts, e) -> notImplemented "exists statements"
and emit_stmts (ps:print_state) (outs:(bool * formal list) option) (stmts:stmt list) =
  List.iter (emit_stmt ps None) stmts;
  ps.PrintLine (string_of_outs_exp outs)
and emit_block (ps:print_state) (suffix:string) (outs:(bool * formal list) option) (stmts:stmt list) =
  ps.PrintLine "(";
  ps.Indent ();
  emit_stmts ps outs stmts;
  ps.Unindent ();
  ps.PrintLine (")" + suffix)

let emit_laxness (ps:print_state) (a:attrs):unit =
  if !disable_verify then
    let isAdmit = attrs_get_bool (Id "admit") false a in
    let isLax = attrs_get_bool (Id "lax") false a in
    let emit (ps:print_state) (prev:string ref) (opts:string):unit =
      let s = if isAdmit || isLax then "\"--lax\"" else opts in
      if !prev <> s then
       (
        prev := s;
        ps.PrintUnbrokenLine ("#reset-options " + s)
       )
      in
    emit ps prevResetOptionsPs !resetOptions;
    match ps.print_interface with None -> () | Some psi -> emit psi prevResetOptionsPsi ""

let emit_fun (ps:print_state) (loc:loc) (f:fun_decl):unit =
  ps.PrintLine ("");
  let isOpaqueToSmt = attrs_get_bool (Id "opaque_to_smt") false f.fattrs in
  let isOpaque = attrs_get_bool (Id "opaque") false f.fattrs in
  let isPublic = attrs_get_bool (Id "public") false f.fattrs in
  let isPublicDecl = attrs_get_bool (Id "public_decl") false f.fattrs in
  let isQAttr = attrs_get_bool (Id "qattr") false f.fattrs in
  let isAdmit = attrs_get_bool (Id "admit") false f.fattrs in
  let isPublicDecl = isPublicDecl || (isOpaque && isAdmit) in
  let isOpaque = isOpaque && not isAdmit in
  let isRecursive = attrs_get_bool (Id "recursive") false f.fattrs in
  (match ps.print_interface with None -> () | Some psi -> psi.PrintLine (""));
  // write everything to *.fsti if it is public and not opaque or publicDecl. 
  // For opaque and publicDecl, only "val" is written into *.fsti if it is public, 
  // everything else goes into *.fst regardless if it is public or not.
  let writeToPsi = isPublic && not (isOpaque || isPublicDecl) 
  let ps = match (writeToPsi, ps.print_interface) with (true, Some psi) -> psi | _ -> ps in
  let psi = match ps.print_interface with None -> ps | Some psi -> psi in
  emit_laxness ps f.fattrs;
  let sg = match f.fghost with Ghost -> "GTot" | NotGhost -> "Tot" in
  let sVal x decreases = "val " + x + " : " + (val_string_of_formals f.fargs) + " -> " + sg + " " + (string_of_typ f.fret) + decreases in
  let printBody header hasDecl x e =
    (if isOpaqueToSmt || isQAttr then ps.PrintLine ("[@" + (if isOpaqueToSmt then " \"opaque_to_smt\"" else "") + (if isQAttr then " va_qattr" else "") + "]"));
    let sRet = if hasDecl then "" else " : " + (string_of_typ f.fret) in
    ps.PrintLine (header + x + " " + (let_string_of_formals (not hasDecl) f.fargs) + sRet + " =");
    ps.Indent ();
    ps.PrintLine (if isAdmit then "admit ()" else string_of_exp e);
    ps.Unindent ()
    in
  let header = if isRecursive then "let rec " else "let " in
  // add custom metrics to convince F* that mutually recursive functions terminate
  let dArgs = List.map (fun (x, _) -> evar x) f.fargs in
  let decreases0 = if isRecursive then string_of_decrease dArgs 0 else "" in
  let decreases1 = if isRecursive then string_of_decrease dArgs 1 else "" in
  if isOpaque then
    ps.PrintLine (sVal (sid (transparent_id f.fname)) decreases0);
    if isPublic then
      psi.PrintLine (sVal (sid f.fname) decreases1);
    else
      ps.PrintLine (sVal (sid f.fname) decreases1);
    ( match f.fbody with
      | None -> ()
      | Some e -> printBody header true (sid (transparent_id f.fname)) e
    );
    let fArgs = List.map (fun (x, _) -> evar x) f.fargs in
    let eOpaque = vaApp "make_opaque" [eapply (transparent_id f.fname) fArgs] in
    let header = if isRecursive then "and " else "let " in
    printBody header true (sid f.fname) eOpaque
  else if isPublicDecl then
    if isPublic then 
      psi.PrintLine (sVal (sid f.fname) decreases1);
    else
      ps.PrintLine (sVal (sid f.fname) decreases1);
    ( match f.fbody with
      | None -> ()
      | Some e -> printBody header true (sid f.fname) e
    )
  else
  (
    match f.fbody with
    | None -> ()
    | Some e -> printBody header false (sid f.fname) e
  )

let emit_proc (ps:print_state) (loc:loc) (p:proc_decl):unit =
  gen_lemma_sym_count := 0;
  let (reqs, enss) = collect_specs false p.pspecs in
  let (rs, es) = (and_of_list reqs, and_of_list enss) in
  ps.PrintLine ("");
  (match ps.print_interface with None -> () | Some psi -> psi.PrintLine (""));
  let psi = match ps.print_interface with None -> ps | Some psi -> psi in
  let tactic = match p.pbody with None -> None | Some _ -> attrs_get_exp_opt (Id "tactic") p.pattrs in
  let isPublic = attrs_get_bool (Id "public") false p.pattrs in
  let isRecursive = attrs_get_bool (Id "recursive") false p.pattrs in
  let decreaseExps = attrs_get_exps_opt (Id "decrease") p.pattrs in
  let isAdmit = attrs_get_bool (Id "admit") false p.pattrs in
  let isDependent = attrs_get_bool (Id "dependent") false p.pattrs in
  let isReducible = attrs_get_bool (Id "reducible") false p.pattrs in
  let isReducible = isReducible || isAdmit || (p.prets = []) in
  let tactic = if isAdmit then None else tactic in
  emit_laxness ps p.pattrs;
  let args = List.map (fun (x, t, _, _, _) -> (x, Some t)) p.pargs in
  let rets = List.map (fun (x, t, _, _, _) -> (x, Some t)) p.prets in
  let printPType (ps:print_state) s decreases =
    ps.Indent ();
    let st = String.concat (if isDependent then " & " else " * ") (List.map string_of_pformal p.prets) in
    ps.PrintLine (s + (match p.prets with [] -> "Lemma" | _ -> "Ghost (" + st + ")" + decreases));
    ps.PrintLine ("(requires " + (string_of_exp rs) + ")");
    let sprets = String.concat ", " (List.map (fun (x, _, _, _, _) -> sid x) p.prets) in
    let sDep = if isDependent then "|" else "" in
    ps.PrintLine ("(ensures (" + (match p.prets with [] -> "" | _ -> "fun (" + sDep + sprets + sDep + ") -> ") + (string_of_exp_prec 5 es) + "))");
    ps.Unindent ();
    in
  let dArgs = match decreaseExps with Some es -> es | None -> List.map (fun (x, _) -> evar x) args in
  let decreases0 = if isRecursive then string_of_decrease dArgs 0 else "" in
  ( match (tactic, ps.print_interface) with
    | (Some _, None) -> ()
    | (_, _) ->
        let psi = if isPublic then psi else ps
        psi.PrintLine ("val " + (sid p.pname) + " : " + (val_string_of_targs p.ptargs) + (val_string_of_formals args));
        printPType psi "-> " decreases0
  );
  ( match p.pbody with
    | None -> ()
    | Some ss ->
        let targs = let_string_of_targs p.ptargs in
        let formals = let_string_of_formals (match tactic with None -> false | Some _ -> true) args in
        (if not isReducible then ps.PrintLine "[@\"opaque_to_smt\"]");
        let header = if isRecursive then "let rec " else "let " in
        ps.PrintLine (header + (sid p.pname) + " " + targs + formals + " =")
        (match tactic with None -> () | Some _ -> ps.PrintLine "(");
        ps.Indent ();
        let mutable_scope = Map.ofList (List.map (fun (x, t, _, _, _) -> (x, Some t)) p.prets) in
        let (_, ss) = let_updates_stmts mutable_scope ss in
        let outs = List.map (fun (x, t, _, _, _) -> (x, Some t)) p.prets in
        if isAdmit then
          ps.PrintLine "admit ()"
        else
          emit_stmts ps (Some (isDependent, outs)) ss;
        ps.Unindent ();
        ( match tactic with
          | None -> ()
          | Some e ->
              ps.PrintLine ") <: ("
              printPType ps "" "";
              ps.PrintLine (") by " + (string_of_exp_prec 99 e))
        )
  )

let emit_open (ps:print_state) (s:string):unit =
  ps.PrintLine ("open " + s)
  match ps.print_interface with None -> () | Some psi -> psi.PrintLine ("open " + s)

let emit_decl (ps:print_state) (opens:(string * string option option) list) (loc:loc, d:decl):unit =
  try
    match d with
    | DVerbatim (attrs, lines) ->
      (
        emit_laxness ps attrs;
        let isInterface = attrs_get_bool (Id "interface") false attrs in
        let isImplementation = attrs_get_bool (Id "implementation") false attrs in
        match (isInterface, isImplementation, ps.print_interface) with
        | (true, false, Some psi) -> List.iter psi.PrintUnbrokenLine lines
        | (true, true, Some psi) ->
            List.iter psi.PrintUnbrokenLine lines;
            List.iter ps.PrintUnbrokenLine lines
        | _ -> List.iter ps.PrintUnbrokenLine lines
      )
    | DPragma (ModuleName s) ->
        ps.PrintLine ("module " + s);
        match ps.print_interface with None -> () | Some psi -> psi.PrintLine ("module " + s);
        // TODO: emit "open M" from "include {:fstar}{:open} M
        // List.iter (emit_open ps) opens
    | DPragma (ResetOptions s) ->
        resetOptions := s;
        prevResetOptionsPs := s;
        ps.PrintUnbrokenLine ("#reset-options " + s)
    | DVar _ -> ()
    | DFun f -> emit_fun ps loc f
    | DProc p -> emit_proc ps loc p
    | _ -> ()
  with err -> raise (LocErr (loc, err))

let emit_decls (ps:print_state) (ds:decls) (opens:(string * string option option) list):unit =
  List.iter (emit_decl ps opens) ds
<|MERGE_RESOLUTION|>--- conflicted
+++ resolved
@@ -90,15 +90,6 @@
   | TFun (ts, t) -> "(" + (String.concat " -> " (List.map string_of_typ (ts @ [t]))) + ")"
   | TDependent x -> sid x
   | TVar _ -> internalErr "string_of_typ: TVar"
-let string_of_type_argument (t:typ):string = "#" + string_of_typ t
-let string_of_type_arguments (ts:typ list option):string = 
-  match ts with 
-  | None -> ""
-  | Some [] -> "" 
-  | Some ts -> " " + String.concat " " (List.map string_of_type_argument ts)
-
-  
-
 let string_of_type_argument (t:typ):string =
   match t with
   | TInt (_, _) -> "int"
@@ -124,7 +115,7 @@
     | EBool false -> ("false", 99)
     | EString s -> ("\"" + s.Replace("\\", "\\\\") + "\"", 99)
     | EOp (Uop (UCall CallGhost), [e], t) -> (r prec e, prec)
-    | EOp (Uop UReveal, [EApply (e, _, es, t1)], t) -> (r prec (vaApp_t "reveal_opaque" [eapply_t (transparent_id (id_of_exp e)) es t1] t), prec)
+    | EOp (Uop UReveal, [EApply (e, _, es, t1)], t) -> (r prec (vaApp_t "reveal_opaque" [eapply_t (transparent_id (id_of_exp e)) None es t1] t), prec)
     | EOp (Uop UReveal, [EVar (x, _)], t) -> ("reveal_opaque " + (sid x), 90)
     | EOp (Uop (UNot BpBool), [e], t) -> ("not " + (r 99 e), 90)
     | EOp (Uop (UNot BpProp), [e], t) -> ("~" + (r 99 e), 90)
@@ -155,27 +146,6 @@
             let (pe, p1, p2) = prec_of_bop op in
             ((r p1 e1) + " " + (string_of_bop op) + " " + (r p2 e2), pe)
       )
-<<<<<<< HEAD
-    | EOp (Bop _, ([] | [_] | (_::_::_::_))) -> internalErr (sprintf "binary operator: %A" e)
-    | EOp (TupleOp _, es) -> ("(" + (String.concat ", " (List.map (r 5) es)) + ")", 90)
-    | EApply (Id "list", _, es) -> ("[" + (String.concat "; " (List.map (r 5) es)) + "]", 90)
-    | EOp (Subscript, [e1; e2]) -> (r prec (vaApp "subscript" [e1; e2]), prec)
-    | EOp (Update, [e1; e2; e3]) -> (r prec (vaApp "update" [e1; e2; e3]), prec)
-    | EOp (Cond, [e1; e2; e3]) -> ("if " + (r 90 e1) + " then " + (r 90 e2) + " else " + (r 90 e3), 0)
-    | EOp (FieldOp x, [e]) -> ((r 95 e) + "." + (sid x), 95)
-    | EOp (FieldUpdate x, [e1; e2]) -> ("({" + (r 90 e1) + " with " + (sid x) + " = " + (r 90 e2) + "})", 90)
-    | EOp ((Subscript | Update | Cond | FieldOp _ | FieldUpdate _ | CodeLemmaOp | RefineOp | StateOp _ | OperandArg _), _) -> internalErr (sprintf "EOp: %A" e)
-    | EApply (x, ts, es) -> ((sid x) + " " + (string_of_type_arguments ts) + (string_of_args es), 90)
-    | EBind ((Forall | Exists | Lambda), [], [], _, e) -> (r prec e, prec)
-    | EBind (Forall, [], xs, ts, e) -> qbind "forall" " . " xs ts e
-    | EBind (Exists, [], xs, ts, e) -> qbind "exists" " . " xs ts e
-    | EBind (Lambda, [], xs, ts, e) -> qbind "fun" " -> " xs ts e
-    | EBind (BindLet, [ex], [x], [], e) -> ("let " + (string_of_formal x) + " = " + (r 5 ex) + " in " + (r 5 e), 6)
-    | EBind (BindLet, [ex], xs, [], e) -> ("let (" + String.concat ", " (List.map string_of_formal xs) + ") = " + (r 5 ex) + " in " + (r 5 e), 6)
-    | EBind (BindAlias, _, _, _, e) -> (r prec e, prec)
-    | EBind (BindSet, [], xs, ts, e) -> notImplemented "iset"
-    | EBind ((Forall | Exists | Lambda | BindLet | BindSet), _, _, _, _) -> internalErr (sprintf "EBind: %A" e)
-=======
     | EOp (Bop _, ([] | [_] | (_::_::_::_)), _) -> internalErr (sprintf "binary operator: %A" e)
     | EOp (TupleOp _, es, t) -> ("(" + (String.concat ", " (List.map (r 5) es)) + ")", 90)
     | EApply (e, ts, es, t) when id_of_exp e = (Id "list") -> ("[" + (String.concat "; " (List.map (r 5) es)) + "]", 90)
@@ -225,7 +195,6 @@
     | EBind (BindAlias, _, _, _, e, t) -> (r prec e, prec)
     | EBind (BindSet, [], xs, ts, e, t) -> notImplemented "iset"
     | EBind ((Forall | Exists | Lambda | BindLet | BindSet), _, _, _, _, _) -> internalErr (sprintf "EBind: %A" e)
->>>>>>> 1cd01e69
     | ECast (e, t) -> (r prec e, prec) // TODO: add type conversion
     | _ -> internalErr  (sprintf "unexpected exp %A " e)
   in if prec <= ePrec then s else "(" + s + ")"
