module Emit_fstar_text

open Ast
open Ast_util
open Transform
open Emit_common
open Microsoft.FSharp.Math

let sid (x:id):string =
  match x with
  | Id s -> s
  | Reserved s -> qprefix "va_" s
  | Operator s -> internalErr (sprintf "custom operator: %A" x)

let prefix_id (prefix:string) (x:id):id =
  match x with
  | Id s -> Id (prefix + s)
  | Reserved s -> Reserved (prefix + s)
  | Operator s -> internalErr (sprintf "prefix_id: %A %A" prefix s)

let transparent_id (x:id):id = prefix_id "transparent_" x
let irreducible_id (x:id):id = prefix_id "irreducible_" x

// non-associative: (n, n+1, n+1)
// left-associative: (n, n, n+1)
// right-associative: (n, n+1, n)
let prec_of_bop (op:bop):(int * int * int) =
  match op with
  | BEquiv -> (10, 11, 11)
  | BImply -> (12, 13, 13)
  | BExply -> notImplemented "<=="
  | BOr -> (16, 16, 17)
  | BAnd -> (18, 18, 19)
  | BLe | BGe | BLt | BGt | BEq | BNe -> (20, 20, 21)
  | BAdd -> (30, 30, 31)
  | BSub -> (30, 30, 31)
  | BMul | BDiv | BMod -> (40, 40, 41)
  | BOldAt | BIn | BCustom _ -> internalErr (sprintf "binary operator: %A" op)

let string_of_bop (op:bop):string =
  match op with
  | BEquiv -> "<==>"
  | BImply -> "==>"
  | BExply -> notImplemented "<=="
  | BOr -> "\\/"
  | BAnd -> "/\\"
  | BEq -> "=="
  | BNe -> "=!="
  | BLt -> "<"
  | BGt -> ">"
  | BLe -> "<="
  | BGe -> ">="
  | BAdd -> "+"
  | BSub -> "-"
  | BMul -> "`op_Multiply`"
  | BDiv -> "`op_Division`"
  | BMod -> "`op_Modulus`"
  | BOldAt | BIn | BCustom _ -> internalErr (sprintf "binary operator: %A" op)

let string_of_ghost (g:ghost) = ""
let string_of_var_storage (g:var_storage) = ""

let rec string_of_typ (t:typ):string =
  match t with
  | TName x -> sid x
  | TApp (TName (Id "tuple"), ts) -> "(" + (String.concat " * " (List.map string_of_typ ts)) + ")"
  | TApp (t, ts) -> "(" + (string_of_typ t) + " " + (String.concat " " (List.map string_of_typ ts)) + ")"

let rec string_of_exp_prec prec e =
  let r = string_of_exp_prec in
  let (s, ePrec) =
    let qbind q qsep xs ts e = (q + " " + (string_of_formals xs) + qsep + (string_of_triggers ts) + (r 5 e), 6) in
    match e with
    | ELoc (loc, ee) -> try (r prec ee, prec) with err -> raise (LocErr (loc, err))
    | EVar x -> (sid x, 99)
    | EInt i -> (string i, 99)
    | EReal r -> (r, 99)
    | EBitVector (n, i) -> ("bv" + (string n) + "(" + (string i) + ")", 99)
    | EBool true -> ("True", 99)
    | EBool false -> ("False", 99)
    | EString s -> ("\"" + s + "\"", 99)
    | EOp (Uop UReveal, [EApply (x, es)]) -> (r prec (vaApp "reveal_opaque" [EApply (transparent_id x, es)]), prec)
    | EOp (Uop UNot, [e]) -> ("~" + (r 99 e), 90)
    | EOp (Uop UNeg, [e]) -> ("-" + (r 99 e), 0)
    | EOp (Uop (UIs x), [e]) -> ((r 90 e) + "." + (sid x) + "?", 0)
<<<<<<< HEAD
    | EOp (Uop (UReveal | UOld | UConst | UGhostOnly | UToOperand | UUnrefinedSpec | UCustom _ | UCustomAssign _), [_]) -> internalErr (sprintf "unary operator: %A" e)
    | EOp (Uop _, ([] | (_::_::_))) -> internalErr (sprintf "unary operator: %A" e)
=======
    | EOp (Uop (UReveal | UOld | UConst | UGhostOnly | UToOperand | UCustom _ | UCustomAssign _), [_]) -> internalErr "unary operator"
    | EOp (Uop _, ([] | (_::_::_))) -> internalErr "unary operator"
>>>>>>> e4348f0c
    | EOp (Bop op, [e1; e2]) ->
      (
        let isChainOp (op:bop):bool =
          match op with
          | BLe | BGe | BLt | BGt -> true
          | _ -> false
          in
        match (op, skip_loc e1) with
        | (op, EOp (Bop op1, [e11; e12])) when isChainOp op && isChainOp op1 ->
            // Convert (a <= b) < c into (a <= b) && (b < c)
            let e2 = EOp (Bop op, [e12; e2]) in
            (r prec (EOp (Bop BAnd, [e1; e2])), 0)
        | _ ->
            let (pe, p1, p2) = prec_of_bop op in
            ((r p1 e1) + " " + (string_of_bop op) + " " + (r p2 e2), pe)
      )
    | EOp (Bop _, ([] | [_] | (_::_::_::_))) -> internalErr (sprintf "binary operator: %A" e)
    | EApply (Id "tuple", es) -> ("(" + (String.concat ", " (List.map (r 5) es)) + ")", 90)
    | EApply (Id "list", es) -> ("[" + (String.concat "; " (List.map (r 5) es)) + "]", 90)
//    | EOp (MultiOp MSet, es) -> notImplemented "MSet"
    | EOp (Subscript, [e1; e2]) -> (r prec (vaApp "subscript" [e1; e2]), prec)
    | EOp (Update, [e1; e2; e3]) -> (r prec (vaApp "update" [e1; e2; e3]), prec)
    | EOp (Cond, [e1; e2; e3]) -> ("if " + (r 90 e1) + " then " + (r 90 e2) + " else " + (r 90 e3), 0)
    | EOp (FieldOp x, [e]) -> ((r 90 e) + "." + (sid x), 90)
    | EOp (FieldUpdate x, [e1; e2]) -> ("{" + (r 90 e1) + " with " + (sid x) + " = " + (r 90 e2) + "}", 90)
    | EOp ((Subscript | Update | Cond | FieldOp _ | FieldUpdate _ | CodeLemmaOp | RefineOp | StateOp _ | OperandArg _), _) -> internalErr (sprintf "EOp: %A" e)
    | EApply (x, es) -> ("(" + (sid x) + " " + (string_of_args es) + ")", 90)
    | EBind (Forall, [], xs, ts, e) -> qbind "forall" " . " xs ts e
    | EBind (Exists, [], xs, ts, e) -> qbind "exists" " . " xs ts e
    | EBind (Lambda, [], xs, ts, e) -> qbind "fun" " -> " xs ts e
    | EBind (BindLet, [ex], [x], [], e) -> ("let " + (string_of_formal x) + " = " + (r 5 ex) + " in " + (r 5 e), 6)
    | EBind (BindAlias, _, _, _, e) -> (r prec e, prec)
    | EBind (BindSet, [], xs, ts, e) -> notImplemented "iset"
    | EBind ((Forall | Exists | Lambda | BindLet | BindSet), _, _, _, _) -> internalErr (sprintf "EBind: %A" e)
  in if prec <= ePrec then s else "(" + s + ")"
and string_of_formal (x:id, t:typ option) = match t with None -> sid x | Some t -> "(" + (sid x) + ":" + (string_of_typ t) + ")"
and string_of_formals (xs:formal list):string = String.concat " " (List.map string_of_formal xs)
and string_of_formal_bare (x:id, t:typ option) = match t with None -> sid x | Some t -> (sid x) + ":" + (string_of_typ t)
and string_of_pformal (x:id, t:typ, _, _, _) = string_of_formal (x, Some t)
and string_of_pformals (xs:pformal list):string = String.concat " " (List.map string_of_pformal xs)
and string_of_trigger (es:exp list):string = "{:pattern (" + (string_of_exps es) + ")}"
and string_of_triggers (ts:exp list list):string = String.concat " " (List.map string_of_trigger ts)
and string_of_exp (e:exp):string = string_of_exp_prec 90 e
and string_of_exps (es:exp list):string = String.concat " " (List.map string_of_exp es)
and string_of_exps_tail (es:exp list):string = String.concat "" (List.map (fun e -> " " + string_of_exp e) es)
and string_of_args (es:exp list):string = match es with [] -> "()" | _ -> string_of_exps es

let string_of_lhs_formal ((x, tOpt):lhs):string = match tOpt with Some (t, _) -> string_of_formal (x, t) | _ -> sid x

let val_string_of_formals (xs:formal list) =
  match xs with
  | [] -> (sid (Reserved "dummy")) + ":unit"
  | _ -> String.concat " -> " (List.map string_of_formal_bare xs)

let let_string_of_formals (useTypes:bool) (xs:formal list) =
  match xs with
  | [] -> "()"
  | _ -> string_of_formals (List.map (fun (x, t) -> (x, if useTypes then t else None)) xs)

let rec emit_stmt (ps:print_state) (eOut:exp option) (s:stmt):unit =
  match s with
  | SLoc (loc, s) -> try emit_stmt ps eOut s with err -> raise (LocErr (loc, err))
  | SLabel _ -> err "unsupported feature: labels (unstructured code)"
  | SGoto _ -> err "unsupported feature: 'goto' (unstructured code)"
  | SReturn _ -> err "unsupported feature: 'return' (unstructured code)"
  | SAssume e -> ps.PrintLine ("assume " + (string_of_exp e) + ";")
  | SAssert (_, e) -> ps.PrintLine ("assert " + (string_of_exp e) + ";")
  | SCalc _ -> err "unsupported feature: 'calc' for F*"
  | SVar (x, tOpt, _, g, a, eOpt) ->
      let sf = string_of_formal (x, tOpt) in
      let rhs = match eOpt with Some e -> " = " + (string_of_exp e) | None -> err "right-hand side required in variable declaration" in
      ps.PrintLine ((string_of_var_storage g) + "let " + sf + rhs + " in")
  | SAlias _ -> internalErr "SAlias"
  | SAssign ([], e) -> ps.PrintLine ((string_of_exp e) + ";")
  | SAssign ([lhs], e) ->
      ps.PrintLine ("let " + (string_of_lhs_formal lhs) + " = " + (string_of_exp e) + " in")
  | SAssign ((_::_::_) as lhss, e) ->
      ps.PrintLine ("let (" + (String.concat ", " (List.map string_of_lhs_formal lhss)) + ") = " + (string_of_exp e) + " in")
  | SLetUpdates (outs, s) ->
      ps.PrintLine ("let (" + (String.concat ", " (List.map string_of_formal outs)) + ") =");
      ps.PrintLine "(";
      ps.Indent ();
      let eOut = EApply (Id "tuple", List.map (fun (x, _) -> EVar x) outs) in
      emit_stmt ps (Some eOut) s;
      ps.Unindent ();
      ps.PrintLine ") in"
  | SBlock ss -> notImplemented "block"
  | SFastBlock ss -> internalErr "fast_block"
  | SIfElse (_, e, ss1, ss2) ->
      ps.PrintLine ("if " + (string_of_exp e) + " then");
      emit_block ps "" eOut ss1;
      ps.PrintLine ("else");
      emit_block ps (match eOut with None -> ";" | Some _ -> "") eOut ss2
  | SWhile (e, invs, (_, ed), ss) -> notImplemented "while"
  | SForall (xs, ts, ex, e, ss) ->
    (
      let l = sid (Reserved "forall_lemma") in
      ps.PrintLine ("let " + l + " " + (let_string_of_formals true xs) + " : Lemma");
      ps.Indent ();
      ps.PrintLine ("(requires " + (string_of_exp ex) + ")");
      ps.PrintLine ("(ensures " + (string_of_exp e) + ")");
      match (xs, ts) with
      | ([], []) ->
          ps.PrintLine "=";
          ps.Unindent ();
          emit_block ps (" in " + l + " ();") None ss
      | ([], _::_) -> err "trigger only allowed with one or more variables"
      | (_::_, ([] | _::_::_)) -> err "in fstar mode, forall statements must have exactly one trigger"
      | (_::_, [t]) ->
          ps.PrintLine ("[SMTPat (" + (string_of_exp e) + ")] =");
          ps.Unindent ();
          emit_block ps " in" None ss
    )
  | SExists (xs, ts, e) -> notImplemented "exists statements"
and emit_stmts (ps:print_state) (eOut:exp option) (stmts:stmt list) =
  List.iter (emit_stmt ps None) stmts;
  match eOut with
  | None -> ps.PrintLine "()"
  | Some e -> ps.PrintLine (string_of_exp_prec 0 e)
and emit_block (ps:print_state) (suffix:string) (eOut:exp option) (stmts:stmt list) =
  ps.PrintLine "(";
  ps.Indent ();
  emit_stmts ps eOut stmts;
  ps.Unindent ();
  ps.PrintLine (")" + suffix)

let collect_spec (loc:loc, s:spec):(exp list * exp list) =
  try
    match s with
    | Requires (_, e) -> ([e], [])
    | Ensures (_, e) -> ([], [e])
    | Modifies _ -> ([], [])
    | SpecRaw _ -> internalErr "SpecRaw"
  with err -> raise (LocErr (loc, err))

let collect_specs (ss:(loc * spec) list):(exp list * exp list) =
  let (rs, es) = List.unzip (List.map collect_spec ss) in
  (List.concat rs, List.concat es)

let emit_fun (ps:print_state) (loc:loc) (f:fun_decl):unit =
  ps.PrintLine ("");
  let isOpaqueAttr (x, es) = match (x, es) with (Id "opaque", ([] | [EBool true])) -> true | _ -> false in
  let isOpaque = List.exists isOpaqueAttr f.fattrs in
  (match ps.print_interface with None -> () | Some psi -> psi.PrintLine (""));
  let psi = match ps.print_interface with None -> ps | Some psi -> psi in
  let sg = match f.fghost with Ghost -> "GTot" | NotGhost -> "Tot" in
  let sVal x = "val " + x + " : " + (val_string_of_formals f.fargs) + " -> " + sg + " " + (string_of_typ f.fret) in
  let printBody x e =
    ps.PrintLine ("let " + x + " " + (let_string_of_formals false f.fargs) + " =");
    ps.Indent ();
    ps.PrintLine (string_of_exp e);
    ps.Unindent ()
    in
  if isOpaque then
    ps.PrintLine (sVal (sid (transparent_id f.fname)));
    ( match f.fbody with
      | None -> ()
      | Some e -> printBody (sid (transparent_id f.fname)) e
    );
    psi.PrintLine (sVal (sid f.fname));
    let fArgs = List.map (fun (x, _) -> EVar x) f.fargs in
    let eOpaque = vaApp "make_opaque" [EApply (transparent_id f.fname, fArgs)] in
    printBody (sid f.fname) eOpaque
  else
  (
    match f.fbody with
    | None -> ()
    | Some e -> printBody (sid f.fname) e
  )

let emit_proc (ps:print_state) (loc:loc) (p:proc_decl):unit =
  gen_lemma_sym_count := 0;
  let (rs, es) = collect_specs p.pspecs in
  let (rs, es) = (exp_of_conjuncts rs, exp_of_conjuncts es) in
  ps.PrintLine ("");
  (match ps.print_interface with None -> () | Some psi -> psi.PrintLine (""));
  let psi = match ps.print_interface with None -> ps | Some psi -> psi in
  let tactic = match p.pbody with None -> None | Some _ -> attrs_get_exp_opt (Id "tactic") p.pattrs in
  let args = List.map (fun (x, t, _, _, _) -> (x, Some t)) p.pargs in
  let printPType (ps:print_state) s =
    ps.Indent ();
    let st = String.concat " * " (List.map string_of_pformal p.prets) in
    ps.PrintLine (s + "Ghost (" + st + ")");
    ps.PrintLine ("(requires " + (string_of_exp rs) + ")");
    let sprets = String.concat ", " (List.map string_of_pformal p.prets) in
    ps.PrintLine ("(ensures (fun (" + sprets + ") -> " + (string_of_exp es) + "))");
    ps.Unindent ();
    in
  ( match (tactic, ps.print_interface) with
    | (Some _, None) -> ()
    | _ ->
        psi.PrintLine ("val " + (sid p.pname) + " : " + (val_string_of_formals args));
        printPType psi "-> "
  );
  ( match p.pbody with
    | None -> ()
    | Some ss ->
        ps.PrintLine ("irreducible val " + (sid (irreducible_id p.pname)) + " : " + (val_string_of_formals args));
        printPType ps "-> "
        let formals = let_string_of_formals (match tactic with None -> false | Some _ -> true) args in
        ps.PrintLine ("irreducible let " + (sid (irreducible_id p.pname)) + " " + formals + " =");
//        ps.PrintLine ("irreducible let " + (sid p.pname) + " " + formals + " =");
        (match tactic with None -> () | Some _ -> ps.PrintLine "(");
        ps.Indent ();
        let mutable_scope = Map.ofList (List.map (fun (x, t, _, _, _) -> (x, Some t)) p.prets) in
        let (_, ss) = let_updates_stmts mutable_scope ss in
        let eRet = EApply (Id "tuple", List.map (fun (x, _, _, _, _) -> EVar x) p.prets) in
        emit_stmts ps (Some eRet) ss;
        ps.Unindent ();
        ( match tactic with
          | None -> ()
          | Some e ->
              ps.PrintLine ") <: ("
              printPType ps "";
              ps.PrintLine (") by " + (string_of_exp_prec 99 e))
        );
        ps.PrintLine ("let " + (sid p.pname) + " = " + (sid (irreducible_id p.pname)))
  )

let emit_decl (ps:print_state) (loc:loc, d:decl):unit =
  try
    match d with
    | DVerbatim (args, lines) ->
      (
        (match args with
          | [] | ["interface"] | ["implementation"] | ["interface"; "implementation"] -> ()
          | _ -> err ("unexpected arguments to #verbatim: " + (String.concat "," (List.map (fun x -> "'" + x + "'") args)))
        );
        match (args, ps.print_interface) with
        | (["interface"], Some psi) -> List.iter psi.PrintUnbrokenLine lines
        | (["interface"; "implementation"], Some psi) ->
            List.iter psi.PrintUnbrokenLine lines;
            List.iter ps.PrintUnbrokenLine lines
        | _ -> List.iter ps.PrintUnbrokenLine lines
      )
    | DVar _ -> ()
    | DFun f -> emit_fun ps loc f
    | DProc p -> emit_proc ps loc p
  with err -> raise (LocErr (loc, err))

let emit_decls (ps:print_state) (ds:decls):unit =
  List.iter (emit_decl ps) ds
<|MERGE_RESOLUTION|>--- conflicted
+++ resolved
@@ -83,13 +83,8 @@
     | EOp (Uop UNot, [e]) -> ("~" + (r 99 e), 90)
     | EOp (Uop UNeg, [e]) -> ("-" + (r 99 e), 0)
     | EOp (Uop (UIs x), [e]) -> ((r 90 e) + "." + (sid x) + "?", 0)
-<<<<<<< HEAD
-    | EOp (Uop (UReveal | UOld | UConst | UGhostOnly | UToOperand | UUnrefinedSpec | UCustom _ | UCustomAssign _), [_]) -> internalErr (sprintf "unary operator: %A" e)
+    | EOp (Uop (UReveal | UOld | UConst | UGhostOnly | UToOperand | UCustom _ | UCustomAssign _), [_]) -> internalErr (sprintf "unary operator: %A" e)
     | EOp (Uop _, ([] | (_::_::_))) -> internalErr (sprintf "unary operator: %A" e)
-=======
-    | EOp (Uop (UReveal | UOld | UConst | UGhostOnly | UToOperand | UCustom _ | UCustomAssign _), [_]) -> internalErr "unary operator"
-    | EOp (Uop _, ([] | (_::_::_))) -> internalErr "unary operator"
->>>>>>> e4348f0c
     | EOp (Bop op, [e1; e2]) ->
       (
         let isChainOp (op:bop):bool =
