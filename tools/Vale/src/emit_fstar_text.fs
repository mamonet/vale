module Emit_fstar_text

open Ast
open Ast_util
open Transform
open Emit_common_base
open Microsoft.FSharp.Math

let resetOptions = ref ""
let prevResetOptionsPs = ref ""
let prevResetOptionsPsi = ref ""

let sid (x:id):string =
  match x with
  | Id s -> s
  | Reserved s -> qprefix "va_" s
  | Operator s -> internalErr (sprintf "custom operator: %A" x)

let prefix_id (prefix:string) (x:id):id =
  match x with
  | Id s -> Id (prefix + s)
  | Reserved s -> Reserved (prefix + s)
  | Operator s -> internalErr (sprintf "prefix_id: %A %A" prefix s)

let transparent_id (x:id):id = prefix_id "transparent_" x
let irreducible_id (x:id):id = prefix_id "irreducible_" x
let internal_id (x:id):id = prefix_id "internal_" x

// non-associative: (n, n+1, n+1)
// left-associative: (n, n, n+1)
// right-associative: (n, n+1, n)
let prec_of_bop (op:bop):(int * int * int) =
  match op with
  | BEquiv -> (10, 11, 11)
  | BImply -> (12, 13, 13)
  | BExply -> notImplemented "<=="
  | BOr _ -> (16, 16, 17)
  | BAnd _ -> (18, 18, 19)
  | BLe | BGe | BLt | BGt | BEq _ | BNe _ -> (20, 20, 21)
  | BAdd -> (30, 30, 31)
  | BSub -> (30, 30, 31)
  | BMul | BDiv | BMod -> (40, 40, 41)
  | BOldAt | BIn | BCustom _ -> internalErr (sprintf "binary operator: %A" op)

let string_of_bop (op:bop):string =
  match op with
  | BEquiv -> "<==>"
  | BImply -> "==>"
  | BExply -> internalErr "<=="
  | BOr BpBool -> "||"
  | BOr BpProp -> "\\/"
  | BAnd BpBool -> "&&"
  | BAnd BpProp -> "/\\"
  | BEq BpBool -> "="
  | BEq BpProp -> "=="
  | BNe BpBool -> "<>"
  | BNe BpProp -> "=!="
  | BLt -> "<"
  | BGt -> ">"
  | BLe -> "<="
  | BGe -> ">="
  | BAdd -> "+"
  | BSub -> "-"
  | BMul -> "`op_Multiply`"
  | BDiv -> "`op_Division`"
  | BMod -> "`op_Modulus`"
  | BOldAt | BIn | BCustom _ -> internalErr (sprintf "binary operator: %A" op)

let string_of_ghost (g:ghost) = ""
let string_of_var_storage (g:var_storage) = ""


let rec string_of_typ (t:typ):string =
  match t with
  | TName x -> sid x
  | TApply (x, []) -> "(" + (sid x) + " ())"
  | TApply (x, ts) -> "(" + (sid x) + " " + (String.concat " " (List.map string_of_typ ts)) + ")"
  | TBool BpBool -> "bool"
  | TBool BpProp -> "prop"
  | TInt (Int k1, Int k2) -> "(va_int_range " + string k1 + " " + string k2 + ")"
  | TInt (Int k1, Inf) -> "(va_int_at_least " + string k1 + ")"
  | TInt (NegInf, Int k2) -> "(va_int_at_most " + string k2 + ")"
  | TInt (_, _) -> "int"
  | TTuple [] -> "unit"
  | TTuple ts -> "(" + (String.concat " * " (List.map string_of_typ ts)) + ")"
  | TFun (ts, t) -> "(" + (String.concat " -> " (List.map string_of_typ (ts @ [t]))) + ")"
  | TDependent x -> sid x
  | TVar _ -> internalErr "string_of_typ: TVar"
let string_of_type_argument (t:typ):string = "#" + string_of_typ t
let string_of_type_arguments (ts:typ list option):string = 
  match ts with 
  | None -> ""
  | Some [] -> "" 
  | Some ts -> " " + String.concat " " (List.map string_of_type_argument ts)

  

let rec string_of_exp_prec prec e =
  let r = string_of_exp_prec in
  let (s, ePrec) =
    let qbind q qsep xs ts e = (q + " " + (string_of_formals xs) + qsep + (string_of_triggers ts) + (r 5 e), 6) in
    match e with
    | ELoc (loc, ee) -> try (r prec ee, prec) with err -> raise (LocErr (loc, err))
    | EVar (x, _) -> (sid x, 99)
    | EInt i -> (string i, 99)
    | EReal r -> (r, 99)
    | EBitVector (n, i) -> ("bv" + (string n) + "(" + (string i) + ")", 99)
    | EBool true -> ("true", 99)
    | EBool false -> ("false", 99)
    | EString s -> ("\"" + s.Replace("\\", "\\\\") + "\"", 99)
<<<<<<< HEAD
    | EOp (Uop (UCall CallGhost), [e], t) -> (r prec e, prec)
    | EOp (Uop UReveal, [EApply (x, _, es, t1)], t) -> (r prec (vaApp "reveal_opaque" [eapply (transparent_id x) es t1] t), prec)
    | EOp (Uop UReveal, [EVar (x, _)], t) -> ("(reveal_opaque " + (sid x) + ")", prec)
    | EOp (Uop (UNot BpBool), [e], t) -> ("not " + (r 99 e), 90)
    | EOp (Uop (UNot BpProp), [e], t) -> ("~" + (r 99 e), 90)
    | EOp (Uop UNeg, [e], t) -> ("-" + (r 99 e), 0)
    | EOp (Uop (UIs x), [e], t) -> ((r 90 e) + "." + (sid x) + "?", 0)
    | EOp (Uop (UReveal | UOld | UConst | UGhostOnly | UToOperand | UCustom _), [_], _) -> internalErr (sprintf "unary operator: %A" e)
    | EOp (Uop _, ([] | (_::_::_)), _) -> internalErr (sprintf "unary operator: %A" e)
    | EOp (Bop BExply, [e1; e2], t) -> (r prec (EOp (Bop BImply, [e2; e1], t)), prec)
    | EOp (Bop op, [e1; e2], t) ->
=======
    | EOp (Uop (UCall CallGhost), [e]) -> (r prec e, prec)
    | EOp (Uop UReveal, [EApply (x, _, es)]) -> (r prec (vaApp "reveal_opaque" [eapply (transparent_id x) es]), prec)
    | EOp (Uop UReveal, [EVar x]) -> ("reveal_opaque " + (sid x), 90)
    | EOp (Uop (UNot BpBool), [e]) -> ("not " + (r 99 e), 90)
    | EOp (Uop (UNot BpProp), [e]) -> ("~" + (r 99 e), 90)
    | EOp (Uop UNeg, [e]) -> ("-" + (r 99 e), 0)
    | EOp (Uop (UIs x), [e]) -> ((r 90 e) + "." + (sid x) + "?", 0)
    | EOp (Uop (UReveal | UOld | UConst | UGhostOnly | UToOperand | UCustom _), [_]) -> internalErr (sprintf "unary operator: %A" e)
    | EOp (Uop _, ([] | (_::_::_))) -> internalErr (sprintf "unary operator: %A" e)
    | EOp (Bop BExply, [e1; e2]) -> (r prec (EOp (Bop BImply, [e2; e1])), prec)
    | EOp (Bop op, [e1; e2]) ->
>>>>>>> 7f6b9ffa
      (
        let isChainOp (op:bop):bool =
          match op with
          | BLe | BGe | BLt | BGt -> true
          | _ -> false
          in
        match (op, skip_loc e1) with
        | (op, EOp (Bop op1, [e11; e12], t)) when isChainOp op && isChainOp op1 ->
            // Convert (a <= b) < c into (a <= b) && (b < c)
            let e2 = EOp (Bop op, [e12; e2], t) in  // TODO: check type
            (r prec (EOp (Bop (BAnd BpBool), [e1; e2], t)), 0)  // TODO: check type
        | _ ->
            let (pe, p1, p2) = prec_of_bop op in
            ((r p1 e1) + " " + (string_of_bop op) + " " + (r p2 e2), pe)
      )
<<<<<<< HEAD
    | EOp (Bop _, ([] | [_] | (_::_::_::_)), _) -> internalErr (sprintf "binary operator: %A" e)
    | EOp (TupleOp _, es, t) -> ("(" + (String.concat ", " (List.map (r 5) es)) + ")", 90)
    | EApply (Id "list", ts, es, t) -> ("[" + (String.concat "; " (List.map (r 5) es)) + "]", 90)
    | EOp (Subscript, [e1; e2], t) -> 
      let t = exp_typ e1 in
      match t with
      | Some (TApply (x, _)) ->
        (r prec (vaApp ("subscript_" + (sid x)) [e1; e2] t), prec)
      | _ ->
        internalErr (sprintf "overloadded Operator[] missing type info: %A" e)
    | EOp (Update, [e1; e2; e3], t) -> 
      let t = exp_typ e1 in
      match t with
      | Some (TApply (x, _)) ->
        (r prec (vaApp ("update_" + (sid x)) [e1; e2; e3] t), prec)
      | _ -> 
        internalErr (sprintf "overloadded Operator[:=] missing type info: %A" e)
    | EOp (Cond, [e1; e2; e3], t) -> ("if " + (r 90 e1) + " then " + (r 90 e2) + " else " + (r 90 e3), 0)
    | EOp (FieldOp x, [e], _) ->
      let t = exp_typ e in
      match (t, x) with 
      | (Some (TApply (x, _)), Id f) ->
        let (mn, t) = name_of_id x in
        let s = if mn = "" then "" else mn + "." in
        let s = s + "__proj__" + "Mk" + string_of_id t + "__item__" + f in
        (s + " " + (r 90 e),  0)
      | _ ->
        ((r 90 e) + "." + (sid x), 90)
    | EOp (FieldUpdate x, [e1; e2], t) -> 
      let t = exp_typ e1 in
      match (t, x) with 
      | (Some (TName x), Id f) ->
        let (mn, t) = name_of_id x in
        let s = if mn = "" then "" else mn + "." in
        let s = s + "__proj__" + string_of_id t + "__item__" + f in
        (s + " " + (r 90 e1) + " " + (r 90 e2),  0)
      | _ ->
        ("({" + (r 90 e1) + " with " + (sid x) + " = " + (r 90 e2) + "})", 90)
    | EOp ((Subscript | Update | Cond | FieldOp _ | FieldUpdate _ | CodeLemmaOp | RefineOp | StateOp _ | OperandArg _), _, _) -> internalErr (sprintf "EOp: %A" e)
    | EApply (x, ts, es, t) ->  ("(" + (sid x) + (string_of_type_arguments ts) + " " + (string_of_args es) + ")", 90)
    | EBind ((Forall | Exists | Lambda), [], [], _, e, t) -> (r prec e, prec)
    | EBind (Forall, [], xs, ts, e, t) -> qbind "forall" " . " xs ts e
    | EBind (Exists, [], xs, ts, e, t) -> qbind "exists" " . " xs ts e
    | EBind (Lambda, [], xs, ts, e, t) -> qbind "fun" " -> " xs ts e
    | EBind (BindLet, [ex], [x], [], e, t) -> ("let " + (string_of_formal x) + " = " + (r 5 ex) + " in " + (r 5 e), 6)
    | EBind (BindLet, [ex], xs, [], e, t) -> ("let (" + String.concat ", " (List.map string_of_formal xs) + ") = " + (r 5 ex) + " in " + (r 5 e), 6)
    | EBind (BindAlias, _, _, _, e, t) -> (r prec e, prec)
    | EBind (BindSet, [], xs, ts, e, t) -> notImplemented "iset"
    | EBind ((Forall | Exists | Lambda | BindLet | BindSet), _, _, _, _, _) -> internalErr (sprintf "EBind: %A" e)
=======
    | EOp (Bop _, ([] | [_] | (_::_::_::_))) -> internalErr (sprintf "binary operator: %A" e)
    | EOp (TupleOp _, es) -> ("(" + (String.concat ", " (List.map (r 5) es)) + ")", 90)
    | EApply (Id "list", _, es) -> ("[" + (String.concat "; " (List.map (r 5) es)) + "]", 90)
    | EOp (Subscript, [e1; e2]) -> (r prec (vaApp "subscript" [e1; e2]), prec)
    | EOp (Update, [e1; e2; e3]) -> (r prec (vaApp "update" [e1; e2; e3]), prec)
    | EOp (Cond, [e1; e2; e3]) -> ("if " + (r 90 e1) + " then " + (r 90 e2) + " else " + (r 90 e3), 0)
    | EOp (FieldOp x, [e]) -> ((r 95 e) + "." + (sid x), 95)
    | EOp (FieldUpdate x, [e1; e2]) -> ("({" + (r 90 e1) + " with " + (sid x) + " = " + (r 90 e2) + "})", 90)
    | EOp ((Subscript | Update | Cond | FieldOp _ | FieldUpdate _ | CodeLemmaOp | RefineOp | StateOp _ | OperandArg _), _) -> internalErr (sprintf "EOp: %A" e)
    | EApply (x, _, es) -> ((sid x) + " " + (string_of_args es), 90)
    | EBind ((Forall | Exists | Lambda), [], [], _, e) -> (r prec e, prec)
    | EBind (Forall, [], xs, ts, e) -> qbind "forall" " . " xs ts e
    | EBind (Exists, [], xs, ts, e) -> qbind "exists" " . " xs ts e
    | EBind (Lambda, [], xs, ts, e) -> qbind "fun" " -> " xs ts e
    | EBind (BindLet, [ex], [x], [], e) -> ("let " + (string_of_formal x) + " = " + (r 5 ex) + " in " + (r 5 e), 6)
    | EBind (BindLet, [ex], xs, [], e) -> ("let (" + String.concat ", " (List.map string_of_formal xs) + ") = " + (r 5 ex) + " in " + (r 5 e), 6)
    | EBind (BindAlias, _, _, _, e) -> (r prec e, prec)
    | EBind (BindSet, [], xs, ts, e) -> notImplemented "iset"
    | EBind ((Forall | Exists | Lambda | BindLet | BindSet), _, _, _, _) -> internalErr (sprintf "EBind: %A" e)
>>>>>>> 7f6b9ffa
    | ECast (e, t) -> (r prec e, prec) // TODO: add type conversion
    | _ -> internalErr  (sprintf "unexpected exp %A " e)
  in if prec <= ePrec then s else "(" + s + ")"
and string_of_ret (x:id, t:typ option) = match t with None -> internalErr (sprintf "string_of_ret: %A" x) | Some t -> "(" + (sid x) + ":" + (string_of_typ t) + ")"
and string_of_formal (x:id, t:typ option) = match t with None -> sid x | Some t -> "(" + (sid x) + ":" + (string_of_typ t) + ")"
and string_of_formals (xs:formal list):string = String.concat " " (List.map string_of_formal xs)
and string_of_formal_bare (x:id, t:typ option) = match t with None -> sid x | Some t -> (sid x) + ":" + (string_of_typ t)
and string_of_pformal (x:id, t:typ, _, _, _) = string_of_formal (x, Some t)
and string_of_pformals (xs:pformal list):string = String.concat " " (List.map string_of_pformal xs)
and string_of_trigger (es:exp list):string = String.concat "; " (List.map string_of_exp es)
and string_of_triggers (ts:exp list list):string =
    match ts with
    | [] -> ""
    | [t] -> "{:pattern" + string_of_trigger t + "}"
    | _::_::_ -> "{:pattern " + String.concat "\/ " (List.map string_of_trigger ts) + "}"
and string_of_exp (e:exp):string = string_of_exp_prec 99 e
and string_of_exp90 (e:exp):string = string_of_exp_prec 90 e
and string_of_exps (es:exp list):string = String.concat " " (List.map string_of_exp es)
and string_of_args (es:exp list):string = match es with [] -> "()" | _ -> string_of_exps es

let name_of_formal (x:id, t:typ option) = sid x
let type_of_formal (x:id, t:typ option) = match t with None -> "_" | Some t -> (string_of_typ t)

let string_of_lhs_formal ((x, tOpt):lhs):string = match tOpt with Some (t, _) -> string_of_formal (x, t) | _ -> sid x

let val_string_of_formals (xs:formal list) =
  match xs with
  | [] -> (sid (Reserved "dummy")) + ":unit"
  | _ -> String.concat " -> " (List.map string_of_formal_bare xs)

let let_string_of_formals (useTypes:bool) (xs:formal list) =
  match xs with
  | [] -> "()"
  | _ -> string_of_formals (List.map (fun (x, t) -> (x, if useTypes then t else None)) xs)

let string_of_decrease (es:exp list) n =
  match es with
  | [] -> ""
  | _ -> sprintf "(decreases %%[%s;%i])" (String.concat ";" (List.map string_of_exp es)) n

let string_of_outs_exp (outs:(bool * formal list) option):string =
  match outs with
  | None -> "()"
  | Some (dep, fs) ->
      let sDep = if dep then "|" else "" in
      "(" + sDep + (String.concat ", " (List.map name_of_formal fs)) + sDep + ")"

let string_of_outs_formals (outs:(bool * formal list) option):string =
  match outs with
  | None -> "()"
  | Some (dep, fs) ->
      let sDep = if dep then "|" else "" in
      "(" + sDep + (String.concat ", " (List.map name_of_formal fs)) + sDep + "):(" +
      (String.concat (if dep then " & " else " * ") (List.map string_of_ret fs)) + ")"

let rec emit_stmt (ps:print_state) (outs:(bool * formal list) option) (s:stmt):unit =
  match s with
  | SLoc (loc, s) -> try emit_stmt ps outs s with err -> raise (LocErr (loc, err))
  | SLabel _ -> err "unsupported feature: labels (unstructured code)"
  | SGoto _ -> err "unsupported feature: 'goto' (unstructured code)"
  | SReturn _ -> err "unsupported feature: 'return' (unstructured code)"
  | SAssume e -> ps.PrintLine ("assume " + (string_of_exp e) + ";")
  | SAssert (_, e) -> ps.PrintLine ("assert " + (string_of_exp e) + ";")
  | SCalc _ -> err "unsupported feature: 'calc' for F*"
  | SVar (x, tOpt, _, g, a, None) -> () // used to forward-declare variables for SLetUpdates
  | SVar (x, tOpt, _, g, a, Some e) ->
      let sf = string_of_formal (x, tOpt) in
      let rhs = " = " + (string_of_exp90 e) in
      ps.PrintLine ((string_of_var_storage g) + "let " + sf + rhs + " in")
  | SAlias _ -> internalErr "SAlias"
  | SAssign ([], e) -> ps.PrintLine ((string_of_exp90 e) + ";")
  | SAssign ([lhs], e) ->
      ps.PrintLine ("let " + (string_of_lhs_formal lhs) + " = " + (string_of_exp90 e) + " in")
  | SAssign ((_::_::_) as lhss, e) ->
      ps.PrintLine ("let (" + (String.concat ", " (List.map string_of_lhs_formal lhss)) + ") = " + (string_of_exp90 e) + " in")
  | SLetUpdates (outs, s) ->
      ps.PrintLine ("let (" + (String.concat ", " (List.map string_of_formal outs)) + ") =");
      ps.PrintLine "(";
      ps.Indent ();
      emit_stmt ps (Some (false, outs)) s;
      ps.Unindent ();
      ps.PrintLine ") in"
  | SBlock ss -> notImplemented "block"
  | SQuickBlock _ -> internalErr "quick_block"
  | SIfElse (_, e, ss1, ss2) ->
      ps.PrintLine ("if " + (string_of_exp90 e) + " then");
      emit_block ps "" outs ss1;
      ps.PrintLine ("else");
      emit_block ps (match outs with None -> ";" | Some _ -> "") outs ss2
  | SWhile (e, invs, (_, ed), ss) ->
      let st = match outs with None -> "()" | Some (dep, fs) -> String.concat (if dep then " & " else " * ") (List.map string_of_ret fs) in
      let sWhile = sid (Reserved "while") in
      let sParams = match outs with None -> "()" | Some (_, fs) -> string_of_formals fs in
      ps.PrintLine ("let rec " + sWhile + " " + sParams + " : Ghost (" + st + ")");
      ps.Indent ();
      let inv = and_of_list (List.map snd invs) in
      ps.PrintLine ("(requires " + (string_of_exp inv) + ")");
      ps.PrintLine ("(ensures (fun " + string_of_outs_exp outs + " -> (not (" + (string_of_exp e) + ")) /\ " + (string_of_exp inv) + "))");
      let () =
        match (ed, outs) with
        | ([], Some (_, ((x, _)::_))) -> ps.PrintLine ("(decreases " + (sid x) + ")")
        | (_::_, _) -> ps.PrintLine ("(decreases (" + (String.concat ", " (List.map string_of_exp ed)) + "))")
        | ([], _) -> ()
        in
      ps.PrintLine "=";
      ps.PrintLine ("if " + (string_of_exp90 e) + " then");
      ps.Indent ();
      ps.PrintLine ("let " + (string_of_outs_formals outs) + " =");
      emit_block ps "" outs ss;
      let args = match outs with None -> "()" | Some (_, fs) -> String.concat " " (List.map (fun (x, _) -> sid x) fs) in
      ps.PrintLine ("in " + sWhile + " " + args);
      ps.Unindent ();
      ps.PrintLine ("else " + (string_of_outs_exp outs));
      ps.Unindent ();
      ps.PrintLine ("in " + sWhile + " " + args)
  | SForall (xs, ts, ex, e, ss) ->
    (
      let l = sid (Reserved "forall_lemma") in
      let gen_aux_lemma l f intro n xs rest =
        ps.PrintLine ("let " + l + ":" + (let_string_of_formals true xs) + "-> Lemma");
        ps.Indent ();
        ps.PrintLine ("(forall " + (let_string_of_formals true rest) + ". " + (string_of_triggers ts));
        ps.PrintLine ("(" + (string_of_exp ex) + "==>" + (string_of_exp e) + ")" + ")");
        ps.PrintLine (" = fun " + (let_string_of_formals false xs) + "->" + intro);
        let p = [ for i in 1 .. n -> "t"+(string i)] in
        let string_of_p = String.concat " " p in
        ps.PrintLine (" (fun " + string_of_p + " -> FStar.Classical.move_requires " + "(" + f + " " + (let_string_of_formals false xs) + " " + string_of_p + ")" + ")");
        ps.Unindent ();
      in
      let forall_intro_name l n =
        if n >3 then l + "_forall_intro_" + (string n) else "FStar.Classical.forall_intro_3"
      in
      let rec gen_forall_intro l n =
        match n with
        | 0 | 1 | 2 | 3 -> ()
        | _ ->
          (
            gen_forall_intro l (n-1);
            ps.PrintLine("let " + (forall_intro_name l n));
            let t = [ for i in 1 .. n -> "(#t"+ (string i) + ":Type)"] in
            let p = [ for i in 1 .. n -> "a"+ (string i)] in
            let pt = [ for i in 1 .. n -> "a"+ (string i) + ":" + "t" + (string i)] in
            let ptp = [ for i in 1 .. n -> "(a"+ (string i) + ":" + "t" + (string i) + ")"] in
            ps.Indent ();
            ps.PrintLine((String.concat "" t) + " (#p:(" + (String.concat " -> " pt) + " -> Type0))");
            ps.PrintLine("($f: (" + (String.concat " -> " pt) + " -> Lemma (p " + (String.concat " " p) +  ")))");
            ps.PrintLine(":Lemma (forall " + (String.concat " " ptp) + ". p " + (String.concat " " p) + ")");
            ps.PrintLine("= let g: " + pt.Head + " -> Lemma (forall " + (String.concat " " ptp.Tail) + ".p " + (String.concat " " p) + ")");
            ps.PrintLine("  = fun " + p.Head + " -> " + (forall_intro_name  l (n-1)) + " (f " + p.Head + ") in");
            ps.PrintLine("FStar.Classical.forall_intro g in");
            ps.Unindent ();
          )
      in
      let rec gen_forall l f (xs: formal list) =
        match xs.Length with
        | 0 -> ps.PrintLine(l)
        | 1 -> ps.PrintLine("FStar.Classical.forall_intro " + "(FStar.Classical.move_requires " + f + ")")
        | 2 -> ps.PrintLine("FStar.Classical.forall_intro_2 " + "(fun x -> FStar.Classical.move_requires " + "(" + f + " x)" + ")")
        | 3 -> ps.PrintLine("FStar.Classical.forall_intro_3 " + "(fun x y -> FStar.Classical.move_requires " + "(" + f + " x y)" + ")")
        | _ ->
         (
            let aux_name = f + "_1" in
            let n = xs.Length - 1 in
            gen_forall_intro l n;
            gen_aux_lemma aux_name f (forall_intro_name l n) (n-1) [xs.Head] xs.Tail;
            ps.PrintLine "in";
            ps.PrintLine("FStar.Classical.forall_intro " + "(FStar.Classical.move_requires " + aux_name + ")");
          )
      in
      let gen_lemma l xs ts ex e ss =
        let f = l + "_f" in
        ps.PrintLine ("let " + f + " " + (let_string_of_formals true xs) + " : Lemma ");
        ps.Indent ();
        ps.PrintLine ("(requires " + (string_of_exp ex) + ")");
        ps.PrintLine ("(ensures " + (string_of_exp e) + ")");
        ps.PrintLine "=";
        emit_block ps " in " None ss;
        ps.Unindent ();
        gen_forall l f xs;
      in
      ps.PrintLine ("let " + l + " () : Lemma ");
      match (xs, ts) with
      | ([], []) ->
          ps.PrintLine ("(requires " + (string_of_exp ex) + ")");
          ps.PrintLine ("(ensures " + (string_of_exp e) + ")");
          ps.PrintLine "=";
          emit_block ps (" in " + l + " ();") None ss;
      | ([], _::_) -> err "trigger only allowed with one or more variables"
      | (_, _) ->
        (
          ps.Indent();
          ps.PrintLine ("(forall " + (string_of_formals xs) + ". " + (string_of_triggers ts) + "(" + (string_of_exp ex) + "==>" + (string_of_exp e) + ")" + ")");
          ps.Unindent();
          ps.PrintLine "=";
          ps.Indent ();
          gen_lemma l xs ts ex e ss;
          ps.Unindent ()
          ps.PrintLine "in";
        )
        ps.PrintLine(l + "();");
    )
  | SExists (xs, ts, e) -> notImplemented "exists statements"
and emit_stmts (ps:print_state) (outs:(bool * formal list) option) (stmts:stmt list) =
  List.iter (emit_stmt ps None) stmts;
  ps.PrintLine (string_of_outs_exp outs)
and emit_block (ps:print_state) (suffix:string) (outs:(bool * formal list) option) (stmts:stmt list) =
  ps.PrintLine "(";
  ps.Indent ();
  emit_stmts ps outs stmts;
  ps.Unindent ();
  ps.PrintLine (")" + suffix)

let emit_laxness (ps:print_state) (a:attrs):unit =
  if !disable_verify then
    let isAdmit = attrs_get_bool (Id "admit") false a in
    let isLax = attrs_get_bool (Id "lax") false a in
    let emit (ps:print_state) (prev:string ref) (opts:string):unit =
      let s = if isAdmit || isLax then "\"--lax\"" else opts in
      if !prev <> s then
       (
        prev := s;
        ps.PrintUnbrokenLine ("#reset-options " + s)
       )
      in
    emit ps prevResetOptionsPs !resetOptions;
    match ps.print_interface with None -> () | Some psi -> emit psi prevResetOptionsPsi ""

let emit_fun (ps:print_state) (loc:loc) (f:fun_decl):unit =
  ps.PrintLine ("");
  let isOpaqueToSmt = attrs_get_bool (Id "opaque_to_smt") false f.fattrs in
  let isOpaque = attrs_get_bool (Id "opaque") false f.fattrs in
  let isPublic = attrs_get_bool (Id "public") false f.fattrs in
  let isPublicDecl = attrs_get_bool (Id "public_decl") false f.fattrs in
  let isQAttr = attrs_get_bool (Id "qattr") false f.fattrs in
  let isAdmit = attrs_get_bool (Id "admit") false f.fattrs in
  let isPublicDecl = isPublicDecl || (isOpaque && isAdmit) in
  let isOpaque = isOpaque && not isAdmit in
  let isRecursive = attrs_get_bool (Id "recursive") false f.fattrs in
  (match ps.print_interface with None -> () | Some psi -> psi.PrintLine (""));
  // write everything to *.fsti if it is public and not opaque or publicDecl. 
  // For opaque and publicDecl, only "val" is written into *.fsti if it is public, 
  // everything else goes into *.fst regardless if it is public or not.
  let writeToPsi = isPublic && not (isOpaque || isPublicDecl) 
  let ps = match (writeToPsi, ps.print_interface) with (true, Some psi) -> psi | _ -> ps in
  let psi = match ps.print_interface with None -> ps | Some psi -> psi in
  emit_laxness ps f.fattrs;
  let sg = match f.fghost with Ghost -> "GTot" | NotGhost -> "Tot" in
  let sVal x decreases = "val " + x + " : " + (val_string_of_formals f.fargs) + " -> " + sg + " " + (string_of_typ f.fret) + decreases in
  let printBody header hasDecl x e =
    (if isOpaqueToSmt || isQAttr then ps.PrintLine ("[@" + (if isOpaqueToSmt then " \"opaque_to_smt\"" else "") + (if isQAttr then " va_qattr" else "") + "]"));
    let sRet = if hasDecl then "" else " : " + (string_of_typ f.fret) in
    ps.PrintLine (header + x + " " + (let_string_of_formals (not hasDecl) f.fargs) + sRet + " =");
    ps.Indent ();
    ps.PrintLine (if isAdmit then "admit ()" else string_of_exp e);
    ps.Unindent ()
    in
  let header = if isRecursive then "let rec " else "let " in
  // add custom metrics to convince F* that mutually recursive functions terminate
  let dArgs = List.map (fun (x, _) -> evar x) f.fargs in
  let decreases0 = if isRecursive then string_of_decrease dArgs 0 else "" in
  let decreases1 = if isRecursive then string_of_decrease dArgs 1 else "" in
  if isOpaque then
    ps.PrintLine (sVal (sid (transparent_id f.fname)) decreases0);
    if isPublic then
      psi.PrintLine (sVal (sid f.fname) decreases1);
    else
      ps.PrintLine (sVal (sid f.fname) decreases1);
    ( match f.fbody with
      | None -> ()
      | Some e -> printBody header true (sid (transparent_id f.fname)) e
    );
    let fArgs = List.map (fun (x, _) -> evar x) f.fargs in
    let eOpaque = vaApp "make_opaque" [eapply (transparent_id f.fname) fArgs None] None in
    let header = if isRecursive then "and " else "let " in
    printBody header true (sid f.fname) eOpaque
  else if isPublicDecl then
    if isPublic then 
      psi.PrintLine (sVal (sid f.fname) decreases1);
    else
      ps.PrintLine (sVal (sid f.fname) decreases1);
    ( match f.fbody with
      | None -> ()
      | Some e -> printBody header true (sid f.fname) e
    )
  else
  (
    match f.fbody with
    | None -> ()
    | Some e -> printBody header false (sid f.fname) e
  )

let emit_proc (ps:print_state) (loc:loc) (p:proc_decl):unit =
  gen_lemma_sym_count := 0;
  let (reqs, enss) = collect_specs false p.pspecs in
  let (rs, es) = (and_of_list reqs, and_of_list enss) in
  ps.PrintLine ("");
  (match ps.print_interface with None -> () | Some psi -> psi.PrintLine (""));
  let psi = match ps.print_interface with None -> ps | Some psi -> psi in
  let tactic = match p.pbody with None -> None | Some _ -> attrs_get_exp_opt (Id "tactic") p.pattrs in
  let isPublic = attrs_get_bool (Id "public") false p.pattrs in
  let isRecursive = attrs_get_bool (Id "recursive") false p.pattrs in
  let decreaseExps = attrs_get_exps_opt (Id "decrease") p.pattrs in
  let isAdmit = attrs_get_bool (Id "admit") false p.pattrs in
  let isDependent = attrs_get_bool (Id "dependent") false p.pattrs in
  let isReducible = attrs_get_bool (Id "reducible") false p.pattrs in
  let isReducible = isReducible || isAdmit || (p.prets = []) in
  let tactic = if isAdmit then None else tactic in
  emit_laxness ps p.pattrs;
  let args = List.map (fun (x, t, _, _, _) -> (x, Some t)) p.pargs in
  let rets = List.map (fun (x, t, _, _, _) -> (x, Some t)) p.prets in
  let printPType (ps:print_state) s decreases =
    ps.Indent ();
    let st = String.concat (if isDependent then " & " else " * ") (List.map string_of_pformal p.prets) in
    ps.PrintLine (s + (match p.prets with [] -> "Lemma" | _ -> "Ghost (" + st + ")" + decreases));
    ps.PrintLine ("(requires " + (string_of_exp rs) + ")");
    let sprets = String.concat ", " (List.map (fun (x, _, _, _, _) -> sid x) p.prets) in
    let sDep = if isDependent then "|" else "" in
    ps.PrintLine ("(ensures (" + (match p.prets with [] -> "" | _ -> "fun (" + sDep + sprets + sDep + ") -> ") + (string_of_exp_prec 5 es) + "))");
    ps.Unindent ();
    in
  let dArgs = match decreaseExps with Some es -> es | None -> List.map (fun (x, _) -> evar x) args in
  let decreases0 = if isRecursive then string_of_decrease dArgs 0 else "" in
  ( match (tactic, ps.print_interface) with
    | (Some _, None) -> ()
    | (_, _) ->
        let psi = if isPublic then psi else ps
        psi.PrintLine ("val " + (sid p.pname) + " : " + (val_string_of_formals args));
        printPType psi "-> " decreases0
  );
  ( match p.pbody with
    | None -> ()
    | Some ss ->
        let formals = let_string_of_formals (match tactic with None -> false | Some _ -> true) args in
        (if not isReducible then ps.PrintLine "[@\"opaque_to_smt\"]");
        let header = if isRecursive then "let rec " else "let " in
        ps.PrintLine (header + (sid p.pname) + " " + formals + " =")
        (match tactic with None -> () | Some _ -> ps.PrintLine "(");
        ps.Indent ();
        let mutable_scope = Map.ofList (List.map (fun (x, t, _, _, _) -> (x, Some t)) p.prets) in
        let (_, ss) = let_updates_stmts mutable_scope ss in
        let outs = List.map (fun (x, t, _, _, _) -> (x, Some t)) p.prets in
        if isAdmit then
          ps.PrintLine "admit ()"
        else
          emit_stmts ps (Some (isDependent, outs)) ss;
        ps.Unindent ();
        ( match tactic with
          | None -> ()
          | Some e ->
              ps.PrintLine ") <: ("
              printPType ps "" "";
              ps.PrintLine (") by " + (string_of_exp_prec 99 e))
        )
  )

let emit_open (ps:print_state) (s:string):unit =
  ps.PrintLine ("open " + s)
  match ps.print_interface with None -> () | Some psi -> psi.PrintLine ("open " + s)

let emit_decl (ps:print_state) (opens:(string * string option option) list) (loc:loc, d:decl):unit =
  try
    match d with
    | DVerbatim (attrs, lines) ->
      (
        emit_laxness ps attrs;
        let isInterface = attrs_get_bool (Id "interface") false attrs in
        let isImplementation = attrs_get_bool (Id "implementation") false attrs in
        match (isInterface, isImplementation, ps.print_interface) with
        | (true, false, Some psi) -> List.iter psi.PrintUnbrokenLine lines
        | (true, true, Some psi) ->
            List.iter psi.PrintUnbrokenLine lines;
            List.iter ps.PrintUnbrokenLine lines
        | _ -> List.iter ps.PrintUnbrokenLine lines
      )
    | DPragma (ModuleName s) ->
        ps.PrintLine ("module " + s);
        match ps.print_interface with None -> () | Some psi -> psi.PrintLine ("module " + s);
        // TODO: emit "open M" from "include {:fstar}{:open} M
        // List.iter (emit_open ps) opens
    | DPragma (ResetOptions s) ->
        resetOptions := s;
        prevResetOptionsPs := s;
        ps.PrintUnbrokenLine ("#reset-options " + s)
    | DVar _ -> ()
    | DFun f -> emit_fun ps loc f
    | DProc p -> emit_proc ps loc p
    | _ -> ()
  with err -> raise (LocErr (loc, err))

let emit_decls (ps:print_state) (ds:decls) (opens:(string * string option option) list):unit =
  List.iter (emit_decl ps opens) ds
<|MERGE_RESOLUTION|>--- conflicted
+++ resolved
@@ -108,10 +108,9 @@
     | EBool true -> ("true", 99)
     | EBool false -> ("false", 99)
     | EString s -> ("\"" + s.Replace("\\", "\\\\") + "\"", 99)
-<<<<<<< HEAD
     | EOp (Uop (UCall CallGhost), [e], t) -> (r prec e, prec)
     | EOp (Uop UReveal, [EApply (x, _, es, t1)], t) -> (r prec (vaApp "reveal_opaque" [eapply (transparent_id x) es t1] t), prec)
-    | EOp (Uop UReveal, [EVar (x, _)], t) -> ("(reveal_opaque " + (sid x) + ")", prec)
+    | EOp (Uop UReveal, [EVar (x, _)], t) -> ("reveal_opaque " + (sid x), 90)
     | EOp (Uop (UNot BpBool), [e], t) -> ("not " + (r 99 e), 90)
     | EOp (Uop (UNot BpProp), [e], t) -> ("~" + (r 99 e), 90)
     | EOp (Uop UNeg, [e], t) -> ("-" + (r 99 e), 0)
@@ -120,19 +119,6 @@
     | EOp (Uop _, ([] | (_::_::_)), _) -> internalErr (sprintf "unary operator: %A" e)
     | EOp (Bop BExply, [e1; e2], t) -> (r prec (EOp (Bop BImply, [e2; e1], t)), prec)
     | EOp (Bop op, [e1; e2], t) ->
-=======
-    | EOp (Uop (UCall CallGhost), [e]) -> (r prec e, prec)
-    | EOp (Uop UReveal, [EApply (x, _, es)]) -> (r prec (vaApp "reveal_opaque" [eapply (transparent_id x) es]), prec)
-    | EOp (Uop UReveal, [EVar x]) -> ("reveal_opaque " + (sid x), 90)
-    | EOp (Uop (UNot BpBool), [e]) -> ("not " + (r 99 e), 90)
-    | EOp (Uop (UNot BpProp), [e]) -> ("~" + (r 99 e), 90)
-    | EOp (Uop UNeg, [e]) -> ("-" + (r 99 e), 0)
-    | EOp (Uop (UIs x), [e]) -> ((r 90 e) + "." + (sid x) + "?", 0)
-    | EOp (Uop (UReveal | UOld | UConst | UGhostOnly | UToOperand | UCustom _), [_]) -> internalErr (sprintf "unary operator: %A" e)
-    | EOp (Uop _, ([] | (_::_::_))) -> internalErr (sprintf "unary operator: %A" e)
-    | EOp (Bop BExply, [e1; e2]) -> (r prec (EOp (Bop BImply, [e2; e1])), prec)
-    | EOp (Bop op, [e1; e2]) ->
->>>>>>> 7f6b9ffa
       (
         let isChainOp (op:bop):bool =
           match op with
@@ -148,7 +134,6 @@
             let (pe, p1, p2) = prec_of_bop op in
             ((r p1 e1) + " " + (string_of_bop op) + " " + (r p2 e2), pe)
       )
-<<<<<<< HEAD
     | EOp (Bop _, ([] | [_] | (_::_::_::_)), _) -> internalErr (sprintf "binary operator: %A" e)
     | EOp (TupleOp _, es, t) -> ("(" + (String.concat ", " (List.map (r 5) es)) + ")", 90)
     | EApply (Id "list", ts, es, t) -> ("[" + (String.concat "; " (List.map (r 5) es)) + "]", 90)
@@ -174,7 +159,7 @@
         let (mn, t) = name_of_id x in
         let s = if mn = "" then "" else mn + "." in
         let s = s + "__proj__" + "Mk" + string_of_id t + "__item__" + f in
-        (s + " " + (r 90 e),  0)
+        (s + " " + (r 95 e),  90)
       | _ ->
         ((r 90 e) + "." + (sid x), 90)
     | EOp (FieldUpdate x, [e1; e2], t) -> 
@@ -188,7 +173,7 @@
       | _ ->
         ("({" + (r 90 e1) + " with " + (sid x) + " = " + (r 90 e2) + "})", 90)
     | EOp ((Subscript | Update | Cond | FieldOp _ | FieldUpdate _ | CodeLemmaOp | RefineOp | StateOp _ | OperandArg _), _, _) -> internalErr (sprintf "EOp: %A" e)
-    | EApply (x, ts, es, t) ->  ("(" + (sid x) + (string_of_type_arguments ts) + " " + (string_of_args es) + ")", 90)
+    | EApply (x, ts, es, t) ->  ((sid x) + (string_of_type_arguments ts) + " " + (string_of_args es), 90)
     | EBind ((Forall | Exists | Lambda), [], [], _, e, t) -> (r prec e, prec)
     | EBind (Forall, [], xs, ts, e, t) -> qbind "forall" " . " xs ts e
     | EBind (Exists, [], xs, ts, e, t) -> qbind "exists" " . " xs ts e
@@ -198,27 +183,6 @@
     | EBind (BindAlias, _, _, _, e, t) -> (r prec e, prec)
     | EBind (BindSet, [], xs, ts, e, t) -> notImplemented "iset"
     | EBind ((Forall | Exists | Lambda | BindLet | BindSet), _, _, _, _, _) -> internalErr (sprintf "EBind: %A" e)
-=======
-    | EOp (Bop _, ([] | [_] | (_::_::_::_))) -> internalErr (sprintf "binary operator: %A" e)
-    | EOp (TupleOp _, es) -> ("(" + (String.concat ", " (List.map (r 5) es)) + ")", 90)
-    | EApply (Id "list", _, es) -> ("[" + (String.concat "; " (List.map (r 5) es)) + "]", 90)
-    | EOp (Subscript, [e1; e2]) -> (r prec (vaApp "subscript" [e1; e2]), prec)
-    | EOp (Update, [e1; e2; e3]) -> (r prec (vaApp "update" [e1; e2; e3]), prec)
-    | EOp (Cond, [e1; e2; e3]) -> ("if " + (r 90 e1) + " then " + (r 90 e2) + " else " + (r 90 e3), 0)
-    | EOp (FieldOp x, [e]) -> ((r 95 e) + "." + (sid x), 95)
-    | EOp (FieldUpdate x, [e1; e2]) -> ("({" + (r 90 e1) + " with " + (sid x) + " = " + (r 90 e2) + "})", 90)
-    | EOp ((Subscript | Update | Cond | FieldOp _ | FieldUpdate _ | CodeLemmaOp | RefineOp | StateOp _ | OperandArg _), _) -> internalErr (sprintf "EOp: %A" e)
-    | EApply (x, _, es) -> ((sid x) + " " + (string_of_args es), 90)
-    | EBind ((Forall | Exists | Lambda), [], [], _, e) -> (r prec e, prec)
-    | EBind (Forall, [], xs, ts, e) -> qbind "forall" " . " xs ts e
-    | EBind (Exists, [], xs, ts, e) -> qbind "exists" " . " xs ts e
-    | EBind (Lambda, [], xs, ts, e) -> qbind "fun" " -> " xs ts e
-    | EBind (BindLet, [ex], [x], [], e) -> ("let " + (string_of_formal x) + " = " + (r 5 ex) + " in " + (r 5 e), 6)
-    | EBind (BindLet, [ex], xs, [], e) -> ("let (" + String.concat ", " (List.map string_of_formal xs) + ") = " + (r 5 ex) + " in " + (r 5 e), 6)
-    | EBind (BindAlias, _, _, _, e) -> (r prec e, prec)
-    | EBind (BindSet, [], xs, ts, e) -> notImplemented "iset"
-    | EBind ((Forall | Exists | Lambda | BindLet | BindSet), _, _, _, _) -> internalErr (sprintf "EBind: %A" e)
->>>>>>> 7f6b9ffa
     | ECast (e, t) -> (r prec e, prec) // TODO: add type conversion
     | _ -> internalErr  (sprintf "unexpected exp %A " e)
   in if prec <= ePrec then s else "(" + s + ")"
