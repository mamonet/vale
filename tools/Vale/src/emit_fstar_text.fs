module Emit_fstar_text

open Ast
open Ast_util
open Transform
open Emit_common_base
open Microsoft.FSharp.Math

let resetOptions = ref ""
let prevResetOptionsPs = ref ""
let prevResetOptionsPsi = ref ""

let sid (x:id):string =
  match x with
  | Id s -> s
  | Reserved s -> qprefix "va_" s
  | Operator s -> internalErr (sprintf "custom operator: %A" x)

let prefix_id (prefix:string) (x:id):id =
  match x with
  | Id s -> Id (prefix + s)
  | Reserved s -> Reserved (prefix + s)
  | Operator s -> internalErr (sprintf "prefix_id: %A %A" prefix s)

let transparent_id (x:id):id = prefix_id "transparent_" x
let irreducible_id (x:id):id = prefix_id "irreducible_" x
let internal_id (x:id):id = prefix_id "internal_" x

// non-associative: (n, n+1, n+1)
// left-associative: (n, n, n+1)
// right-associative: (n, n+1, n)
let prec_of_bop (op:bop):(int * int * int) =
  match op with
  | BEquiv -> (10, 11, 11)
  | BImply -> (12, 13, 13)
  | BExply -> notImplemented "<=="
  | BOr | BLor -> (16, 16, 17)
  | BAnd | BLand -> (18, 18, 19)
  | BLe | BGe | BLt | BGt | BEq | BSeq | BNe -> (20, 20, 21)
  | BAdd -> (30, 30, 31)
  | BSub -> (30, 30, 31)
  | BMul | BDiv | BMod -> (40, 40, 41)
  | BOldAt | BIn | BCustom _ -> internalErr (sprintf "binary operator: %A" op)

let string_of_bop (op:bop):string =
  match op with
  | BEquiv -> "<==>"
  | BImply -> "==>"
  | BExply -> internalErr "<=="
  | BOr -> "||"
  | BLor -> "\\/"
  | BAnd -> "&&"
  | BLand -> "/\\"
  | BEq -> "=="
  | BSeq -> "="
  | BNe -> "=!="
  | BLt -> "<"
  | BGt -> ">"
  | BLe -> "<="
  | BGe -> ">="
  | BAdd -> "+"
  | BSub -> "-"
  | BMul -> "`op_Multiply`"
  | BDiv -> "`op_Division`"
  | BMod -> "`op_Modulus`"
  | BOldAt | BIn | BCustom _ -> internalErr (sprintf "binary operator: %A" op)

let string_of_ghost (g:ghost) = ""
let string_of_var_storage (g:var_storage) = ""


let rec string_of_typ (t:typ):string =
  match t with
  | TName x -> sid x
  | TApp (TName (Id "tuple"), []) -> "unit"
  | TApp (TName (Id "tuple"), ts) -> "(" + (String.concat " * " (List.map string_of_typ ts)) + ")"
  | TApp (TName (Id "fun"), ts) -> "(" + (String.concat " -> " (List.map string_of_typ ts)) + ")"
  | TApp (t, []) -> "(" + (string_of_typ t) + " ())"
  | TApp (t, ts) -> "(" + (string_of_typ t) + " " + (String.concat " " (List.map string_of_typ ts)) + ")"

let rec string_of_exp_prec prec e =
  let r = string_of_exp_prec in
  let (s, ePrec) =
    let qbind q qsep xs ts e = (q + " " + (string_of_formals xs) + qsep + (string_of_triggers ts) + (r 5 e), 6) in
    match e with
    | ELoc (loc, ee) -> try (r prec ee, prec) with err -> raise (LocErr (loc, err))
    | EVar x -> (sid x, 99)
    | EInt i -> (string i, 99)
    | EReal r -> (r, 99)
    | EBitVector (n, i) -> ("bv" + (string n) + "(" + (string i) + ")", 99)
    | EBool true -> ("true", 99)
    | EBool false -> ("false", 99)
    | EString s -> ("\"" + s.Replace("\\", "\\\\") + "\"", 99)
    | EOp (Uop (UCall CallGhost), [e]) -> (r prec e, prec)
    | EOp (Uop UReveal, [EApply (x, es)]) -> (r prec (vaApp "reveal_opaque" [EApply (transparent_id x, es)]), prec)
    | EOp (Uop UNot, [e]) -> ("~" + (r 99 e), 90)
    | EOp (Uop UNeg, [e]) -> ("-" + (r 99 e), 0)
    | EOp (Uop (UIs x), [e]) -> ((r 90 e) + "." + (sid x) + "?", 0)
    | EOp (Uop (UReveal | UOld | UConst | UGhostOnly | UToOperand | UCustom _), [_]) -> internalErr (sprintf "unary operator: %A" e)
    | EOp (Uop _, ([] | (_::_::_))) -> internalErr (sprintf "unary operator: %A" e)
    | EOp (Bop BExply, [e1; e2]) -> (r prec (EOp (Bop BImply, [e2; e1])), prec)
    | EOp (Bop op, [e1; e2]) ->
      (
        let isChainOp (op:bop):bool =
          match op with
          | BLe | BGe | BLt | BGt -> true
          | _ -> false
          in
        match (op, skip_loc e1) with
        | (op, EOp (Bop op1, [e11; e12])) when isChainOp op && isChainOp op1 ->
            // Convert (a <= b) < c into (a <= b) && (b < c)
            let e2 = EOp (Bop op, [e12; e2]) in
            (r prec (EOp (Bop BAnd, [e1; e2])), 0)
        | _ ->
            let (pe, p1, p2) = prec_of_bop op in
            ((r p1 e1) + " " + (string_of_bop op) + " " + (r p2 e2), pe)
      )
    | EOp (Bop _, ([] | [_] | (_::_::_::_))) -> internalErr (sprintf "binary operator: %A" e)
    | EApply (Id "tuple", es) -> ("(" + (String.concat ", " (List.map (r 5) es)) + ")", 90)
    | EApply (Id "list", es) -> ("[" + (String.concat "; " (List.map (r 5) es)) + "]", 90)
//    | EOp (MultiOp MSet, es) -> notImplemented "MSet"
    | EOp (Subscript, [e1; e2]) -> (r prec (vaApp "subscript" [e1; e2]), prec)
    | EOp (Update, [e1; e2; e3]) -> (r prec (vaApp "update" [e1; e2; e3]), prec)
    | EOp (Cond, [e1; e2; e3]) -> ("if " + (r 90 e1) + " then " + (r 90 e2) + " else " + (r 90 e3), 0)
    | EOp (FieldOp x, [e]) -> ((r 90 e) + "." + (sid x), 90)
    | EOp (FieldUpdate x, [e1; e2]) -> ("{" + (r 90 e1) + " with " + (sid x) + " = " + (r 90 e2) + "}", 90)
    | EOp ((Subscript | Update | Cond | FieldOp _ | FieldUpdate _ | CodeLemmaOp | RefineOp | StateOp _ | OperandArg _), _) -> internalErr (sprintf "EOp: %A" e)
    | EApply (x, es) -> ("(" + (sid x) + " " + (string_of_args es) + ")", 90)
    | EBind ((Forall | Exists | Lambda), [], [], _, e) -> (r prec e, prec)
    | EBind (Forall, [], xs, ts, e) -> qbind "forall" " . " xs ts e
    | EBind (Exists, [], xs, ts, e) -> qbind "exists" " . " xs ts e
    | EBind (Lambda, [], xs, ts, e) -> qbind "fun" " -> " xs ts e
    | EBind (BindLet, [ex], [x], [], e) -> ("let " + (string_of_formal x) + " = " + (r 5 ex) + " in " + (r 5 e), 6)
    | EBind (BindLet, [ex], xs, [], e) -> ("let (" + String.concat ", " (List.map string_of_formal xs) + ") = " + (r 5 ex) + " in " + (r 5 e), 6)
    | EBind (BindAlias, _, _, _, e) -> (r prec e, prec)
    | EBind (BindSet, [], xs, ts, e) -> notImplemented "iset"
    | EBind ((Forall | Exists | Lambda | BindLet | BindSet), _, _, _, _) -> internalErr (sprintf "EBind: %A" e)
  in if prec <= ePrec then s else "(" + s + ")"
and string_of_ret (x:id, t:typ option) = match t with None -> internalErr (sprintf "string_of_ret: %A" x) | Some t -> "(" + (sid x) + ":" + (string_of_typ t) + ")"
and string_of_formal (x:id, t:typ option) = match t with None -> sid x | Some t -> "(" + (sid x) + ":" + (string_of_typ t) + ")"
and string_of_formals (xs:formal list):string = String.concat " " (List.map string_of_formal xs)
and string_of_formal_bare (x:id, t:typ option) = match t with None -> sid x | Some t -> (sid x) + ":" + (string_of_typ t)
and string_of_pformal (x:id, t:typ, _, _, _) = string_of_formal (x, Some t)
and string_of_pformals (xs:pformal list):string = String.concat " " (List.map string_of_pformal xs)
and string_of_trigger (es:exp list):string = String.concat "; " (List.map string_of_exp es)
and string_of_triggers (ts:exp list list):string = 
    match ts with 
    | [] -> ""
    | [t] -> "{:pattern" + string_of_trigger t + "}"
    | _::_::_ -> "{:pattern " + String.concat "\/ " (List.map string_of_trigger ts) + "}"
and string_of_exp (e:exp):string = string_of_exp_prec 90 e
and string_of_exps (es:exp list):string = String.concat " " (List.map string_of_exp es)
and string_of_exps_tail (es:exp list):string = String.concat "" (List.map (fun e -> " " + string_of_exp e) es)
and string_of_args (es:exp list):string = match es with [] -> "()" | _ -> string_of_exps es

let name_of_formal (x:id, t:typ option) = sid x
let type_of_formal (x:id, t:typ option) = match t with None -> "_" | Some t -> (string_of_typ t)

let string_of_lhs_formal ((x, tOpt):lhs):string = match tOpt with Some (t, _) -> string_of_formal (x, t) | _ -> sid x

let val_string_of_formals (xs:formal list) =
  match xs with
  | [] -> (sid (Reserved "dummy")) + ":unit"
  | _ -> String.concat " -> " (List.map string_of_formal_bare xs)

let let_string_of_formals (useTypes:bool) (xs:formal list) =
  match xs with
  | [] -> "()"
  | _ -> string_of_formals (List.map (fun (x, t) -> (x, if useTypes then t else None)) xs)

let string_of_decrease (es:exp list) n =
  match es with
  | [] -> ""
  | _ -> sprintf "(decreases %%[%s;%i])" (String.concat ";" (List.map string_of_exp es)) n
  
let string_of_outs_exp (outs:(bool * formal list) option):string =
  match outs with
  | None -> "()"
  | Some (dep, fs) ->
      let sDep = if dep then "|" else "" in
      "(" + sDep + (String.concat ", " (List.map name_of_formal fs)) + sDep + ")"

let string_of_outs_formals (outs:(bool * formal list) option):string =
  match outs with
  | None -> "()"
  | Some (dep, fs) ->
      let sDep = if dep then "|" else "" in
      "(" + sDep + (String.concat ", " (List.map name_of_formal fs)) + sDep + "):(" +
      (String.concat (if dep then " & " else " * ") (List.map string_of_ret fs)) + ")"

let rec emit_stmt (ps:print_state) (outs:(bool * formal list) option) (s:stmt):unit =
  match s with
  | SLoc (loc, s) -> try emit_stmt ps outs s with err -> raise (LocErr (loc, err))
  | SLabel _ -> err "unsupported feature: labels (unstructured code)"
  | SGoto _ -> err "unsupported feature: 'goto' (unstructured code)"
  | SReturn _ -> err "unsupported feature: 'return' (unstructured code)"
  | SAssume e -> ps.PrintLine ("assume " + (string_of_exp e) + ";")
  | SAssert (_, e) -> ps.PrintLine ("assert " + (string_of_exp e) + ";")
  | SCalc _ -> err "unsupported feature: 'calc' for F*"
  | SVar (x, tOpt, _, g, a, None) -> () // used to forward-declare variables for SLetUpdates
  | SVar (x, tOpt, _, g, a, Some e) ->
      let sf = string_of_formal (x, tOpt) in
      let rhs = " = " + (string_of_exp e) in
      ps.PrintLine ((string_of_var_storage g) + "let " + sf + rhs + " in")
  | SAlias _ -> internalErr "SAlias"
  | SAssign ([], e) -> ps.PrintLine ((string_of_exp e) + ";")
  | SAssign ([lhs], e) ->
      ps.PrintLine ("let " + (string_of_lhs_formal lhs) + " = " + (string_of_exp e) + " in")
  | SAssign ((_::_::_) as lhss, e) ->
      ps.PrintLine ("let (" + (String.concat ", " (List.map string_of_lhs_formal lhss)) + ") = " + (string_of_exp e) + " in")
  | SLetUpdates (outs, s) ->
      ps.PrintLine ("let (" + (String.concat ", " (List.map string_of_formal outs)) + ") =");
      ps.PrintLine "(";
      ps.Indent ();
      emit_stmt ps (Some (false, outs)) s;
      ps.Unindent ();
      ps.PrintLine ") in"
  | SBlock ss -> notImplemented "block"
  | SQuickBlock _ -> internalErr "quick_block"
  | SIfElse (_, e, ss1, ss2) ->
      ps.PrintLine ("if " + (string_of_exp e) + " then");
      emit_block ps "" outs ss1;
      ps.PrintLine ("else");
      emit_block ps (match outs with None -> ";" | Some _ -> "") outs ss2
  | SWhile (e, invs, (_, ed), ss) ->
      let st = match outs with None -> "()" | Some (dep, fs) -> String.concat (if dep then " & " else " * ") (List.map string_of_ret fs) in
      let sWhile = sid (Reserved "while") in
      let sParams = match outs with None -> "()" | Some (_, fs) -> string_of_formals fs in
      ps.PrintLine ("let rec " + sWhile + " " + sParams + " : Ghost (" + st + ")");
      ps.Indent ();
      let inv = and_of_list (List.map snd invs) in
      ps.PrintLine ("(requires " + (string_of_exp inv) + ")");
      ps.PrintLine ("(ensures (fun " + string_of_outs_exp outs + " -> (not (" + (string_of_exp e) + ")) /\ " + (string_of_exp inv) + "))");
      let () =
        match (ed, outs) with
        | ([], Some (_, ((x, _)::_))) -> ps.PrintLine ("(decreases " + (sid x) + ")")
        | (_::_, _) -> ps.PrintLine ("(decreases (" + (String.concat ", " (List.map string_of_exp ed)) + "))")
        | ([], _) -> ()
        in
      ps.PrintLine "=";
      ps.PrintLine ("if " + (string_of_exp e) + " then");
      ps.Indent ();
      ps.PrintLine ("let " + (string_of_outs_formals outs) + " =");
      emit_block ps "" outs ss;
      let args = match outs with None -> "()" | Some (_, fs) -> String.concat " " (List.map (fun (x, _) -> sid x) fs) in
      ps.PrintLine ("in " + sWhile + " " + args);
      ps.Unindent ();
      ps.PrintLine ("else " + (string_of_outs_exp outs));
      ps.Unindent ();
      ps.PrintLine ("in " + sWhile + " " + args)
  | SForall (xs, ts, ex, e, ss) ->
    (
      let l = sid (Reserved "forall_lemma") in
      let gen_aux_lemma l f intro n xs rest =
        ps.PrintLine ("let " + l + ":" + (let_string_of_formals true xs) + "-> Lemma");
        ps.Indent ();
        ps.PrintLine ("(forall " + (let_string_of_formals true rest) + ". " + (string_of_triggers ts));
        ps.PrintLine ("(" + (string_of_exp ex) + "==>" + (string_of_exp e) + ")" + ")");
        ps.PrintLine (" = fun " + (let_string_of_formals false xs) + "->" + intro);
        let p = [ for i in 1 .. n -> "t"+(string i)] in
        let string_of_p = String.concat " " p in
        ps.PrintLine (" (fun " + string_of_p + " -> FStar.Classical.move_requires " + "(" + f + " " + (let_string_of_formals false xs) + " " + string_of_p + ")" + ")");       
        ps.Unindent ();
      in
      let forall_intro_name l n = 
        if n >3 then l + "_forall_intro_" + (string n) else "FStar.Classical.forall_intro_3" 
      in
      let rec gen_forall_intro l n = 
        match n with
        | 0 | 1 | 2 | 3 -> ()
        | _ ->
          (
            gen_forall_intro l (n-1);
            ps.PrintLine("let " + (forall_intro_name l n));
            let t = [ for i in 1 .. n -> "(#t"+ (string i) + ":Type)"] in
            let p = [ for i in 1 .. n -> "a"+ (string i)] in
            let pt = [ for i in 1 .. n -> "a"+ (string i) + ":" + "t" + (string i)] in
            let ptp = [ for i in 1 .. n -> "(a"+ (string i) + ":" + "t" + (string i) + ")"] in
            ps.Indent ();
            ps.PrintLine((String.concat "" t) + " (#p:(" + (String.concat " -> " pt) + " -> Type0))");
            ps.PrintLine("($f: (" + (String.concat " -> " pt) + " -> Lemma (p " + (String.concat " " p) +  ")))");
            ps.PrintLine(":Lemma (forall " + (String.concat " " ptp) + ". p " + (String.concat " " p) + ")");
            ps.PrintLine("= let g: " + pt.Head + " -> Lemma (forall " + (String.concat " " ptp.Tail) + ".p " + (String.concat " " p) + ")");
            ps.PrintLine("  = fun " + p.Head + " -> " + (forall_intro_name  l (n-1)) + " (f " + p.Head + ") in");
            ps.PrintLine("FStar.Classical.forall_intro g in");
            ps.Unindent ();
          )
      in
      let rec gen_forall l f (xs: formal list) = 
        match xs.Length with 
        | 0 -> ps.PrintLine(l)
        | 1 -> ps.PrintLine("FStar.Classical.forall_intro " + "(FStar.Classical.move_requires " + f + ")")
        | 2 -> ps.PrintLine("FStar.Classical.forall_intro_2 " + "(fun x -> FStar.Classical.move_requires " + "(" + f + " x)" + ")")
        | 3 -> ps.PrintLine("FStar.Classical.forall_intro_3 " + "(fun x y -> FStar.Classical.move_requires " + "(" + f + " x y)" + ")")
        | _ -> 
         (
            let aux_name = f + "_1" in
            let n = xs.Length - 1 in
            gen_forall_intro l n;
            gen_aux_lemma aux_name f (forall_intro_name l n) (n-1) [xs.Head] xs.Tail;
            ps.PrintLine "in";
            ps.PrintLine("FStar.Classical.forall_intro " + "(FStar.Classical.move_requires " + aux_name + ")");
          )
      in
      let gen_lemma l xs ts ex e ss = 
        let f = l + "_f" in
        ps.PrintLine ("let " + f + " " + (let_string_of_formals true xs) + " : Lemma ");
        ps.Indent ();
        ps.PrintLine ("(requires " + (string_of_exp ex) + ")");
        ps.PrintLine ("(ensures " + (string_of_exp e) + ")");
        ps.PrintLine "=";
        emit_block ps " in " None ss;
        ps.Unindent ();
        gen_forall l f xs; 
      in
      ps.PrintLine ("let " + l + " () : Lemma ");
      match (xs, ts) with
      | ([], []) ->
          ps.PrintLine ("(requires " + (string_of_exp ex) + ")");
          ps.PrintLine ("(ensures " + (string_of_exp e) + ")");
          ps.PrintLine "=";
          emit_block ps (" in " + l + " ();") None ss;
      | ([], _::_) -> err "trigger only allowed with one or more variables"
      | (_, _) ->
        ( 
          ps.Indent();
          ps.PrintLine ("(forall " + (string_of_formals xs) + ". " + (string_of_triggers ts) + "(" + (string_of_exp ex) + "==>" + (string_of_exp e) + ")" + ")");
          ps.Unindent();
          ps.PrintLine "=";
          ps.Indent ();
          gen_lemma l xs ts ex e ss;
          ps.Unindent ()
          ps.PrintLine "in";      
        )
        ps.PrintLine(l + "();");
    )
  | SExists (xs, ts, e) -> notImplemented "exists statements"
and emit_stmts (ps:print_state) (outs:(bool * formal list) option) (stmts:stmt list) =
  List.iter (emit_stmt ps None) stmts;
  ps.PrintLine (string_of_outs_exp outs)
and emit_block (ps:print_state) (suffix:string) (outs:(bool * formal list) option) (stmts:stmt list) =
  ps.PrintLine "(";
  ps.Indent ();
  emit_stmts ps outs stmts;
  ps.Unindent ();
  ps.PrintLine (")" + suffix)

let emit_laxness (ps:print_state) (a:attrs):unit =
  if !disable_verify then
    let isAdmit = attrs_get_bool (Id "admit") false a in
    let isLax = attrs_get_bool (Id "lax") false a in
    let emit (ps:print_state) (prev:string ref) (opts:string):unit =
      let s = if isAdmit || isLax then "\"--lax\"" else opts in
      if !prev <> s then
       (
        prev := s;
        ps.PrintUnbrokenLine ("#reset-options " + s)
       )
      in
    emit ps prevResetOptionsPs !resetOptions;
    match ps.print_interface with None -> () | Some psi -> emit psi prevResetOptionsPsi ""

let emit_fun (ps:print_state) (loc:loc) (f:fun_decl):unit =
  ps.PrintLine ("");
  let isOpaqueToSmt = attrs_get_bool (Id "opaque_to_smt") false f.fattrs in
  let isOpaque = attrs_get_bool (Id "opaque") false f.fattrs in
  let isPublic = attrs_get_bool (Id "public") false f.fattrs in
  let isPublicDecl = attrs_get_bool (Id "public_decl") false f.fattrs in
  let isQAttr = attrs_get_bool (Id "qattr") false f.fattrs in
  let isAdmit = attrs_get_bool (Id "admit") false f.fattrs in
  let isPublicDecl = isPublicDecl || (isOpaque && isAdmit) in
  let isOpaque = isOpaque && not isAdmit in
  let isRecursive = attrs_get_bool (Id "recursive") false f.fattrs in
  (match ps.print_interface with None -> () | Some psi -> psi.PrintLine (""));
  let ps = match (isPublic, ps.print_interface) with (true, Some psi) -> psi | _ -> ps in
  let psi = match ps.print_interface with None -> ps | Some psi -> psi in
  emit_laxness ps f.fattrs;
  let sg = match f.fghost with Ghost -> "GTot" | NotGhost -> "Tot" in
  let sVal x decreases = "val " + x + " : " + (val_string_of_formals f.fargs) + " -> " + sg + " " + (string_of_typ f.fret) + decreases in
  let printBody header hasDecl x e =
    (if isOpaqueToSmt || isQAttr then ps.PrintLine ("[@" + (if isOpaqueToSmt then " \"opaque_to_smt\"" else "") + (if isQAttr then " va_qattr" else "") + "]"));
    let sRet = if hasDecl then "" else " : " + (string_of_typ f.fret) in
    ps.PrintLine (header + x + " " + (let_string_of_formals (not hasDecl) f.fargs) + sRet + " =");
    ps.Indent ();
    ps.PrintLine (if isAdmit then "admit ()" else string_of_exp e);
    ps.Unindent ()
    in
  let header = if isRecursive then "let rec " else "let " in
<<<<<<< HEAD
  // add custom metrics to convince F* that mutually recursive functions terminates
=======
  // add custom metrics to convince F* that mutually recursive functions terminate
>>>>>>> 24e050de
  let dArgs = List.map (fun (x, _) -> EVar x) f.fargs in
  let decreases0 = if isRecursive then string_of_decrease dArgs 0 else "" in
  let decreases1 = if isRecursive then string_of_decrease dArgs 1 else "" in
  if isOpaque then
    ps.PrintLine (sVal (sid (transparent_id f.fname)) decreases0);
    psi.PrintLine (sVal (sid f.fname) decreases1);
    ( match f.fbody with
      | None -> ()
      | Some e -> printBody header true (sid (transparent_id f.fname)) e
    );
    let fArgs = List.map (fun (x, _) -> EVar x) f.fargs in
    let eOpaque = vaApp "make_opaque" [EApply (transparent_id f.fname, fArgs)] in
    let header = if isRecursive then "and " else "let " in
    printBody header true (sid f.fname) eOpaque
  else if isPublicDecl then
    psi.PrintLine (sVal (sid f.fname) decreases1);
    ( match f.fbody with
      | None -> ()
      | Some e -> printBody header true (sid f.fname) e
    )
  else
  (
    match f.fbody with
    | None -> ()
    | Some e -> printBody header false (sid f.fname) e
  )

let emit_proc (ps:print_state) (loc:loc) (p:proc_decl):unit =
  gen_lemma_sym_count := 0;
<<<<<<< HEAD
  let isRecursive = attrs_get_bool (Id "recursive") false p.pattrs in
  let decreaseExps = attrs_get_exps_opt (Id "decrease") p.pattrs in
  let (reqs, enss) = collect_specs p.pspecs in
=======
  let (reqs, enss) = collect_specs false p.pspecs in
>>>>>>> 24e050de
  let (rs, es) = (and_of_list reqs, and_of_list enss) in
  ps.PrintLine ("");
  (match ps.print_interface with None -> () | Some psi -> psi.PrintLine (""));
  let psi = match ps.print_interface with None -> ps | Some psi -> psi in
  let tactic = match p.pbody with None -> None | Some _ -> attrs_get_exp_opt (Id "tactic") p.pattrs in
  let isRecursive = attrs_get_bool (Id "recursive") false p.pattrs in
  let decreaseExps = attrs_get_exps_opt (Id "decrease") p.pattrs in
  let isAdmit = attrs_get_bool (Id "admit") false p.pattrs in
  let isDependent = attrs_get_bool (Id "dependent") false p.pattrs in
  let isReducible = attrs_get_bool (Id "reducible") false p.pattrs in
  let isReducible = isReducible || isAdmit || (p.prets = []) in
  let tactic = if isAdmit then None else tactic in
  emit_laxness ps p.pattrs;
  let args = List.map (fun (x, t, _, _, _) -> (x, Some t)) p.pargs in
  let rets = List.map (fun (x, t, _, _, _) -> (x, Some t)) p.prets in
  let printPType (ps:print_state) s decreases =
    ps.Indent ();
    let st = String.concat (if isDependent then " & " else " * ") (List.map string_of_pformal p.prets) in
    ps.PrintLine (s + (match p.prets with [] -> "Lemma" | _ -> "Ghost (" + st + ")" + decreases));
    ps.PrintLine ("(requires " + (string_of_exp rs) + ")");
    let sprets = String.concat ", " (List.map (fun (x, _, _, _, _) -> sid x) p.prets) in
    let sDep = if isDependent then "|" else "" in
    ps.PrintLine ("(ensures (" + (match p.prets with [] -> "" | _ -> "fun (" + sDep + sprets + sDep + ") -> ") + (string_of_exp es) + "))");
    ps.Unindent ();
    in
<<<<<<< HEAD
  // add custom metrics to convince F* that mutually recursive functions terminates
  let dArgs = match decreaseExps with Some es -> es | None -> List.map (fun (x, _) -> EVar x) args in
  let decreases0 = if isRecursive then string_of_decrease dArgs 0 else "" in
  let decreases1 = if isRecursive then string_of_decrease dArgs 1 else "" in
  ( match (tactic, ps.print_interface, fast_state) with
    | (Some _, None, _) -> ()
    | (_, _, false) ->
=======
  // add custom metrics to convince F* that mutually recursive functions terminate
  let dArgs = match decreaseExps with Some es -> es | None -> List.map (fun (x, _) -> EVar x) args in
  let decreases0 = if isRecursive then string_of_decrease dArgs 0 else "" in
  ( match (tactic, ps.print_interface) with
    | (Some _, None) -> ()
    | (_, _) ->
>>>>>>> 24e050de
        psi.PrintLine ("val " + (sid p.pname) + " : " + (val_string_of_formals args));
        printPType psi "-> " decreases0
  );
  ( match p.pbody with
    | None -> ()
    | Some ss ->
        let formals = let_string_of_formals (match tactic with None -> false | Some _ -> true) args in
        (if not isReducible then ps.PrintLine "[@\"opaque_to_smt\"]");
        let header = if isRecursive then "let rec " else "let " in
        ps.PrintLine (header + (sid p.pname) + " " + formals + " =")
        (match tactic with None -> () | Some _ -> ps.PrintLine "(");
        ps.Indent ();
        let mutable_scope = Map.ofList (List.map (fun (x, t, _, _, _) -> (x, Some t)) p.prets) in
        let (_, ss) = let_updates_stmts mutable_scope ss in
        let outs = List.map (fun (x, t, _, _, _) -> (x, Some t)) p.prets in
        if isAdmit then
          ps.PrintLine "admit ()"
        else
          emit_stmts ps (Some (isDependent, outs)) ss;
        ps.Unindent ();
        ( match tactic with
          | None -> ()
          | Some e ->
              ps.PrintLine ") <: ("
              printPType ps "" "";
              ps.PrintLine (") by " + (string_of_exp_prec 99 e))
        )
  )

let emit_decl (ps:print_state) (loc:loc, d:decl):unit =
  try
    match d with
    | DVerbatim (attrs, lines) ->
      (
        emit_laxness ps attrs;
        let isInterface = attrs_get_bool (Id "interface") false attrs in
        let isImplementation = attrs_get_bool (Id "implementation") false attrs in
        match (isInterface, isImplementation, ps.print_interface) with
        | (true, false, Some psi) -> List.iter psi.PrintUnbrokenLine lines
        | (true, true, Some psi) ->
            List.iter psi.PrintUnbrokenLine lines;
            List.iter ps.PrintUnbrokenLine lines
        | _ -> List.iter ps.PrintUnbrokenLine lines
      )
    | DPragma (ModuleName s) ->
        ps.PrintLine ("module " + s);
        match ps.print_interface with None -> () | Some psi -> psi.PrintLine ("module " + s)
    | DPragma (ResetOptions s) ->
        resetOptions := s;
        prevResetOptionsPs := s;
        ps.PrintUnbrokenLine ("#reset-options " + s)
    | DVar _ -> ()
    | DFun f -> emit_fun ps loc f
    | DProc p -> emit_proc ps loc p
  with err -> raise (LocErr (loc, err))

let emit_decls (ps:print_state) (ds:decls):unit =
  List.iter (emit_decl ps) ds
<|MERGE_RESOLUTION|>--- conflicted
+++ resolved
@@ -386,11 +386,7 @@
     ps.Unindent ()
     in
   let header = if isRecursive then "let rec " else "let " in
-<<<<<<< HEAD
-  // add custom metrics to convince F* that mutually recursive functions terminates
-=======
   // add custom metrics to convince F* that mutually recursive functions terminate
->>>>>>> 24e050de
   let dArgs = List.map (fun (x, _) -> EVar x) f.fargs in
   let decreases0 = if isRecursive then string_of_decrease dArgs 0 else "" in
   let decreases1 = if isRecursive then string_of_decrease dArgs 1 else "" in
@@ -420,13 +416,7 @@
 
 let emit_proc (ps:print_state) (loc:loc) (p:proc_decl):unit =
   gen_lemma_sym_count := 0;
-<<<<<<< HEAD
-  let isRecursive = attrs_get_bool (Id "recursive") false p.pattrs in
-  let decreaseExps = attrs_get_exps_opt (Id "decrease") p.pattrs in
-  let (reqs, enss) = collect_specs p.pspecs in
-=======
   let (reqs, enss) = collect_specs false p.pspecs in
->>>>>>> 24e050de
   let (rs, es) = (and_of_list reqs, and_of_list enss) in
   ps.PrintLine ("");
   (match ps.print_interface with None -> () | Some psi -> psi.PrintLine (""));
@@ -452,22 +442,11 @@
     ps.PrintLine ("(ensures (" + (match p.prets with [] -> "" | _ -> "fun (" + sDep + sprets + sDep + ") -> ") + (string_of_exp es) + "))");
     ps.Unindent ();
     in
-<<<<<<< HEAD
-  // add custom metrics to convince F* that mutually recursive functions terminates
-  let dArgs = match decreaseExps with Some es -> es | None -> List.map (fun (x, _) -> EVar x) args in
-  let decreases0 = if isRecursive then string_of_decrease dArgs 0 else "" in
-  let decreases1 = if isRecursive then string_of_decrease dArgs 1 else "" in
-  ( match (tactic, ps.print_interface, fast_state) with
-    | (Some _, None, _) -> ()
-    | (_, _, false) ->
-=======
-  // add custom metrics to convince F* that mutually recursive functions terminate
   let dArgs = match decreaseExps with Some es -> es | None -> List.map (fun (x, _) -> EVar x) args in
   let decreases0 = if isRecursive then string_of_decrease dArgs 0 else "" in
   ( match (tactic, ps.print_interface) with
     | (Some _, None) -> ()
     | (_, _) ->
->>>>>>> 24e050de
         psi.PrintLine ("val " + (sid p.pname) + " : " + (val_string_of_formals args));
         printPType psi "-> " decreases0
   );
