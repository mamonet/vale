--- conflicted
+++ resolved
@@ -106,9 +106,9 @@
           in
         match (op, skip_loc e1) with
         | (op, EOp (Bop op1, [e11; e12])) when isChainOp op && isChainOp op1 ->
-            // Convert (a <= b) < c into (a <= b) && (b < c)
+            // Convert (a <= b) < c into (a <= b) /\ (b < c)
             let e2 = EOp (Bop op, [e12; e2]) in
-            (r prec (EOp (Bop BAnd, [e1; e2])), 0)
+            (r prec (EOp (Bop BLand, [e1; e2])), 0)
         | _ ->
             let (pe, p1, p2) = prec_of_bop op in
             ((r p1 e1) + " " + (string_of_bop op) + " " + (r p2 e2), pe)
@@ -166,16 +166,12 @@
   | [] -> "()"
   | _ -> string_of_formals (List.map (fun (x, t) -> (x, if useTypes then t else None)) xs)
 
-<<<<<<< HEAD
-let string_of_outs_exp (outs:(bool * formal list) option):string =
-=======
 let string_of_decrease (xs:formal list) n =
   match xs with
   | [] -> ""
   | _ -> sprintf "(decreases %%[%s;%i])" (String.concat ";" (List.map (fun (x, t) -> string_of_formal (x, None)) xs)) n
   
-let string_of_outs_exp (outs:formal list option):string =
->>>>>>> 518d9c5b
+let string_of_outs_exp (outs:(bool * formal list) option):string =
   match outs with
   | None -> "()"
   | Some (dep, fs) ->
@@ -364,7 +360,6 @@
 
 let emit_fun (ps:print_state) (loc:loc) (f:fun_decl):unit =
   ps.PrintLine ("");
-<<<<<<< HEAD
   let isOpaqueToSmt = attrs_get_bool (Id "opaque_to_smt") false f.fattrs in
   let isOpaque = attrs_get_bool (Id "opaque") false f.fattrs in
   let isPublic = attrs_get_bool (Id "public") false f.fattrs in
@@ -373,33 +368,23 @@
   let isAdmit = attrs_get_bool (Id "admit") false f.fattrs in
   let isPublicDecl = isPublicDecl || (isOpaque && isAdmit) in
   let isOpaque = isOpaque && not isAdmit in
-=======
-  let isOpaqueAttr (x, es) = match (x, es) with (Id "opaque", ([] | [EBool true])) -> true | _ -> false in
-  let isOpaque = List.exists isOpaqueAttr f.fattrs in
   let isRecursive = attrs_get_bool (Id "recursive") false f.fattrs in
->>>>>>> 518d9c5b
   (match ps.print_interface with None -> () | Some psi -> psi.PrintLine (""));
   let ps = match (isPublic, ps.print_interface) with (true, Some psi) -> psi | _ -> ps in
   let psi = match ps.print_interface with None -> ps | Some psi -> psi in
   emit_laxness ps f.fattrs;
   let sg = match f.fghost with Ghost -> "GTot" | NotGhost -> "Tot" in
-<<<<<<< HEAD
-  let sVal x = "val " + x + " : " + (val_string_of_formals f.fargs) + " -> " + sg + " " + (string_of_typ f.fret) in
-  let printBody hasDecl x e =
+  let sVal x decreases = "val " + x + " : " + (val_string_of_formals f.fargs) + " -> " + sg + " " + (string_of_typ f.fret) + decreases in
+  let printBody header hasDecl x e =
     (if isOpaqueToSmt || isQAttr then ps.PrintLine ("[@" + (if isOpaqueToSmt then " \"opaque_to_smt\"" else "") + (if isQAttr then " va_qattr" else "") + "]"));
     let sRet = if hasDecl then "" else " : " + (string_of_typ f.fret) in
-    ps.PrintLine ("let " + x + " " + (let_string_of_formals (not hasDecl) f.fargs) + sRet + " =");
-=======
-  let sVal x decreases = "val " + x + " : " + (val_string_of_formals f.fargs) + " -> " + sg + " " + (string_of_typ f.fret) + decreases in
-  let printBody header x e =
-    ps.PrintLine (header + x + " " + (let_string_of_formals false f.fargs) + " =");
->>>>>>> 518d9c5b
+    ps.PrintLine (header + x + " " + (let_string_of_formals (not hasDecl) f.fargs) + sRet + " =");
     ps.Indent ();
     ps.PrintLine (if isAdmit then "admit ()" else string_of_exp e);
     ps.Unindent ()
     in
   let header = if isRecursive then "let rec " else "let " in
-  // add custom metrics to convince F* that mutually recursive functions terminates
+  // add custom metrics to convince F* that mutually recursive functions terminate
   let decreases0 = if isRecursive then string_of_decrease f.fargs 0 else "" in
   let decreases1 = if isRecursive then string_of_decrease f.fargs 1 else "" in
   if isOpaque then
@@ -407,51 +392,34 @@
     psi.PrintLine (sVal (sid f.fname) decreases1);
     ( match f.fbody with
       | None -> ()
-<<<<<<< HEAD
-      | Some e -> printBody true (sid (transparent_id f.fname)) e
-=======
-      | Some e -> printBody header (sid (transparent_id f.fname)) e
->>>>>>> 518d9c5b
+      | Some e -> printBody header true (sid (transparent_id f.fname)) e
     );
-
     let fArgs = List.map (fun (x, _) -> EVar x) f.fargs in
     let eOpaque = vaApp "make_opaque" [EApply (transparent_id f.fname, fArgs)] in
-<<<<<<< HEAD
-    printBody true (sid f.fname) eOpaque
+    let header = if isRecursive then "and " else "let " in
+    printBody header true (sid f.fname) eOpaque
   else if isPublicDecl then
-    psi.PrintLine (sVal (sid f.fname));
+    psi.PrintLine (sVal (sid f.fname) decreases1);
     ( match f.fbody with
       | None -> ()
-      | Some e -> printBody true (sid f.fname) e
+      | Some e -> printBody header true (sid f.fname) e
     )
-=======
-    let header = if isRecursive then "and " else "let " in
-    printBody header (sid f.fname) eOpaque
->>>>>>> 518d9c5b
   else
   (
     match f.fbody with
     | None -> ()
-<<<<<<< HEAD
-    | Some e -> printBody false (sid f.fname) e
-=======
-    | Some e -> printBody header (sid f.fname) e
->>>>>>> 518d9c5b
+    | Some e -> printBody header false (sid f.fname) e
   )
 
 let emit_proc (ps:print_state) (loc:loc) (p:proc_decl):unit =
   gen_lemma_sym_count := 0;
-<<<<<<< HEAD
   let (reqs, enss) = collect_specs false p.pspecs in
-=======
-  let isRecursive = attrs_get_bool (Id "recursive") false p.pattrs in
-  let (reqs, enss) = collect_specs p.pspecs in
->>>>>>> 518d9c5b
   let (rs, es) = (and_of_list reqs, and_of_list enss) in
   ps.PrintLine ("");
   (match ps.print_interface with None -> () | Some psi -> psi.PrintLine (""));
   let psi = match ps.print_interface with None -> ps | Some psi -> psi in
   let tactic = match p.pbody with None -> None | Some _ -> attrs_get_exp_opt (Id "tactic") p.pattrs in
+  let isRecursive = attrs_get_bool (Id "recursive") false p.pattrs in
   let isAdmit = attrs_get_bool (Id "admit") false p.pattrs in
   let isDependent = attrs_get_bool (Id "dependent") false p.pattrs in
   let isReducible = attrs_get_bool (Id "reducible") false p.pattrs in
@@ -462,66 +430,29 @@
   let rets = List.map (fun (x, t, _, _, _) -> (x, Some t)) p.prets in
   let printPType (ps:print_state) s decreases =
     ps.Indent ();
-<<<<<<< HEAD
     let st = String.concat (if isDependent then " & " else " * ") (List.map string_of_pformal p.prets) in
-    ps.PrintLine (s + (match p.prets with [] -> "Lemma" | _ -> "Ghost (" + st + ")"));
-=======
-    let st = String.concat " * " (List.map string_of_pformal p.prets) in
-    ps.PrintLine (s + "Ghost (" + st + ")" + decreases);
->>>>>>> 518d9c5b
+    ps.PrintLine (s + (match p.prets with [] -> "Lemma" | _ -> "Ghost (" + st + ")" + decreases));
     ps.PrintLine ("(requires " + (string_of_exp rs) + ")");
     let sprets = String.concat ", " (List.map (fun (x, _, _, _, _) -> sid x) p.prets) in
     let sDep = if isDependent then "|" else "" in
     ps.PrintLine ("(ensures (" + (match p.prets with [] -> "" | _ -> "fun (" + sDep + sprets + sDep + ") -> ") + (string_of_exp es) + "))");
     ps.Unindent ();
     in
-<<<<<<< HEAD
+  // add custom metrics to convince F* that mutually recursive functions terminate
+  let decreases0 = if isRecursive then string_of_decrease args 0 else "" in
   ( match (tactic, ps.print_interface) with
     | (Some _, None) -> ()
     | (_, _) ->
         psi.PrintLine ("val " + (sid p.pname) + " : " + (val_string_of_formals args));
-        printPType psi "-> "
-=======
-  // add custom metrics to convince F* that mutually recursive functions terminates
-  let decreases0 = if isRecursive then string_of_decrease args 0 else "" in
-  let decreases1 = if isRecursive then string_of_decrease args 1 else "" in      
-  ( match (tactic, ps.print_interface, fast_state) with
-    | (Some _, None, _) -> ()
-    | (_, _, false) ->
-        psi.PrintLine ("val " + (sid p.pname) + " : " + (val_string_of_formals args));
-        printPType psi "-> " decreases1
-    | (_, _, true) ->
-        psi.PrintLine ("val " + (sid (internal_id p.pname)) + " : " + (val_string_of_formals args));
-        printPType psi "-> " decreases1
-        psi.PrintLine ("unfold let " + (sid p.pname) + (let_string_of_formals true args));
-        printPType psi ": " "";
-        psi.PrintLine "=";
-        let sArgs = string_of_args (List.map (fun (x, _) -> EVar x) args) in
-        let sRets = "(" + (String.concat ", " (List.map (fun (x, _) -> sid x) rets)) + ")" in
-        let eFrame = attrs_get_exp (Reserved "fast_state_frame_exp") p.pattrs in
-        psi.PrintLine ("let " + sRets + " = " + (sid (internal_id p.pname)) + " " + sArgs + " in");
-        psi.PrintLine ("let va_sM = va_normalize_term (" + (string_of_exp eFrame) + ") in");
-        psi.PrintLine sRets
->>>>>>> 518d9c5b
+        printPType psi "-> " decreases0
   );
   ( match p.pbody with
     | None -> ()
     | Some ss ->
-<<<<<<< HEAD
         let formals = let_string_of_formals (match tactic with None -> false | Some _ -> true) args in
         (if not isReducible then ps.PrintLine "[@\"opaque_to_smt\"]");
-        ps.PrintLine ("let " + (sid p.pname) + " " + formals + " =")
-=======
-        // omit the "irreducible" qualifier from recursive procedures until  we no longer 
-        // have to have separate "lemma" and "irreducible_lemma" functions
-        let irreducible = if isRecursive then "" else "irreducible " in
-        ps.PrintLine (irreducible + "val " + (sid (irreducible_id p.pname)) + " : " + (val_string_of_formals args));
-        printPType ps "-> " decreases0
-        let formals = let_string_of_formals (match tactic with None -> false | Some _ -> true) args in
         let header = if isRecursive then "let rec " else "let " in
-        ps.PrintLine (irreducible + header + (sid (irreducible_id p.pname)) + " " + formals + " =");
-//        ps.PrintLine ("irreducible let " + (sid p.pname) + " " + formals + " =");
->>>>>>> 518d9c5b
+        ps.PrintLine (header + (sid p.pname) + " " + formals + " =")
         (match tactic with None -> () | Some _ -> ps.PrintLine "(");
         ps.Indent ();
         let mutable_scope = Map.ofList (List.map (fun (x, t, _, _, _) -> (x, Some t)) p.prets) in
@@ -538,13 +469,7 @@
               ps.PrintLine ") <: ("
               printPType ps "" "";
               ps.PrintLine (") by " + (string_of_exp_prec 99 e))
-<<<<<<< HEAD
         )
-=======
-        );
-        let header = if isRecursive then "and " else "let " in
-        ps.PrintLine (header + (sid (if fast_state then internal_id p.pname else p.pname)) + " " + formals + " = " + (sid (irreducible_id p.pname)) + " " + formals)
->>>>>>> 518d9c5b
   )
 
 let emit_decl (ps:print_state) (loc:loc, d:decl):unit =
