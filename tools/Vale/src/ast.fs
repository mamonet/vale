--- conflicted
+++ resolved
@@ -26,13 +26,8 @@
 
 type exp_call = CallGhost | CallLemma | CallInline | CallOutline
 
-<<<<<<< HEAD
-type uop = 
+type uop =
 | UNot of bool_or_prop | UNeg | UOld | UIs of id
-=======
-type uop =
-| UNot | UNeg | UOld | UIs of id
->>>>>>> c4b28881
 | UConst
 | UReveal | UGhostOnly | UToOperand
 | UCall of exp_call
