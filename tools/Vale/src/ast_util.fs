--- conflicted
+++ resolved
@@ -16,18 +16,13 @@
 let ktype1 = KType bigint.One
 
 let tapply (x:id) (ts:typ list):typ = TApply (x, ts)
-<<<<<<< HEAD
-let eapply (x:id) (es:exp list):exp = EApply (x, None, es)
-let eapply_t (x:id) (ts:typ list option) (es:exp list):exp = EApply (x, ts, es)
-let eapply_opt (x:id) (es:exp list):exp = match es with [] -> EVar x | _ -> eapply x es
-=======
 let evar (x:id) = EVar (x, None)
 let ebind (op:bindOp) (es:exp list) (fs:formal list) (ts:triggers) (e:exp) = EBind (op, es, fs, ts, e, None)
 let eop (op:op) (es:exp list) = EOp (op, es, None)
 let eapply (x:id) (es:exp list):exp = EApply (evar x, None, es, None)
-let eapply_t (x:id) (es:exp list) (t:typ option):exp = EApply (evar x, None, es, t)
+let eapply_t (x:id) (ts:typ list option) (es:exp list) (t:typ option):exp = EApply (evar x, ts, es, t)
 let eapply_opt (x:id) (es:exp list):exp = match es with [] -> EVar (x, None) | _ -> eapply x es
-let eapply_opt_t (x:id) (es:exp list) (t:typ option):exp = match es with [] -> EVar (x, t) | _ -> eapply_t x es t
+let eapply_opt_t (x:id) (es:exp list) (t:typ option):exp = match es with [] -> EVar (x, t) | _ -> eapply_t x None es t
 
 let name_of_id x =
   let s = match x with Id s | Reserved s | Operator s -> s in
@@ -52,7 +47,6 @@
   | EBind (_, _, _, _, _, t) -> t
   | ECast (_, t) -> (Some t)
   | _ -> None
->>>>>>> 1cd01e69
 
 let List_mapFold (f:'s -> 't -> 'r * 's) (s:'s) (ts:'t list):('r list * 's) =
   let (rs_rev, s) = List.fold (fun (rs_rev, s) t -> let (r, s) = f s t in (r::rs_rev, s)) ([], s) ts in
