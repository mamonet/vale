module Ast_util

open Ast
open Microsoft.FSharp.Math

let List_mapFold (f:'s -> 't -> 'r * 's) (s:'s) (ts:'t list):('r list * 's) =
  let (rs_rev, s) = List.fold (fun (rs_rev, s) t -> let (r, s) = f s t in (r::rs_rev, s)) ([], s) ts in
  (List.rev rs_rev, s)

let List_mapFoldFlip (f:'s -> 't -> 's * 'r) (s:'s) (ts:'t list):('s * 'r list) =
  let (s, rs_rev) = List.fold (fun (s, rs_rev) t -> let (s, r) = f s t in (s, r::rs_rev)) (s, []) ts in
  (s, List.rev rs_rev)

let List_mapFoldFlip2 (f:'s -> 't -> 's * 'r0 * 'r1) (s:'s) (ts:'t list):('s * 'r0 list * 'r1 list) =
  let (s, rs0_rev, rs1_rev) = List.fold (fun (s, rs0_rev, rs1_rev) t -> let (s, r0, r1) = f s t in (s, r0::rs0_rev, r1::rs1_rev)) (s, [], []) ts in
  (s, List.rev rs0_rev, List.rev rs1_rev)

let mapOpt (f:'a -> 'a) (o:'a option) =
  match o with None -> None | Some a -> Some (f a)

let mapFst (f:'a -> 'c) (a:'a, b:'b):('c * 'b) = (f a, b)
let mapSnd (f:'b -> 'c) (a:'a, b:'b):('a * 'c) = (a, f b)

let List_mapFst (f:'a -> 'c) (l:('a * 'b) list):('c * 'b) list = List.map (mapFst f) l
let List_mapSnd (f:'b -> 'c) (l:('a * 'b) list):('a * 'c) list = List.map (mapSnd f) l

let list_of_opt (opt:'a option):'a list = match opt with None -> [] | Some a -> [a]

exception Err of string
exception InternalErr of string
exception LocErr of loc * exn
let err (s:string):'a = raise (Err s)
let internalErr (s:string):'a = raise (InternalErr s)
let notImplemented (s:string):'a = raise (InternalErr ("not implemented: " + s))

let string_of_loc (loc:loc):string =
  "line " + (string loc.loc_line) + " column " + (string loc.loc_col) + " of file " + loc.loc_file

let rec List_mem_assoc (a:'a) (l:('a * 'b) list):bool =
  match l with [] -> false | (h, _)::t -> h = a || List_mem_assoc a t

let rec List_assoc (a:'a) (l:('a * 'b) list):'b =
  match l with [] -> internalErr "List_assoc" | (ha, hb)::t -> if ha = a then hb else List_assoc a t

let string_of_id (x:id):string = match x with Id s -> s | _ -> internalErr "string_of_id"
let reserved_id (x:id):string = match x with Reserved s -> s | _ -> internalErr "reserved_id"
let err_id (x:id):string = match x with Id s -> s | Reserved s -> s | Operator s -> "operator(" + s + ")"

let binary_op_of_list (b:bop) (empty:exp) (es:exp list) =
  match es with
  | [] -> empty
  | h::t -> List.fold (fun accum e -> EOp (Bop b, [accum; e])) h t
let and_of_list = binary_op_of_list BAnd (EBool true)
let or_of_list = binary_op_of_list BOr (EBool false)

let assert_attrs_default = {is_inv = false; is_split = false; is_refined = false; is_fastblock = false}

type 'a map_modify = Unchanged | Replace of 'a | PostProcess of ('a -> 'a)

let map_apply_modify (m:'a map_modify) (g:unit -> 'a):'a =
  match m with
  | Unchanged -> g ()
  | Replace e -> e
  | PostProcess p -> p (g ())

let rec map_exp (f:exp -> exp map_modify) (e:exp):exp =
  map_apply_modify (f e) (fun () ->
    let r = map_exp f in
    match e with
    | ELoc (loc, e) -> try ELoc (loc, r e) with err -> raise (LocErr (loc, err))
    | EVar _ | EInt _ | EReal _ | EBitVector _ | EBool _ | EString _ -> e
    | EBind (b, es, fs, ts, e) -> EBind (b, List.map r es, fs, List.map (List.map r) ts, r e)
    | EOp (op, es) -> EOp (op, List.map r es)
    | EApply (x, es) -> EApply (x, List.map r es)
  )

let rec gather_exp (f:exp -> 'a list -> 'a) (e:exp):'a =
  let r = gather_exp f in
  let children:'a list =
    match e with
    | ELoc (loc, e) -> try [r e] with err -> raise (LocErr (loc, err))
    | EVar _ | EInt _ | EReal _ | EBitVector _ | EBool _ | EString _ -> []
    | EBind (b, es, fs, ts, e) -> (List.map r es) @ (List.collect (List.map r) ts) @ [r e]
    | EOp (op, es) -> List.map r es
    | EApply (x, es) -> List.map r es
  in f e children

let gather_attrs (f:exp -> 'a list -> 'a) (attrs:attrs):'a list =
  List.collect (fun (x, es) -> List.map (gather_exp f) es) attrs

let map_attrs (fe:exp -> exp) (attrs:attrs):attrs =
  List.map (fun (x, es) -> (x, List.map fe es)) attrs

let gather_spec (f:exp -> 'a list -> 'a) (s:spec):'a list =
  match s with
  | Requires e -> [gather_exp f e]
  | Ensures e -> [gather_exp f e]
  | Modifies (_, e) -> [gather_exp f e]

let gather_specs (f:exp -> 'a list -> 'a) (ss:spec list):'a list =
  List.collect (gather_spec f) ss

let rec skip_loc (e:exp):exp =
  match e with
  | ELoc (_, e) -> skip_loc e
  | _ -> e

let skip_loc_opt (e:exp option):exp option =
  match e with
  | None -> None
  | Some e -> Some (skip_loc e)

let rec skip_locs (e:exp):exp = map_exp (fun e -> match e with ELoc (_, e) -> Replace (skip_locs e) | _ -> Unchanged) e

let rec skip_loc_apply (e:exp) (f:exp->'a):'a =
  match e with
  | ELoc (loc, e) -> try skip_loc_apply e f with err -> raise (LocErr (loc, err))
  | _ -> f e

let rec loc_apply (loc:loc) (e:exp) (f:exp -> 'a):'a =
  try
    match e with
    | ELoc (loc, e) -> loc_apply loc e f
    | _ -> f e
  with err -> raise (LocErr (loc, err))

let locs_of_exp (e:exp):loc list =
  let f e locs =
    match e with
    | ELoc (l, e) -> [l]
    | _ -> List.concat locs
  in gather_exp f e

let one_loc_of_exp (defaultLoc:loc) (e:exp):loc =
  match locs_of_exp e with [] -> defaultLoc | h::t -> h

let skip_locs_attrs (a:attrs):attrs = List.map (fun (x, es) -> (x, List.map skip_locs es)) a

let rec map_stmt (fe:exp -> exp) (fs:stmt -> stmt list map_modify) (s:stmt):stmt list =
  map_apply_modify (fs s) (fun () ->
    match s with
    | SLoc (loc, s) -> try List.map (fun s -> SLoc (loc, s)) (map_stmt fe fs s) with err -> raise (LocErr (loc, err))
    | SLabel x -> [s]
    | SGoto x -> [s]
    | SReturn -> [s]
    | SAssume e -> [SAssume (fe e)]
    | SAssert (attrs, e) -> [SAssert (attrs, fe e)]
    | SCalc (oop, contents) -> [SCalc (oop, List.map (map_calc_contents fe fs) contents)]
    | SVar (x, t, m, g, a, eOpt) -> [SVar (x, t, m, g, map_attrs fe a, mapOpt fe eOpt)]
    | SAlias (x, y) -> [SAlias (x, y)]
    | SAssign (xs, e) -> [SAssign (xs, fe e)]
    | SLetUpdates _ -> internalErr "SLetUpdates"
    | SBlock b -> [SBlock (map_stmts fe fs b)]
    | SFastBlock b -> [SFastBlock (map_stmts fe fs b)]
    | SIfElse (g, e, b1, b2) -> [SIfElse (g, fe e, map_stmts fe fs b1, map_stmts fe fs b2)]
    | SWhile (e, invs, ed, b) ->
        [SWhile (
          fe e,
          List_mapSnd fe invs,
          mapSnd (List.map fe) ed,
          map_stmts fe fs b)]
    | SForall (xs, ts, ex, e, b) ->
        [SForall (xs, List.map (List.map fe) ts, fe ex, fe e, map_stmts fe fs b)]
    | SExists (xs, ts, e) ->
        [SExists (xs, List.map (List.map fe) ts, fe e)]
  )
and map_stmts (fe:exp -> exp) (fs:stmt -> stmt list map_modify) (ss:stmt list):stmt list = List.collect (map_stmt fe fs) ss
and map_calc_contents (fe:exp -> exp) (fs:stmt -> stmt list map_modify) (cc:calcContents): calcContents =
  let {calc_exp = e; calc_op = oop; calc_hints = hints} = cc in
  {calc_exp = fe e; calc_op = oop; calc_hints = List.map (map_stmts fe fs) hints}

let rec gather_stmt (fs:stmt -> 'a list -> 'a) (fe:exp -> 'a list -> 'a) (s:stmt):'a =
  let re = gather_exp fe in
  let r = gather_stmt fs fe in
  let rs = gather_stmts fs fe in
  let children:'a list =
    match s with
    | SLoc (loc, s) -> try [r s] with err -> raise (LocErr (loc, err))
    | SLabel _ | SGoto _ | SReturn -> []
    | SAssume e | SAssert (_, e) | SAssign (_, e) -> [re e]
    | SCalc (oop, contents) -> List.collect (gather_calc_contents fs fe) contents
<<<<<<< HEAD
    | SVar (x, t, g, a, eOpt) -> (gather_attrs fe a) @ (List.map re (list_of_opt eOpt))
    | SLetUpdates _ -> internalErr "SLetUpdates"
=======
    | SVar (x, t, m, g, a, eOpt) -> (gather_attrs fe a) @ (List.map re (list_of_opt eOpt))
    | SAlias (x, y) -> []
>>>>>>> 79d34c47
    | SBlock b -> rs b
    | SFastBlock b -> rs b
    | SIfElse (g, e, b1, b2) -> [re e] @ (rs b1) @ (rs b2)
    | SWhile (e, invs, ed, b) -> [re e] @ (List.map re (List.map snd invs)) @ (List.map re (snd ed)) @ (rs b)
    | SForall (xs, ts, ex, e, b) -> (List.collect (List.map re) ts) @ [re e] @ (rs b)
    | SExists (xs, ts, e) -> (List.collect (List.map re) ts) @ [re e]
  in fs s children
and gather_stmts (fs:stmt -> 'a list -> 'a) (fe:exp -> 'a list -> 'a) (ss:stmt list):'a list =
  List.map (gather_stmt fs fe) ss
and gather_calc_contents (fs:stmt -> 'a list -> 'a) (fe:exp -> 'a list -> 'a) (cc:calcContents):'a list =
  let {calc_exp = e; calc_op = oop; calc_hints = hints} = cc in
  [gather_exp fe e] @ (List.collect (gather_stmts fs fe) hints)

let rec skip_loc_stmt (s:stmt):stmt =
  match s with
  | SLoc (_, s) -> skip_loc_stmt s
  | _ -> s

let rec skip_locs_stmt (s:stmt):stmt list = map_stmt skip_locs (fun s -> match s with SLoc (_, s) -> Replace (skip_locs_stmt s) | _ -> Unchanged) s

let locs_of_stmt (s:stmt):loc list =
  let fs s locs =
    match s with
    | SLoc (l, _) -> [l]
    | _ -> List.concat locs
  let fe e locs =
    match e with
    | ELoc (l, _) -> [l]
    | _ -> List.concat locs
  in gather_stmt fs fe s

let one_loc_of_stmt (defaultLoc:loc) (s:stmt):loc =
  match locs_of_stmt s with [] -> defaultLoc | h::t -> h

// Substitute an expression for a reserved variable.
// This does *not* rename bound variables to avoid variable capture.
// Therefore, the map m should only contain reserved identifiers
// that will never appear in EBind expressions.
let subst_reserved_exp (m:Map<id, exp>) (e:exp):exp =
  let f e =
    match e with
    | EVar x when Map.containsKey x m -> Replace (Map.find x m)
    | _ -> Unchanged
    in
  map_exp f e

let rec free_vars_exp (e:exp):Set<id> =
  let f (e:exp) (xss:Set<id> list):Set<id> =
    match e with
    | EVar x -> Set.singleton x
    | EBind (_, es, fs, ts, e) ->
        let r = free_vars_exp in
        let rs es = Set.unionMany (List.map r es) in
        let xs = Set.union (Set.unionMany (List.map rs ts)) (r e) in
        let ys = Set.ofList (List.map fst fs) in
        let xs = Set.difference xs ys in
        Set.union xs (rs es)
    | _ -> Set.unionMany xss
  in gather_exp f e

let free_vars_spec (s:spec):Set<id> =
  let fe e xss = free_vars_exp e in
  Set.unionMany (gather_spec fe s)

let free_vars_specs (ss:spec list):Set<id> = Set.unionMany (List.map free_vars_spec ss)

let free_vars_stmt (s:stmt):Set<id> =
  let fs s xss = Set.unionMany xss in
  let fe e xss = free_vars_exp e in
  gather_stmt fs fe s

let free_vars_stmts (ss:stmt list):Set<id> = Set.unionMany (List.map free_vars_stmt ss)

let attrs_get_bool (x:id) (defaultVal:bool) (a:attrs):bool =
  let fErr () = err ("expected boolean value in attribute " + (err_id x)) in
  if List_mem_assoc x a then
    match List_assoc x a with
    | [] -> true
    | [e] -> (match skip_loc e with EBool b -> b | _ -> fErr ())
    | _ -> fErr ()
  else defaultVal

let attrs_get_exp_opt (x:id) (a:attrs):exp option =
  if List_mem_assoc x a then
    match List_assoc x a with
    | [e] -> Some e
    | _ -> err ("attribute '" + (err_id x) + "' requires one argument here")
  else None

let attrs_get_exp (x:id) (a:attrs):exp =
  match attrs_get_exp_opt x a with
  | None -> err ("expected to find attribute '" + (err_id x) + "'")
  | Some e -> e

let attrs_get_id_opt (x:id) (a:attrs):id option =
  match skip_loc_opt (attrs_get_exp_opt x a) with
  | None -> None
  | Some (EVar x) -> Some x
  | Some _ -> err ("argument to attribute '" + (err_id x) + "' must be an identifier")

let attrs_get_id (x:id) (a:attrs):id =
  match skip_loc (attrs_get_exp x a) with
  | EVar x -> x
  | _ -> err ("argument to attribute '" + (err_id x) + "' must be an identifier")

let qprefix (s:string) (t:string):string = s + (t.Replace(".", "__"))<|MERGE_RESOLUTION|>--- conflicted
+++ resolved
@@ -179,13 +179,9 @@
     | SLabel _ | SGoto _ | SReturn -> []
     | SAssume e | SAssert (_, e) | SAssign (_, e) -> [re e]
     | SCalc (oop, contents) -> List.collect (gather_calc_contents fs fe) contents
-<<<<<<< HEAD
-    | SVar (x, t, g, a, eOpt) -> (gather_attrs fe a) @ (List.map re (list_of_opt eOpt))
-    | SLetUpdates _ -> internalErr "SLetUpdates"
-=======
     | SVar (x, t, m, g, a, eOpt) -> (gather_attrs fe a) @ (List.map re (list_of_opt eOpt))
     | SAlias (x, y) -> []
->>>>>>> 79d34c47
+    | SLetUpdates _ -> internalErr "SLetUpdates"
     | SBlock b -> rs b
     | SFastBlock b -> rs b
     | SIfElse (g, e, b1, b2) -> [re e] @ (rs b1) @ (rs b2)
