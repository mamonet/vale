// Implement '{:quick}' procedures

module Emit_common_quick_code

open Ast
open Ast_util
open Parse
open Parse_util
open Transform
open Emit_common_base
open Microsoft.FSharp.Math
open System.Numerics

let qmods_opt (x:'a):'a list = if !quick_mods then [x] else []

let qlemma_exp (e:exp):exp =
  let e = get_lemma_exp e in
  let e = map_exp stateToOp e in
  let e = exp_refined e in
  e

let makeFrame (env:env) (preserveModifies:bool) (p:proc_decl) (s0:id) (sM:id):exp * exp list * formal list =
  let id_x (x:id) = Reserved ("x_" + string_of_id x) in
  let specModsIo preserveModifies = List.collect (specModIo env preserveModifies) p.pspecs in
  let collectArg (isRet:bool) (x, t, storage, io, _) =
    match (isRet, storage, io) with
    | (true, XOperand, _) | (_, XOperand, (InOut | Out)) -> [(x, id_x x, t)]
    | _ -> []
    in
  let collectMod (io, (x, _)) =
    match io with
    | (InOut | Out) ->
      (
        match Map.tryFind x env.ids with
        | Some (StateInfo (prefix, es, t)) -> [(id_x x, t, prefix, es)]
        | _ -> internalErr ("frameMod: could not find variable " + (err_id x))
      )
    | _ -> []
    in
  let mods preserveModifies = List.collect collectMod (specModsIo preserveModifies) in
  let args = (List.collect (collectArg true) p.prets) @ (List.collect (collectArg false) p.pargs) in
  let frameArg e (x, xx, t) = vaApp_t ("upd_" + (vaOperandTyp t)) [evar x; evar xx; e] (exp_typ e) in
  let framePArg (x, _, t) = vaApp ("mod_" + (vaTyp t)) [evar x] in
  let frameMod e (x, t, prefix, es) = vaApp_t ("upd_" + prefix) (es @ [evar x; e]) (exp_typ e) in
  let framePMod (_, t, prefix, es) = eapply_opt (Id ("Mod_" + prefix)) es in
  let e = evar s0 in
  let e = List.fold frameArg e args in
  let e = List.fold frameMod e (mods false) in
  let pmods = List.map framePArg args @ List.map framePMod (mods preserveModifies) in
  let fs = [] in
  let fs = List.fold (fun fs (_, xx, t) -> (xx, Some (tOperand (vaValueTyp t)))::fs) fs args in
  let fs = List.fold (fun fs (x, t, _, _) -> (x, Some t)::fs) fs (mods false) in
  (e, List.rev pmods, List.rev fs)

let rec fbind_gs (g:id) (xOuts:formal list) (gs:formal list) (e:exp) : exp =
  // REVIEW: this is ugly: for normalizability, in some places we have to say
  //   let g1 = (let (g1, ..., gn) = g in g1) in
  //   ...
  //   let gn = (let (g1, ..., gn) = g in gn) in
  //   e
  // instead of
  //   let (g1, ..., gn) = g in e
  // Currently:
  //   - in while, "forall ... (g:a)" in wp_While introduces a g that's a variable, not a tuple constructor
  //   - in lemma calls, all return values for qBindPURE are passed in a single variable
  let fbind_g e = ebind BindLet [evar g] xOuts [] e in
  match gs with
  | [] -> e
  | (gk, t)::gs ->
      let egk = fbind_g (evar gk) in
      ebind BindLet [egk] [(gk, t)] [] (fbind_gs g xOuts gs e)
  in

// With --use_two_phase_tc true, we need to turn:
//   f(e)
// into:
//   let x:t = e in f(x)
// when we use F*'s $ type inference for f(...) and e's type is a subtype of what f expects
// (or when e contains subtyping internally)
let lift_subtype_arg (t:typ) (e:exp):(formal * exp) option * exp =
  // For simplicity, err on the side of lifting: if it's not a variable with exactly the right
  // type or a constant integer, lift it.
  match skip_loc e with
  | EVar (_, Some tx) when t = tx -> (None, e)
  | EInt _ | ECast (_, EInt _, _) -> (None, e)
  | _ ->
      let i = string (gen_lemma_sym ()) in
      let x = Reserved ("arg" + i) in
      (Some ((x, Some t), e), EVar (x, Some t))

let rec build_qcode_stmt (env:env) (outs_t:formal list) (loc:loc) (s:stmt) ((needsState:bool), (eTail:exp)):(bool * exp) =
  let ierr () = internalErr (Printf.sprintf "build_qcode_stmt: %A" s) in
  let outs = List.map fst outs_t in
  let env0 = env in
  let env = snd (env_stmt env s) in
<<<<<<< HEAD
  let range = mk_range_of_loc loc in
  let msg = EString ("***** ERROR AT " + string_of_loc loc + " *****")
=======
  let range = evar (Id "range1") in
  let msg = EString ("***** PRECONDITION NOT MET AT " + string_of_loc loc + " *****") in
  let msgs = EString ("***** EXPRESSION PRECONDITIONS NOT MET WITHIN " + string_of_loc loc + " *****") in
>>>>>>> 5b1b1cb6
  let mods = evar (Reserved "mods") in
  let uses_state (e:exp):bool =
    let f (e:exp) (bs:bool list):bool =
      match e with
      | EVar (Reserved "s", _) -> true
      | _ -> List.fold (||) false bs
      in
    gather_exp f e
    in
  let inline_call (x:string) (rets:formal list) (es:exp list) (t: typ option):(bool * exp) =
    let es = List.map qlemma_exp es in
    let es = List.map (fun e -> match e with EOp (Uop UGhostOnly, [e], _) -> e | _ -> e) es in
    let e = vaApp_t ("quick_" + x) es t in
    let f g eTail =
      let fTail = ebind Lambda [] [(Reserved "s", Some tState); g] [] eTail in
      (uses_state e, eapply (Id "QBind") [range; msg; e; fTail])
      in
    match (needsState, rets) with
    | (false, []) -> (uses_state e, eapply (Id "QSeq") [range; msg; e; eTail])
    | (true, []) -> f (Id "_", None) eTail
    | (_, [g]) -> f g eTail
    | _ ->
        let g = Reserved "g" in
        let eTail = ebind BindLet [evar g] rets [] eTail in
        f (g, None) eTail
    in
  let lemma_call (x:id) (tfun:typ option) (rets:formal list) (ts:(tqual * typ) list option) (es:exp list) (t:typ option):(bool * exp) =
    let pOpt = Map.tryFind x env.procs in
    let infer_spec =
      // infer_spec
      match pOpt with
      | None -> true
      | Some {pattrs = a} when attrs_get_bool (Id "infer_spec") false a -> true
      | _ -> false
      in
    let () =
      match (infer_spec, rets) with
      // F* inference of specs only works with no return values:
      | (true, _::_) -> err "infer_spec only supported for lemmas (no return values allowed)"
      | _ -> ()
      in
    let es = List.map qlemma_exp es in
    let (xlets, es) =
      match (infer_spec, tfun) with
      | (true, Some (TFun (targs, _))) -> List.unzip (List.map2 lift_subtype_arg targs es)
      | _ -> ([], es)
      in
    let xlets = List.collect (fun xt -> match xt with None -> [] | Some xt -> [xt]) xlets in
    let eApp = eapply_t x es t in
    let fApp = ebind Lambda [] [(Id "_", Some tUnit)] [] eApp in
    let app qPure eTail =
      let eCall = eapply (Id qPure) [range; msg; fApp; eTail] in
      let eCall = List.fold (fun e (xt, ex) -> ebind BindLet [ex] [xt] [] e) eCall xlets in
      (true, eCall)
      in
    match (infer_spec, rets, pOpt) with
    | (true, [], _) -> app "qPURE" eTail
    | (false, [], Some p) ->
        // QLemma range msg pre post fApp eTail
        let p = Map.find x env.procs in
        // pre = (fun(x1...xn) req)(e1...en)
        // post = (fun(x1...xn) ens)(e1...en)
        let (reqs, enss) = collect_specs false p.pspecs in
        let xs = List.map (fun (x, t, _, _, _) -> (x, Some t)) p.pargs in
        let pre = rename_args p.ptargs xs ts es (and_of_list reqs) in
        let post = rename_args p.ptargs xs ts es (and_of_list enss) in
        let post = ebind Lambda [] [(Id "_", None)] [] post in
        let eCall = eapply (Id "QLemma") [range; msg; pre; post; fApp; eTail] in
        (true, eCall)
    | _ -> notImplemented "lemma calls with return values"
(* TODO: use QGhost and instantiate pre and post explicitly
    | [(xarg, Some targ)] when is_proc env x Ghost ->
        // QGhost targ range msg pre post fApp eTail
        let p = Map.find x env.procs in
        // pre = (fun(x1...xn) req)(e1...en)
        // post = (fun(x1...xn) fun(x) ens)(e1...en)
        let (reqs, enss) = collect_specs false p.pspecs in
        let pre = and_of_list reqs in
        let post = and_of_list enss in
        let eTail = ebind Lambda [] [(xarg, Some targ)] [] eTail in
        let eCall = EApply (evar (Id "QLemma"), Some [t], [range; msg; pre; post; fApp; eTail], None) in
        (true, eCall)
    | [x] -> app "qBindPURE" (ebind Lambda [] [(dummy, None); x] [] eTail)
    | _::_ ->
        let eTail = fbind_gs g rets rets eTail in
        let eTail = ebind Lambda [] [(dummy, None); (g, None)] [] eTail in
        app "qBindPURE" eTail
*)
    in
  let assign_or_var (allowLemma:bool) (x:id) (tOpt:typ option) (e:exp):(bool * exp) =
    match skip_loc e with
    | EApply (e, _, es, t) when is_id e && is_proc env (id_of_exp e) NotGhost->
        let xp = string_of_id (id_of_exp e) in 
        inline_call xp [(x, tOpt)] es t
//    | EApply (xp, _, es) when allowLemma ->
//        lemma_call xp [(x, tOpt)] es
    | _ ->
        let e = qlemma_exp e in
        (true, ebind BindLet [e] [(x, tOpt)] [] eTail)
    in
  let eb_alt (eb:exp) =
    // HACK
    match eb with
    | EApply (e, ts, args, t) when is_id e && id_of_exp e = Reserved "cmp_eq" -> EApply (evar (Id "Cmp_eq"), ts, args, t)
    | EApply (e, ts, args, t) when is_id e && id_of_exp e = Reserved "cmp_ne" -> EApply (evar (Id "Cmp_ne"), ts, args, t)
    | EApply (e, ts, args, t) when is_id e && id_of_exp e = Reserved "cmp_le" -> EApply (evar (Id "Cmp_le"), ts, args, t)
    | EApply (e, ts, args, t) when is_id e && id_of_exp e = Reserved "cmp_ge" -> EApply (evar (Id "Cmp_ge"), ts, args, t)
    | EApply (e, ts, args, t) when is_id e && id_of_exp e = Reserved "cmp_lt" -> EApply (evar (Id "Cmp_lt"), ts, args, t)
    | EApply (e, ts, args, t) when is_id e && id_of_exp e = Reserved "cmp_gt" -> EApply (evar (Id "Cmp_gt"), ts, args, t)
    | _ -> internalErr "unsupported if/while condition"
    in
  match s with
  | SLoc (loc, s) -> build_qcode_stmt env outs_t loc s (needsState, eTail)
  | SAlias _ -> (needsState, eTail)
  | SAssign ([(x, None)], e) ->
      let tOpt =
        match Map.tryFind x env0.ids with
        | Some (GhostLocal (Mutable, tOpt)) -> tOpt
        | _ -> None
        in
      assign_or_var true x tOpt e
  | SAssign ([(x, Some (tOpt, _))], e) -> assign_or_var true x tOpt e
  | SAssign (xs, e) ->
    (
      let formal_of_lhs ((x:id), typGhostOpt):formal =
        match typGhostOpt with
        | Some (Some t, _) -> (x, Some t)
        | _ -> (x, None)
        in
      let xs = List.map formal_of_lhs xs in
      match skip_loc e with
      | EApply (e, _, es, t) when is_id e && is_proc env (id_of_exp e) NotGhost ->
          inline_call (string_of_id (id_of_exp e)) xs es t
      | EApply (e, ts, es, t) when is_id e ->
          let tfun = match skip_loc e with EVar (_, t) -> t | _ -> None in
          lemma_call (id_of_exp e) tfun xs ts es t
      | EOp (Uop UReveal, [e], t) ->
        (
          let e = qlemma_exp e in
          let f ex =
            let esx = EOp (Uop UFStarNameString, [ex], None) in
            let eq = eapply (Reserved "reveal_eq") [esx; e; e] in
            let eq = ebind Lambda [] [(Id "_", None)] [] eq in
            let ecall = eapply (Reserved "reveal_opaque") [esx; e] in
            let ef = ebind Lambda [] [(Id "_", None)] [] ecall in
            (true, eapply (Id "QLemma") [range; msg; EBool true; eq; ef; eTail])
            in
          match skip_loc e with
          | EVar (x, _) -> f e
          | EApply (ex, _, _, _) ->
            (
              match skip_loc ex with
              | EVar (x, _) as ex -> f ex
              | _ -> ierr ()
            )
          | _ -> ierr ()
        )
      | _ -> ierr ()
    )
  | SVar (x, tOpt, _, XGhost, _, Some e) -> assign_or_var false x tOpt e
  | SLetUpdates ([], s) -> build_qcode_stmt env [] loc s (needsState, eTail)
  | SLetUpdates (xs, s) ->
      // eTailLet = (let (...gs...) = g in eTail)
      // pass eTailLet as tail to s
      let eTailLet = ebind BindLet [evar (Reserved "g")] xs [] eTail in
      build_qcode_stmt env xs loc s (needsState, eTailLet)
  | SAssume e ->
      let e = qlemma_exp e in
      (true, eapply (Id "qAssume") [range; msg; e; eTail])
  | SAssert ({is_quicktype = Some b}, e) ->
      let e = qlemma_exp e in
      let eTail = ebind Lambda [] [(Id "_", None)] [] eTail in
      (true, eapply (Id "qAssertSquash") [range; (if b then msgs else msg); e; eTail])
  | SAssert (_, e) ->
      let e = qlemma_exp e in
      (true, eapply (Id "qAssert") [range; msg; e; eTail])
  | SIfElse (((SmInline | SmPlain) as sm), eb, ss1, ss2) ->
      let eb = qlemma_exp eb in
      let eqc1 = build_qcode_block false env outs_t loc ss1 in
      let eqc2 = build_qcode_block false env outs_t loc ss2 in
      let (sq, eCmp) =
        match sm with
        | SmInline -> ("qInlineIf", eb)
        | _ -> ("qIf", qlemma_exp (eb_alt eb))
        in
      let eIf = eapply (Id sq) (qmods_opt mods @ [eCmp; eqc1; eqc2]) in
      let fTail = ebind Lambda [] [(Reserved "s", Some tState); (Reserved "g", None)] [] eTail in
      (true, eapply (Id "QBind") [range; msg; eIf; fTail])
  | SWhile (eb, invs, (_, [ed]), ss) ->
      let eb = qlemma_exp eb in
      let inv = and_of_list (List.map snd invs) in
      let eInv = qlemma_exp inv in
      let ed = qlemma_exp ed in // TODO: more than one decreases expression --> ed = %[...]
      let eqc = build_qcode_block false env outs_t loc ss in
      let eCmp = eb_alt eb in
      let xs = (Reserved "s", Some tState) in
      let xg = (Reserved "g", None) in
      let xOuts = List.map (fun x -> (x, None)) outs in
      let outTuple = eop (TupleOp None) (List.map evar outs) in
      // REVIEW: this is ugly: for normalizability, we have to say
      //   let g1 = (let (g1, ..., gn) = g in g1) in
      //   ...
      //   let gn = (let (g1, ..., gn) = g in gn) in
      //   e
      // instead of
      //   let (g1, ..., gn) = g in e
      // (this is because "forall ... (g:a)" in wp_While introduces a g that's a variable, not a tuple constructor)
      let fbinds_g = fbind_gs (Reserved "g") xOuts outs_t in
      let fqc = ebind Lambda [] [xg] [] (fbinds_g eqc) in
      let fInv = ebind Lambda [] [xs; xg] [] (fbinds_g eInv) in
      let fd = ebind Lambda [] [xs; xg] [] (fbinds_g ed) in
      let eWhile = eapply (Id "qWhile") (qmods_opt mods @ [eCmp; fqc; fInv; fd; outTuple]) in
      let eTail = ebind BindLet [eop (TupleOp None) (List.map evar outs)] [xg] [] eTail in
      let fTail = ebind Lambda [] [xs; xg] [] (fbinds_g eTail) in
      (true, eapply (Id "QBind") [range; msg; eWhile; fTail])
  | SForall ([], [], (EBool true | ECast (_, EBool true, _)), ep, ss) ->
      let ep = qlemma_exp ep in
      let eQcs = build_qcode_stmts env [] loc ss in
      let s = Reserved "s" in
      let eAssertBy = eapply (Id "qAssertBy") (qmods_opt mods @ [range; msg; ep; eQcs; evar s; eTail]) in
      (true, eAssertBy)
  | _ -> ierr ()
and build_qcode_stmts (env:env) (outs_t:formal list) (loc:loc) (ss:stmt list):exp =
  let outs = List.map fst outs_t in
  let outTuple = eop (TupleOp None) (List.map evar outs) in
  let empty = eapply (Id "QEmpty") [outTuple] in
  let (needsState, e) = List.foldBack (build_qcode_stmt env outs_t loc) ss (false, empty) in
  e
and build_qcode_block (add_old:bool) (env:env) (outs_t:formal list) (loc:loc) (ss:stmt list):exp =
  let s = Reserved "s" in
  let eStmts = build_qcode_stmts env outs_t loc ss in
  let eLet = if add_old then ebind BindLet [evar s] [(Reserved "old_s", Some tState)] [] eStmts else eStmts in
  let fApp = ebind Lambda [] [(s, Some tState)] [] eLet in
  eapply (Id "qblock") (qmods_opt (evar (Reserved "mods")) @ [fApp])

let build_qcode (env:env) (loc:loc) (p:proc_decl) (ss:stmt list):decls =
  (*
  [@"opaque_to_smt"]
  let va_qcode_Add3 (va_mods:mods_t) : quickCode unit (va_code_Add3 ()) = qblock (
    fun (va_s:state) -> let va_old_s = va_s in
    QSeq (va_quick_Add64 (OReg Rax) (OConst 1)) (
    QSeq (va_quick_Add64 (OReg Rax) (OConst 1)) (
    QSeq (va_quick_Add64 (OReg Rax) (OConst 1)) (
    QEmpty ()
    )))
  )
  *)
  let cParams = make_fun_params p.prets p.pargs in
  let makeParam (x, t, storage, io, attrs) = (x, Some t) in
  let qParams = List.map makeParam p.pargs in
  let makeRet (x, t, storage, io, attrs) = match storage with XGhost -> [(x, t)] | _ -> [] in
  let prets = List.collect makeRet p.prets in
  let tRet = TTuple (List.map snd prets) in
  let cid = Reserved ("code_" + (string_of_id p.pname)) in
  let tArgs = List.map (fun (x, _) -> TName x) cParams in
  let tCodeApp = tapply cid tArgs in
  let tRetQuick = tapply (Id "quickCode") [tRet; tCodeApp] in
  let mutable_scope = Map.ofList (List.map (fun (x, t, _, _, _) -> (x, Some t)) p.prets) in
  let (_, ss) = let_updates_stmts mutable_scope ss in
  let outs = List.map (fun (x, t) -> (x, Some t)) prets in
  let eQuick = build_qcode_block true env outs loc ss in
  let fCodes =
    {
      fname = Reserved ("qcode_" + (string_of_id p.pname));
      fghost = NotGhost;
      ftargs = [];
      fargs = (qmods_opt (Reserved "mods", Some (TName (Id "mods_t")))) @ qParams;
      fret_name = None;
      fret = tRetQuick;
      fspecs = [];
      fbody = Some (hide_ifs eQuick);
      fattrs = [(Id "opaque_to_smt", []); (Id "qattr", [])] @ attr_no_verify "admit" p.pattrs;
    }
    in
  [(loc, DFun fCodes)]

let build_proc_body (env:env) (loc:loc) (p:proc_decl) (code:exp) (ens:exp):stmt list =
  let makeArg (x, t, storage, io, attrs) = evar x
  let args = List.map makeArg p.pargs in
  // let va_old = expand_state va_old in
  let expand_arg (x, t, _, _, a) =
    if attrs_get_bool (Reserved "expand_state") false a then
      [SAssign ([(x, None)], eapply (Reserved "expand_state") [evar x])]
    else []
    in
  let expansions = List.collect expand_arg p.pargs in
  // let (sM, fM, g) = wpSound_X code (qCodes_X ARGS) s0 (fun s0 sM gs -> let (g1, ..., gn) = g in ENS) in
  // let (g1, ..., gn) = g in
  let s0 = Reserved "s0" in
  let fM = Reserved "fM" in
  let sM = Reserved "sM" in
  let g = Reserved "g" in
  let mods = Reserved "mods" in
  let qc = Reserved "qc" in
  let (_, pmods, _) = makeFrame env true p s0 sM in
  let ePMods = eapply (Id "list") pmods in
  let sMods = SAssign ([(mods, Some (Some (TName (Id "mods_t")), Ghost))], ePMods) in
//  let wpSound_X = Reserved ("wpSound_" + (string_of_id p.pname)) in
  let wpSound_X = Id "wp_sound_code_norm" in
  let qCodes_X = Reserved ("qcode_" + (string_of_id p.pname)) in
  let ghostRets = List.collect (fun (x, t, g, _, _) -> match g with XGhost -> [(x, t)] | _ -> []) p.prets in
  let gAssigns = List.map (fun (x, _) -> (x, None)) ghostRets in
  let letGs = ebind BindLet [evar g] gAssigns [] (hide_ifs ens) in
  let funCont = ebind Lambda [] [(s0, None); (sM, None); (g, None)] [] letGs in
  let args = qmods_opt (evar mods) @ args in
  let sQc = SAssign ([(qc, None)], eapply qCodes_X args) in
  let eWpSound = eapply wpSound_X [code; evar qc; evar s0; funCont] in
  let sWpSound = SAssign ([(sM, None); (fM, None); (g, None)], eWpSound) in
  // assert_norm (va_qc.mods == va_mods)
  let eQcMods = eop (FieldOp (Id "mods")) [evar qc] in
  let sQcNorm = SAssign ([], eapply (Id "assert_norm") [eop (Bop (BEq BpProp)) [eQcMods; evar mods]]) in
  // lemma_norm_mods va_mods va_sM va_s0
  let sLemmaNormMods = SAssign ([], eapply (Id "lemma_norm_mods") [ePMods; evar sM; evar s0]) in
  let gAssigns = List.map (fun (x, _) -> (x, None)) ghostRets in
  let sAssignGs =
    match ghostRets with
    | [] -> []
    | _ -> [SAssign (gAssigns, evar g)]
    in
  expansions @ qmods_opt sMods @ [sQc; sWpSound] @ qmods_opt sQcNorm @ qmods_opt sLemmaNormMods @ sAssignGs<|MERGE_RESOLUTION|>--- conflicted
+++ resolved
@@ -93,14 +93,9 @@
   let outs = List.map fst outs_t in
   let env0 = env in
   let env = snd (env_stmt env s) in
-<<<<<<< HEAD
   let range = mk_range_of_loc loc in
   let msg = EString ("***** ERROR AT " + string_of_loc loc + " *****")
-=======
-  let range = evar (Id "range1") in
-  let msg = EString ("***** PRECONDITION NOT MET AT " + string_of_loc loc + " *****") in
   let msgs = EString ("***** EXPRESSION PRECONDITIONS NOT MET WITHIN " + string_of_loc loc + " *****") in
->>>>>>> 5b1b1cb6
   let mods = evar (Reserved "mods") in
   let uses_state (e:exp):bool =
     let f (e:exp) (bs:bool list):bool =
@@ -163,7 +158,7 @@
         let p = Map.find x env.procs in
         // pre = (fun(x1...xn) req)(e1...en)
         // post = (fun(x1...xn) ens)(e1...en)
-        let (reqs, enss) = collect_specs false p.pspecs in
+        let (reqs, enss) = collect_specs true false p.pspecs in
         let xs = List.map (fun (x, t, _, _, _) -> (x, Some t)) p.pargs in
         let pre = rename_args p.ptargs xs ts es (and_of_list reqs) in
         let post = rename_args p.ptargs xs ts es (and_of_list enss) in
