open Ast
open Ast_util
open Parse
open Parse_util
open Transform
open Emit_common
open Microsoft.Dafny
open Microsoft.FSharp.Math
open Microsoft.FSharp.Text.Lexing
open DafnyInterface
open System.IO

let cur_file = ref ""
let lexbufOpt = ref (None:LexBuffer<byte> option)
let dafny_opts_rev = ref []

let main (argv) =
  let in_files_rev = ref ([]:(string * bool) list) in
  let includes_rev = ref ([]:string list) in
  let suffixMap_rev = ref ([]:(string * string) list) in
  let sourceDir = ref "." in
  let destDir = ref "." in
  let outfile = ref (None:string option) in
  let dafnyDirect = ref false in
  let emitFStarText = ref false in
  let arg_list = argv |> Array.toList in
  let debug_flags = ref (Set.empty:Set<string>) in
  let print_error_loc locOpt =
    match locOpt with
    | None -> printfn "\nerror:"
    | Some loc -> printfn "\nerror at %s:" (string_of_loc loc)
    in
  let print_error_prefix locOpt =
    match !lexbufOpt with 
    | None -> printfn "\nerror processing file %s" !cur_file; print_error_loc locOpt
    | Some lexbuf -> printfn "\nerror at line %i column %i of file %s" (line lexbuf) (col lexbuf) (file lexbuf)
    in
  let rec print_error locOpt e =
    match e with
    | (LocErr (loc, e)) as x ->
        if Set.contains "stack" !debug_flags then printfn ""; printfn "internal details:"; print_error_loc locOpt; printfn "%s" (x.ToString ())
        print_error (Some loc) e
    | (Err s) as x ->
        print_error_loc locOpt
        printfn "%s" s
        if Set.contains "stack" !debug_flags then printfn ""; printfn "internal details:"; printfn "%s" (x.ToString ());
        exit 1
    | (InternalErr s) as x ->
        print_error_loc locOpt
        printfn "internal error:"
        printfn "%s" s
        printfn "\ninternal details:"
        printfn "%s" (x.ToString ())
        exit 1
    | ParseErr x -> (print_error_prefix locOpt; printfn "%s" x; exit 1)
    | :? System.ArgumentException as x -> (print_error_prefix locOpt; printfn "%s" (x.ToString ()); exit 1)
    | Failure x -> (print_error_prefix locOpt; printfn "%s" x; exit 1)
    | x -> (print_error_loc locOpt; printfn "%s" (x.ToString ()); exit 1)
    in
  try
  (
<<<<<<< HEAD
    let in_files_rev = ref ([]:(string * bool) list) in
    let includes_rev = ref ([]:string list) in
    let suffixMap_rev = ref ([]:(string * string) list) in
    let sourceDir = ref "." in
    let destDir = ref "." in
    let outfile = ref (None:string option) in
    let outfile_i = ref (None:string option) in
    let dafnyDirect = ref false in
    let emitFStarText = ref false in
    let arg_list = argv |> Array.toList in
    let debug_flags = ref (Set.empty:Set<string>) in
=======
>>>>>>> e4348f0c
    let parse_argv (args:string list) =
      let rec match_args (arg_list:string list) =
        match arg_list with
        | "-dafnyDirect" ::l ->
            if !emitFStarText
            then failwith "Cannot include include both -dafnyDirect and -fstarText"
            else dafnyDirect := true; match_args l
        | "-h" :: [] -> failwith "TODO: Implement command line help"
        | "-fstarText" :: l ->
            if !dafnyDirect
            then failwith "Cannot include include both -dafnyDirect and -fstarText"
            else emitFStarText := true; match_args l
        | "-i" :: l ->
          match l with
          | [] -> failwith "Specify include file"
          | f :: l -> includes_rev := f::(!includes_rev); match_args l
        | "-include" :: l ->
          match l with
          | [] -> failwith "Specify include file"
          | f :: l -> in_files_rev := (f, false)::(!in_files_rev); match_args l
        | "-sourceDir" :: l ->
          match l with
          | x :: l -> sourceDir := x; match_args l
          | _ -> failwith "Specify source directory (to be prepended to -in files)"
        | "-destDir" :: l ->
          match l with
          | x :: l -> destDir := x; match_args l
          | _ -> failwith "Specify destination directory (to be prepended to -out file)"
        | "-includeSuffix" :: l ->
          match l with
          | src :: dst :: l -> suffixMap_rev := (src, dst)::(!suffixMap_rev); match_args l
          | _ -> failwith "Specify include suffix mapping"
        | "-in" :: l ->
          match l with
          | [] -> failwith "Specify input file"
          | f :: l -> in_files_rev := (f, true)::!in_files_rev; match_args l
        | "-out" :: l ->
          match l with
          | [] -> failwith "Specify output file"
          | f :: l -> outfile := Some f; match_args l
        | "-outi" :: l ->
          match l with
          | [] -> failwith "Specify output interface file"
          | f :: l -> outfile_i := Some f; match_args l
        | "-debug" :: l ->
          match l with
          | [] -> failwith "Specify debug feature name"
          | x :: l -> debug_flags := Set.add x !debug_flags; match_args l
        | "-assumeUpdates" :: s :: l -> assumeUpdates := System.Int32.Parse(s); match_args l
        | "-break" :: l -> ignore (System.Diagnostics.Debugger.Launch()); match_args l
        | "-reprint" :: file :: l -> reprint_file := Some file; match_args l
        | "-reprintVerbatims=false" :: l -> reprint_verbatims := false; match_args l
        | "-reprintGhostDecls=false" :: l -> reprint_ghost_decls := false; match_args l
        | "-reprintSpecs=false" :: l -> reprint_specs := false; match_args l
        | "-reprintGhostStmts=false" :: l -> reprint_ghost_stmts := false; match_args l
        | "-reprintLoopInvs=false" :: l -> reprint_loop_invs := false; match_args l
        | "-reprintBlankLines=false" :: l -> reprint_blank_lines := false; match_args l
        | "-conciseLemmas=false" :: l -> concise_lemmas := false; match_args l
        | f :: l ->
          if f.[0] = '-' then
            failwith ("Unrecognized argument: " + f + "\n")
          elif f.StartsWith "/" then
            dafny_opts_rev := f::(!dafny_opts_rev); match_args l
          else
            failwith ("Unrecognized argument: " + f + "\n")
        | [] -> if List.length !in_files_rev = 0 then failwith "Use -in to specify input file"
        in
        match_args args
      in
    parse_argv (List.tail arg_list);
    let in_files = List.rev (!in_files_rev) in
    let flagsSuffixMap = List.rev !suffixMap_rev in
    let debugIncludes = Set.contains "includes" !debug_flags in
    let parse_file comment name =
      printfn "%sparsing %s" comment name
      cur_file := name
      let stream_in = System.IO.File.OpenRead(name) in
      let parse_in = new System.IO.BinaryReader(stream_in) in
      let lexbuf = LexBuffer<byte>.FromBinaryReader parse_in in
      setInitialPos lexbuf name
      lexbufOpt := Some lexbuf;
      let p = Parse.start Lex.token lexbuf in
      lexbufOpt := None;
      parse_in.Close ()
      stream_in.Close ()
      p
    let includesSet = Set.ofList (List.map Path.GetFullPath !includes_rev) in
    let processedFiles = ref includesSet in
    let rebaseFile (o:string) (xabs:string):string =
      // Attempt to build a relative path to xabs from o; if that fails, use an absolute path
      let oabs = Path.GetFullPath o in
      let rec commonPrefix (s1:string) (s2:string) (i:int) (k:int) =
        if i >= s1.Length || i >= s2.Length then k else
        if s1.[i] <> s2.[i] then k else
        commonPrefix s1 s2 (i + 1) (if s1.[i] = Path.DirectorySeparatorChar then (i + 1) else k)
        in
      let prefixLen = commonPrefix oabs xabs 0 0 in
      let suffix1 = oabs.Substring(prefixLen) in
      let suffix2 = xabs.Substring(prefixLen) in
      let flipSeparator c = if c = Path.DirectorySeparatorChar then [".."] else [] in
      let flips = List.collect flipSeparator (List.ofArray (suffix1.ToCharArray ())) in
      let relPath = Path.Combine (List.toArray (flips @ [suffix2])) in
      // If the relative path is equivalent to the absolute path, use the relative path:
      let resultPath () = Path.GetFullPath (Path.Combine (Path.GetDirectoryName o, relPath)) in
      (if debugIncludes then
        printfn "rebase file:";
        printfn "   from: %A" o;
        printfn "     to: %A" xabs;
        printfn "  guess: %A" relPath;
        (try (let p = resultPath () in printfn "%s: %A" (if p = xabs then "     ok" else " failed") p) with err -> printfn "  error: %A" err)
      );
      let relPathOk = try (resultPath () = xabs) with _ -> false in
      if relPathOk then relPath else xabs
      in
    let processSuffixInclude (includerRaw:string) (x:string):unit =
      let x = if !dafnyDirect then Path.GetFullPath (Path.Combine (!destDir, Path.GetDirectoryName includerRaw, x)) else x in
      (if debugIncludes then printfn "adding generated include to %A" x);
      includes_rev := x::!includes_rev
      in
    let processVerbatimInclude (source:string) (x:string):unit =
      let xabs = Path.GetFullPath (Path.Combine (Path.GetDirectoryName source, x)) in
      if not (Set.contains xabs !processedFiles) then
        processedFiles := Set.add xabs !processedFiles;
        let path =
          match !outfile with
          | None -> xabs
          | Some o -> rebaseFile o xabs
          in
        (if debugIncludes then printfn "adding include from %A: %A --> %A --> %A" source x xabs path);
        includes_rev := path::!includes_rev
      in
    let rec processFile (xRaw:string, isInputFile:bool):((loc * decl) * bool) list =
      let x = if isInputFile then Path.Combine (!sourceDir, xRaw) else xRaw in
      (if debugIncludes then printfn "processing file %A" x);
      let xabs = Path.GetFullPath x in
      if Set.contains xabs !processedFiles then [] else
      processedFiles := Set.add xabs !processedFiles;
      let (incs, ds) = parse_file "// " x in
      let ds = List.map (fun d -> (d, isInputFile)) ds in
      let processInclude {inc_loc = loc; inc_attrs = attrs; inc_path = incPath} =
        try
          let attrs = skip_locs_attrs attrs in
          if attrs_get_bool (Id "verbatim") false attrs then
            (if isInputFile then processVerbatimInclude x incPath);
            []
          else
            let suffixMap = List.collect (fun a ->
              match a with (Id "suffix", [EString s1; EString s2]) -> [(s1, s2)] | _ -> []) attrs in
            let suffixMap = flagsSuffixMap @ suffixMap in
            let suffixFalse = List.exists (fun a ->
              match a with (Id "suffix", [EBool false]) -> true | _ -> false) attrs in
            let useSuffix = match suffixMap with [] -> false | _::_ -> isInputFile && not suffixFalse in
            let rec resuffix map s =
              match map with
              | [] -> err ("could not find matching suffix for path \"" + s + "; use 'include{:suffix false} to suppress this feature")
              | (s1, s2)::t when s.EndsWith(s1) -> s.Substring(0, s.Length - s1.Length) + s2
              | _::t -> resuffix t s
              in
            (if useSuffix then processSuffixInclude xRaw (resuffix suffixMap incPath));
            processFile (Path.Combine (Path.GetDirectoryName x, incPath), false)
        with err -> raise (LocErr (loc, err))
        in
      (List.collect processInclude incs) @ ds
      in
    let ins = List.map processFile in_files in
    let decls = List.concat ins in
    let stream =
      match !outfile with
      | None -> System.Console.Out
      | Some s ->
          let s = Path.Combine (!destDir, s) in
          let _ = System.IO.Directory.CreateDirectory (System.IO.Path.GetDirectoryName s) in
          (new System.IO.StreamWriter(new System.IO.FileStream(s, System.IO.FileMode.Create))):>System.IO.TextWriter
      in
    let stream_i =
      match !outfile_i with
      | None -> None
      | Some s ->
          let s = Path.Combine (!destDir, s) in
          let _ = System.IO.Directory.CreateDirectory (System.IO.Path.GetDirectoryName s) in
          Some ((new System.IO.StreamWriter(new System.IO.FileStream(s, System.IO.FileMode.Create))):>System.IO.TextWriter)
      in
    let ps_i =
      match stream_i with
      | None -> None
      | Some s ->
          Some {
            print_out = s;
            print_interface = None;
            cur_loc = ref { loc_file = ""; loc_line = 1; loc_col = 1; loc_pos = 0 };
            cur_indent = ref "";
          }
      in
    let ps =
      {
        print_out = stream;
        print_interface = ps_i;
        cur_loc = ref { loc_file = ""; loc_line = 1; loc_col = 1; loc_pos = 0 };
        cur_indent = ref "";
      } in
    let close_streams () =
      (match stream_i with None -> () | Some s -> s.Close());
      stream.Close ()
      in
    try
    (
      if (not !dafnyDirect) then List.iter (fun (s:string) -> ps.PrintLine ("include \"" + s.Replace("\\", "\\\\") + "\"")) (List.rev !includes_rev);
      precise_opaque := !emitFStarText;
      let decls = build_decls empty_env decls in
      (match !reprint_file with
        | None -> ()
        | Some filename ->
            let rstream = (new System.IO.StreamWriter(new System.IO.FileStream(filename, System.IO.FileMode.Create))):>System.IO.TextWriter in
            let rps =
              {
                print_out = rstream;
                print_interface = None;
                cur_loc = ref { loc_file = ""; loc_line = 1; loc_col = 1; loc_pos = 0 };
                cur_indent = ref "";
              } in
            Emit_vale_text.emit_decls rps (List.rev (!reprint_decls_rev));
            rstream.Close ()
        );
      if !emitFStarText then
        Emit_fstar_text.emit_decls ps decls
      else
        if !dafnyDirect then
          // Initialize Dafny objects
          let mdl = new LiteralModuleDecl(new DefaultModuleDecl(), null) in
          let built_ins = new BuiltIns() in
          let arg_list = List.rev (!cur_file::!dafny_opts_rev) in
          DafnyOptions.Install(new DafnyOptions(new ConsoleErrorReporter()));
          Emit_dafny_direct.build_dafny_program mdl built_ins (List.rev !includes_rev) decls;
          DafnyDriver.Start_Dafny(List.toArray arg_list, mdl, built_ins) |> ignore
        else Emit_dafny_text.emit_decls ps decls;
      close_streams ()
    ) with err -> close_streams (); raise err
  )
  with err -> print_error None err
;;

let () = main (System.Environment.GetCommandLineArgs ())
<|MERGE_RESOLUTION|>--- conflicted
+++ resolved
@@ -21,6 +21,7 @@
   let sourceDir = ref "." in
   let destDir = ref "." in
   let outfile = ref (None:string option) in
+  let outfile_i = ref (None:string option) in
   let dafnyDirect = ref false in
   let emitFStarText = ref false in
   let arg_list = argv |> Array.toList in
@@ -59,20 +60,6 @@
     in
   try
   (
-<<<<<<< HEAD
-    let in_files_rev = ref ([]:(string * bool) list) in
-    let includes_rev = ref ([]:string list) in
-    let suffixMap_rev = ref ([]:(string * string) list) in
-    let sourceDir = ref "." in
-    let destDir = ref "." in
-    let outfile = ref (None:string option) in
-    let outfile_i = ref (None:string option) in
-    let dafnyDirect = ref false in
-    let emitFStarText = ref false in
-    let arg_list = argv |> Array.toList in
-    let debug_flags = ref (Set.empty:Set<string>) in
-=======
->>>>>>> e4348f0c
     let parse_argv (args:string list) =
       let rec match_args (arg_list:string list) =
         match arg_list with
