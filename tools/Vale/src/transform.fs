// Make local transformations on operands and overloaded terms:
//   - resolve overloading
//   - turn operands into appropriate ghost variables
//   - turn references to operands into appropriate ghost variables
// Mostly, this is about changing expressions and arguments

module Transform

open Ast
open Ast_util
open Parse
open TypeChecker
open Microsoft.FSharp.Math

let assumeUpdates = ref 0

type id_local = {local_in_param:bool; local_exp:exp; local_typ:typ option} // In parameters are read-only and refer to old(state)
type id_info =
| GhostLocal of mutability * typ option
| ProcLocal of id_local
| ThreadLocal of id_local
| InlineLocal of typ option
| OperandLocal of inout * typ
| StateInfo of string * exp list * typ
| OperandAlias of id * id_info

type env =
  {
    funs:Map<id, fun_decl>;
    procs:Map<id, proc_decl>;
    raw_procs:Map<id, proc_decl>;
    ids:Map<id, id_info>;
    mods:Map<id, bool>;
    lets:(loc * lets) list
    state:exp;
    abstractOld:bool; // if true, x --> va_old_x in abstract lemma
    checkMods:bool;
  }

let empty_env:env =
  {
    funs = Map.empty;
    procs = Map.empty;
    raw_procs = Map.empty;
    ids = Map.empty;
    mods = Map.empty;
    lets = [];
    state = evar (Reserved "s");
    abstractOld = false;
    checkMods = false;
  }

let vaApp (s:string) (es:exp list) (t:typ option):exp = eapply (Reserved s) es t

let vaAppOp (prefix:string) (t:typ) (es:exp list) (tOpt:typ option):exp =
  match t with
  | TName (Id x) -> vaApp (qprefix prefix x) es tOpt
  | _ -> err "operands must have simple named types"

let vaEvalOp (t:typ) (state:exp) (e:exp):exp =
  match t with
  | TName (Id x) -> vaApp (qprefix ("eval_") x) [state; e] (exp_typ e)
  | _ -> err "operands must have simple named types"

let vaOperandTyp (t:typ) : string =
  match t with
  | TName (Id x) -> "operand_" + x
  | _ -> err "operands must have simple named types"

let vaValueTyp (t:typ) : string =
  match t with
  | TName (Id x) -> "value_" + x
  | _ -> err "operands must have simple named types"

let vaTyp (t:typ) : string =
  match t with
  | TName (Id x) -> x
  | _ -> err "operands must have simple named types"

let in_id (x:id) = Reserved ("in_" + (string_of_id x))
let old_id (x:id) = Reserved ("old_" + (string_of_id x))
let prev_id (x:id) = Reserved ("prev_" + (string_of_id x))
let body_id (x:id) = Id ((string_of_id x) + "_body")
let while_id (x:id) = Id ((string_of_id x) + "_while")

let is_quick_body (a:attrs):bool =
  if List_mem_assoc (Id "quick") a then
    match List_assoc (Id "quick") a with
    | [e] -> (match skip_loc e with EVar (Id "exportOnly", _) -> false | _ -> true)
    | _ -> true
  else false

let exp_abstract (useOld:bool) (e:exp):exp =
  let c e = match e with EOp (Uop UConst, [e], _) -> e | _ -> e in
  map_exp (fun e -> match e with EOp (RefineOp, [e1; e2; e3], _) -> Replace (if useOld then c e2 else c e1) | _ -> Unchanged) e

let exp_refined (e:exp):exp =
  map_exp (fun e -> match e with EOp (RefineOp, [e1; e2; e3], _) -> Replace e3 | _ -> Unchanged) e

let stmts_abstract (useOld:bool) (ss:stmt list):stmt list =
  map_stmts (exp_abstract useOld) (fun _ -> Unchanged) ss

// TODO: get rid of "refined"
let stmts_refined (ss:stmt list):stmt list =
  map_stmts exp_refined (fun _ -> Unchanged) ss

let make_operand_alias (x:id) (env:env) =
  if not (Map.containsKey x env.ids) then err ("cannot find declaration of '" + (err_id x) + "'") else
  let info = Map.find x env.ids in
  match info with
  | OperandLocal _ | StateInfo _ | OperandAlias _ -> OperandAlias (x, info)
  | GhostLocal _ | ProcLocal _ | ThreadLocal _ | InlineLocal _ ->
      err ("'" + (err_id x) + "' must be an operand or state member")

let rec env_map_exp (f:env -> exp -> exp map_modify) (env:env) (e:exp):exp =
  map_apply_modify (f env e) (fun () ->
    let r = env_map_exp f env in
    match e with
    | ELoc (loc, e) -> try ELoc (loc, r e) with err -> raise (LocErr (loc, err))
    | EVar _ | EInt _ | EReal _ | EBitVector _ | EBool _ | EString _ -> e
    | EBind (b, es, fs, ts, e, t) ->
        let es = List.map r es in
        let env =
          match (b, List.map (exp_abstract false) es, fs) with
          | (BindAlias, [EVar (y, _)], [(x, t)]) ->
              {env with ids = Map.add x (make_operand_alias y env) env.ids}
          | (BindAlias, _, _) -> internalErr (sprintf "BindAlias %A %A" es fs)
          | (_, _, _) ->
              {env with ids = List.fold (fun env (x, t) -> Map.add x (GhostLocal (Immutable, t)) env) env.ids fs}
          in
        let r = env_map_exp f env in
        EBind (b, es, fs, List.map (List.map r) ts, r e, t)
    | EOp (op, es, t) -> EOp (op, List.map r es, t)
    | EApply (x, ts, es, t) -> EApply (x, ts, List.map r es, t)
    | ECast (e, t) -> ECast (r e, t)
  )

let rec env_map_exp_state (f:env -> exp -> exp map_modify) (env:env) (e:exp):exp =
  let f_state (env:env) (e:exp):exp map_modify =
    match e with
    | EVar (Reserved "this", _) -> Replace env.state
    | EOp (Uop UOld, [e], _) ->
        let env = {env with state = evar (Reserved "old_s"); abstractOld = true} in
        Replace (env_map_exp_state f env e)
    | EOp (Bop BOldAt, [es; e], _) ->
        let env = {env with state = es} in
        Replace (env_map_exp_state f env e)
    | _ -> Unchanged
    in
  env_map_exp (map_apply_compose2 f f_state) env e

let rec env_stmt (env:env) (s:stmt):(env * env) =
  match s with
  | SLoc (loc, s) -> env_stmt env s
  | SLabel _ | SGoto _ | SReturn | SAssume _ | SAssert _ | SCalc _ -> (env, env)
  | SVar (x, t, m, g, a, eOpt) ->
    (
      let info =
        match g with
        | XAlias (AliasThread, e) -> ThreadLocal {local_in_param = false; local_exp = e; local_typ = t}
        | XAlias (AliasLocal, e) -> ProcLocal {local_in_param = false; local_exp = e; local_typ = t}
        | XGhost -> GhostLocal (m, t)
        | XInline -> InlineLocal t
        | (XOperand | XPhysical | XState _) -> err ("variable must be declared ghost, {:local ...}, or {:register ...} " + (err_id x))
        in
      let ids = Map.add x info env.ids in
      (env, {env with ids = ids})
    )
  | SAlias (x, y) ->
      let ids = Map.add x (make_operand_alias y env) env.ids in
      (env, {env with ids = ids})
  | SAssign (xs, e) ->
      let ids = List.fold (fun ids (x, dOpt) -> match dOpt with None -> ids | Some (t, _) -> Map.add x (GhostLocal (Mutable, t)) ids) env.ids xs in
      (env, {env with ids = ids})
  | SLetUpdates _ | SBlock _ | SQuickBlock _ | SIfElse _ | SWhile _ -> (env, env)
  | SForall (xs, ts, ex, e, b) ->
      ({env with ids = List.fold (fun env (x, t) -> Map.add x (GhostLocal (Immutable, t)) env) env.ids xs}, env)
  | SExists (xs, ts, e) ->
      (env, {env with ids = List.fold (fun env (x, t) -> Map.add x (GhostLocal (Immutable, t)) env) env.ids xs})

let rec env_map_stmt (fe:env -> exp -> exp) (fs:env -> stmt -> (env * stmt list) map_modify) (env:env) (s:stmt):(env * stmt list) =
  map_apply_modify (fs env s) (fun () ->
    let fee = fe env in
    let r = env_map_stmt fe fs env in
    let rs = env_map_stmts fe fs env in
    match s with
    | SLoc (loc, s) -> try let (env, ss) = r s in (env, List.map (fun s -> SLoc (loc, s)) ss) with err -> raise (LocErr (loc, err))
    | SLabel x -> (env, [s])
    | SGoto x -> (env, [s])
    | SReturn -> (env, [s])
    | SAssume e -> (env, [SAssume (fee e)])
    | SAssert (attrs, e) -> (env, [SAssert (attrs, fee e)])
    | SCalc (oop, contents) -> (env, [SCalc (oop, List.map (env_map_calc_contents fe fs env) contents)])
    | SVar (x, t, m, g, a, eOpt) ->
        (snd (env_stmt env s), [SVar (x, t, m, g, map_attrs fee a, mapOpt fee eOpt)])
    | SAlias (x, y) -> (snd (env_stmt env s), [SAlias (x, y)])
    | SAssign (xs, e) -> (snd (env_stmt env s), [SAssign (xs, fee e)])
    | SLetUpdates _ -> internalErr "SLetUpdates"
    | SBlock b -> (env, [SBlock (rs b)])
    | SQuickBlock (x, b) -> (env, [SQuickBlock (x, rs b)])
    | SIfElse (g, e, b1, b2) -> (env, [SIfElse (g, fee e, rs b1, rs b2)])
    | SWhile (e, invs, ed, b) ->
        (env, [SWhile (fee e, List_mapSnd fee invs, mapSnd (List.map fee) ed, rs b)])
    | SForall (xs, ts, ex, e, b) ->
        let env1 = fst (env_stmt env s) in
        let fee = fe env1 in
        let rs = env_map_stmts fe fs env1 in
        (env, [SForall (xs, List.map (List.map fee) ts, fee ex, fee e, rs b)])
    | SExists (xs, ts, e) ->
        let env = snd (env_stmt env s) in
        let fee = fe env in
        (env, [SExists (xs, List.map (List.map fee) ts, fee e)])
  )
and env_map_stmts (fe:env -> exp -> exp) (fs:env -> stmt -> (env * stmt list) map_modify) (env:env) (ss:stmt list):stmt list =
  List.concat (snd (List_mapFoldFlip (env_map_stmt fe fs) env ss))
and env_map_calc_contents (fe:env -> exp -> exp) (fs:env -> stmt -> (env * stmt list) map_modify) (env:env)  (cc:calcContents) =
  let {calc_exp = e; calc_op = oop; calc_hints = hints} = cc in
  {calc_exp = fe env e; calc_op = oop; calc_hints = List.map (env_map_stmts fe fs env) hints}

let env_next_stmt (env:env) (s:stmt):env =
  let (env, _) = env_map_stmt (fun _ e -> e) (fun _ _ -> Unchanged) env s in
  env

let env_map_spec (fe:env -> exp -> exp) (fs:env -> loc * spec -> (env * (loc * spec) list) map_modify) (env:env) ((loc:loc), (s:spec)):(env * (loc * spec) list) =
  map_apply_modify (fs env (loc, s)) (fun () ->
    let fee = fe env in
    match s with
    | Requires (r, e) -> (env, [(loc, Requires (r, fee e))])
    | Ensures (r, e) -> (env, [(loc, Ensures (r, fee e))])
    | Modifies (m, e) -> (env, [(loc, Modifies (m, fee e))])
    | SpecRaw (RawSpec _) -> internalErr "SpecRaw"
    | SpecRaw (Lets ls) ->
        let map_let env (loc, l) =
          match l with
          | LetsVar (x, t, e) ->
              let ids = Map.add x (GhostLocal (Immutable, t)) env.ids in
              let env = {env with ids = ids; lets = (loc, l)::env.lets} in
              (env, [(loc, LetsVar (x, t, fee e))])
          | LetsAlias (x, y) ->
              let ids = Map.add x (make_operand_alias y env) env.ids in
              let env = {env with ids = ids; lets = (loc, l)::env.lets} in
              (env, [(loc, l)])
        in
        let (env, ls) = List_mapFoldFlip map_let env ls in
        let ls = List.concat ls in
        (env, [(loc, SpecRaw (Lets ls))])
  )
let env_map_specs (fe:env -> exp -> exp) (fs:env -> loc * spec -> (env * (loc * spec) list) map_modify) (env:env) (specs:(loc * spec) list):(env * (loc * spec) list) =
  let (env, specs) = List_mapFoldFlip (env_map_spec fe fs) env specs in
  (env, List.concat specs)

let match_proc_args (p:proc_decl) (rets:lhs list) (args:exp list):((pformal * lhs) list * (pformal * exp) list) =
  let (nap, nac) = (List.length p.pargs, List.length args) in
  let (nrp, nrc) = (List.length p.prets, List.length rets) in
  if nap <> nac then err ("in call to " + (err_id p.pname) + ", expected " + (string nap) + " argument(s), found " + (string nac) + " argument(s)") else
  if nrp <> nrc then err ("procedure " + (err_id p.pname) + " returns " + (string nrp) + " value(s), call expects " + (string nrc) + " return value(s)") else
  (List.zip p.prets rets, List.zip p.pargs args)

let operandProc (xa:id) (io:inout):id =
  let xa = string_of_id xa in
  match io with
  | In | InOut -> Id (xa + "_in")
  | Out -> Id (xa + "_out")

///////////////////////////////////////////////////////////////////////////////
// Read/modify analysis

let rec resolve_alias (env:env) (x:id):id =
  match Map.tryFind x env.ids with
  | Some (OperandAlias (y, _)) -> resolve_alias env y
  | _ -> x

// Compute (reads, reads as old, mods) to variables in env0 (not env1).  The complete environment is env0 + env1.
let rec compute_read_mods_stmt (env0:env) (env1:env) (s:stmt):(env * Set<id> * Set<id> * Set<id>) =
  let rs = compute_read_mods_stmts env0 env1 in
  let filter_ids (xs:Set<id>) =
    let xs = Set.map (resolve_alias env1) xs in
    Set.filter (fun x -> Map.containsKey x env0.ids && not (Map.containsKey x env1.ids)) xs
    in
  let env1 = snd (env_stmt env1 s) in
  let compute_exps (es:exp list) =
    let reads = Set.unionMany (List.map free_vars_exp es) in
    let fOld (e:exp) (xss:Set<id> list):Set<id> =
      match e with
      | EOp (Uop UOld, [e], _) -> free_vars_exp e
      | _ -> Set.unionMany xss
      in
    let readsOld = Set.unionMany (List.map (gather_exp fOld) es) in
    (env1, filter_ids reads, filter_ids readsOld, Set.empty)
    in
  let rec compute_call (p:proc_decl) (lhss:lhs list) (es:exp list):(Set<id> * Set<id>) =
    let collect_p_mods (_, s):(mod_kind * id) list =
      match s with
      | Modifies (m, e) ->
        (
          match skip_loc (exp_abstract false e) with
          | EVar (x, _) -> [(m, x)]
          | _ -> []
        )
      | _ -> []
      in
    let p_rmods = List.collect collect_p_mods p.pspecs in
    // TODO: process mrets
    let rec collect_operand (pp, ea):(mod_kind * id) list =
      match pp with
      | (_, _, XOperand, io, _) ->
        (
          match skip_loc ea with
          | ECast (e, _) ->
            collect_operand (pp, e)
          | EVar (x, _) ->
            (
              let x = resolve_alias env1 x in
              [((match io with In -> Read | InOut | Out -> Modify), x)]
            )
          | EOp (Uop UConst, _, _) | EInt _ -> []
          | EApply (xa, _, args, _) when Map.containsKey (operandProc xa io) env0.procs ->
            (
              let xa_in = operandProc xa In in
              let xa_out = operandProc xa Out in
              let process_io io =
                let (rs, ms) =
                  match io with
                  | In | InOut ->
                      if (not (Map.containsKey xa_in env0.procs)) then err ("could not find procedure " + (err_id xa_in)) else
                      let p_in = Map.find xa_in env0.procs in
                      let p_in = {p_in with prets = []} in
                      compute_call p_in [] args
                  | Out ->
                      if (not (Map.containsKey xa_out env0.procs)) then err ("could not find procedure " + (err_id xa_out)) else
                      let p_out = Map.find xa_out env0.procs in
                      let p_out = {p_out with pargs = List.take (List.length p_out.pargs - 1) p_out.pargs} in
                      compute_call p_out [] args
                  in
                List.map (fun x -> (Read, x)) (Set.toList rs) @ List.map (fun x -> (Modify, x)) (Set.toList ms)
                in
              match io with
              | In -> process_io In
              | Out -> process_io Out
              | InOut -> process_io In @ process_io Out
            )
          | _ -> []
        )
      | _ -> []
      in
    let (mrets, margs) = match_proc_args p lhss es in // TODO: mrets
    let p_rmods = List.collect collect_operand margs @ p_rmods in
    // REVIEW: right now, Preserve is (conservatively) treated as Modify
    let (p_reads, p_mods) = List.partition (fun (m, _) -> match m with Read -> true | Modify | Preserve -> false) p_rmods in
    let p_reads = Set.ofList (List.map snd p_reads) in
    let p_mods = Set.ofList (List.map snd p_mods) in
    (p_reads, p_mods)
    in
  match s with
  | SLoc (loc, s) -> compute_read_mods_stmt env0 env1 s
  | SLabel x -> compute_exps []
  | SGoto x -> compute_exps []
  | SReturn -> compute_exps []
  | SAssume e -> compute_exps [e]
  | SAssert (attrs, e) -> compute_exps [e]
  | SCalc (oop, contents) -> err "unsupported feature: 'calc' for F*"
  | SVar (x, t, m, g, a, eOpt) -> compute_exps (match eOpt with None -> [] | Some e -> [e])
  | SAlias (x, y) -> compute_exps []
  | SAssign (lhss, e) ->
      let (rs0, mods0) =
        match skip_loc e with
        | EApply (x, _, es, _) when Map.containsKey x env0.procs ->
            let p = Map.find x env0.procs in
            compute_call p lhss es
        | _ -> (Set.empty, Set.empty)
        in
      let (_, reads, readsOld, _) = compute_exps [e] in
      let xs_update = List.collect (fun lhs -> match lhs with (x, None) -> [x] | _ -> []) lhss in
      let mods = filter_ids (Set.ofList xs_update) in
      (env1, Set.union rs0 reads, readsOld, Set.union mods0 mods)
  | SLetUpdates _ -> internalErr "SLetUpdates"
  | SBlock b -> rs b
  | SQuickBlock (_, b) -> rs b
  | SIfElse (g, e, b1, b2) ->
      let (_, rs0, rso0, _) = compute_exps [e] in
      let (_, rs1, rso1, mods1) = rs b1 in
      let (_, rs2, rso2, mods2) = rs b2 in
      (env1, Set.unionMany [rs0; rs1; rs2], Set.unionMany [rso0; rso1; rso2], Set.union mods1 mods2)
  | SWhile (e, invs, (_, ed), b) ->
      let (_, rs0, rso0, _) = compute_exps (e::ed @ (List.map snd invs)) in
      let (_, rs1, rso1, mods1) = rs b in
      (env1, Set.union rs0 rs1, Set.union rso0 rso1, mods1)
  | SForall (xs, ts, ex, e, b) ->
      let env2 = fst (env_stmt env1 s) in
      let ee = EBind (Forall, [], xs, ts, EOp (Bop BImply, [ex; e], None), None) in
      let (_, rs0, rso0, _) = compute_exps [ee] in
      let (_, rs1, rso1, _) = compute_read_mods_stmts env0 env2 b in
      (env1, Set.union rs0 rs1, Set.union rso0 rso1, Set.empty)
  | SExists (xs, ts, e) ->
      let ee = EBind (Exists, [], xs, ts, e, None) in
      compute_exps [ee]
and compute_read_mods_stmts (env0:env) (env1:env) (ss:stmt list):(env * Set<id> * Set<id> * Set<id>) =
  let f (env1, rs0, rso0, mods0) s =
    let (env1, rs1, rso1, mods1) = compute_read_mods_stmt env0 env1 s in
    (env1, Set.union rs0 rs1, Set.union rso0 rso1, Set.union mods0 mods1)
    in
  List.fold f (env1, Set.empty, Set.empty, Set.empty) ss

///////////////////////////////////////////////////////////////////////////////
// Resolve overloading
let rec resolve_overload_expr (env:env) (e:exp):exp =
  let rec fe (env:env) (e:exp):exp map_modify =
    let r = resolve_overload_expr env in
    let rs = List.map r in
    match e with
    | EOp (Uop (UCustom op), l, t) ->
        match Map.tryFind (Operator op) env.funs with
        | Some {fargs = [_]; fattrs = attrs} ->
            Replace (eapply (attrs_get_id (Reserved "alias") attrs) (rs l) t)
        | _ -> err ("operator '" + op + "' must be overloaded to use as a prefix operator")
    | EOp (Bop (BCustom op), l, t) ->
        match Map.tryFind (Operator op) env.funs with
        | Some {fargs = [_; _]; fattrs = attrs} ->
            Replace (eapply (attrs_get_id (Reserved "alias") attrs) (rs l) t)
        | _ -> err ("operator '" + op + "' must be overloaded to use as a infix operator")
    | _ -> Unchanged
    in
    env_map_exp fe env e

let resolve_overload_stmt (env:env) (s:stmt):(env * stmt list) =
  env_map_stmt resolve_overload_expr (fun _ s -> Unchanged) env s

let resolve_overload_stmts (env:env) (ss:stmt list):stmt list =
  List.concat (snd (List_mapFoldFlip resolve_overload_stmt env ss))

///////////////////////////////////////////////////////////////////////////////
// Propagate variables through state via assumes (if requested)

(*
// Currently only works for straight-line code (no if/else or while)
let assume_updates_stmts (env:env) (args:pformal list) (rets:pformal list) (ss:stmt list) (specs:spec list):stmt list =
  if !assumeUpdates = 0 then ss else
  let thisAt i = Reserved ("assume_this_" + (string i)) in
  let setPrev (i:int) (prev:Map<id, int>) (xs:id list):(int * Map<id, int> * stmt list) =
    match xs with
    | [] -> (i, prev, [])
    | _::_ ->
        let ss = [SVar (thisAt i, Some tState, XGhost, [], Some (EVar (Reserved "this")))] in
        let prev = List.fold (fun prev x -> Map.add x i prev) prev xs in
        (i + 1, prev, ss)
    in
  let genAssume (env:env) (prev:Map<id, int>) (x:id):stmt list =
    match Map.tryFind x env.ids with
    | None | Some (GhostLocal _) -> []
    | Some (OperandLocal _ | ThreadLocal _ | ProcLocal _ | InlineLocal _ | StateInfo _) ->
        let old_state = match Map.tryFind x prev with None -> EOp (Uop UOld, [EVar (Reserved "this")]) | Some i -> EOp (Bop BOldAt, [EVar (thisAt i); EVar (Reserved "this")]) in
//        let old_x = match Map.tryFind x prev with None -> EOp (Uop UOld, [EVar x]) | Some i -> EOp (Bop BOldAt, [EVar (thisAt i); EVar x]) in
        let eq = EApply (Reserved "eq_ops", [old_state; EVar (Reserved "this"); (EOp (Uop UToOperand, [EVar x]))]) in
        [(if !assumeUpdates = 1 then SAssume eq else SAssert (assert_attrs_default, eq))]
    in
  let f (env:env, i:int, prev:Map<id, int>, sss:stmt list list) (s:stmt) =
    let rec r s =
      match s with
      | SLoc (loc, s) ->
          let (i, prev, ss) = r s in
          (i, prev, List.map (fun s -> SLoc (loc, s)) ss)
      | (SLabel _ | SGoto _ | SReturn) -> (i, prev, [s])
      | SVar (x, t, (XGhost | XInline | XOperand | XPhysical | XState _), a, eOpt) ->
          (i, prev, [s])
      | SVar (x, t, XAlias _, a, eOpt) ->
          let (i, prev, ss) = setPrev i prev [x] in
          (i, prev, [s] @ ss)
      | SAssign (lhss, e) ->
        (
          match skip_loc e with
          | EApply (x, es) when Map.containsKey x env.procs ->
              let xfs = Set.toList (free_vars_stmt s) in
              let ssAssume = List.collect (genAssume env prev) xfs in
              let (mrets, margs) = match_proc_args (Map.find x env.procs) lhss es in
              let xrets = List.map (fun ((_, _, g, _, _), (x, _)) -> (EVar x, Out, g)) mrets in
              let xargs = List.map (fun ((_, _, g, io, _), e) -> (skip_loc e, io, g)) margs in
              let fx e_io_g =
                match e_io_g with
                | (EVar x, (Out | InOut), (XOperand | XAlias _ | XInline)) -> [x]
                | _ -> []
                in
              let xsOut = List.collect fx (xrets @ xargs) in
              let (i, prev, ssSet) = setPrev i prev xsOut in
              (i, prev, ssAssume @ [s] @ ssSet)
          | _ ->
              let xfs = Set.toList (free_vars_stmt s) in
              (i, prev, (List.collect (genAssume env prev) xfs) @ [s])
        )
      | (SAssume _ | SAssert _ | SForall _ | SExists _) ->
          let xfs = Set.toList (free_vars_stmt s) in
          (i, prev, (List.collect (genAssume env prev) xfs) @ [s])
      | (SIfElse _ | SWhile _) ->
          // Not yet supported
          (i, prev, [s])
      in
    let (i, prev, ss) = r s in
    let sss = ss::sss in
    let env = env_next_stmt env s in
    (env, i, prev, sss)
  in
  let (env, i, prev, sssRev) = List.fold f (env, 0, Map.empty, []) ss in
  let ss = List.concat (List.rev sssRev) in
  let enss = List.collect (fun s -> match s with Ensures e -> [s] | _ -> []) specs in
  let globals = List.collect (fun (x, info) -> match info with ThreadLocal _ -> [x] | _ -> []) (Map.toList env.ids) in
  let xArgs = List.collect (fun (x, _, g, io, _) -> match (g, io) with ((XOperand | XAlias _ | XInline), _ (* TODO? InOut | Out *)) -> [x] | _ -> []) args in
  let xRets = List.collect (fun (x, _, g, io, _) -> match (g, io) with ((XOperand | XAlias _ | XInline), _) -> [x] | _ -> []) rets in
  let xfs = Set.toList (Set.unionMany [Set.ofList globals; Set.ofList xArgs; Set.ofList xRets; free_vars_specs enss]) in
  let ensAssume = List.collect (genAssume env prev) xfs in
  ss @ ensAssume
*)

///////////////////////////////////////////////////////////////////////////////
// Rewrite variables

let stateGet (env:env) (x:id):exp =
  match Map.find x env.ids with
  | StateInfo (prefix, es, t) -> vaApp ("get_" + prefix) (es @ [env.state]) (Some t)
  | _ -> internalErr "stateGet"

let refineOp (env:env) (io:inout) (x:id) (e:exp):exp =
  let abs_x = match (io, env.abstractOld) with (In, _) | (InOut, true) -> (old_id x) | (Out, _) | (InOut, false) -> x in
  EOp (RefineOp, [evar x; evar abs_x; e], None)

let check_state_info (env:env) (x:id):bool = // returns readWrite
  match (env.checkMods, Map.tryFind x env.mods) with
  | (true, None) -> err ("variable " + (err_id x) + " must be declared in procedure's reads clause or modifies clause")
  | (false, None) -> true
  | (_, Some readWrite) -> readWrite

let check_state_info_mod (env:env) (x:id) (io:inout):unit =
  match (env.checkMods, io, check_state_info env x) with
  | (false, _, _) -> ()
  | (true, In, _) -> ()
  | (true, (InOut | Out), true) -> ()
  | (true, (InOut | Out), false) -> err ("variable " + (err_id x) + "must be declared in procedure's modifies clause")

let rewrite_state_info (env:env) (x:id) (prefix:string) (es:exp list):exp =
  let readWrite = check_state_info env x in
  refineOp env (if readWrite then InOut else In) x (stateGet env x)

let collect_mods (p:proc_decl):id list =
  let spec_mods (_, s) =
    match s with
    | Modifies (Modify, e) ->
      (
        match skip_loc (exp_abstract false e) with
        | EVar (x, _) -> [x]
        | _ -> []
      )
    | _ -> []
    in
  List.collect spec_mods p.pspecs

let check_mods (env:env) (p:proc_decl):unit =
  let check_spec (_, s) =
    match s with
    | Modifies (m, e) ->
      (
        match skip_loc (exp_abstract false e) with
        | EVar (x, _) ->
          (
            match (m, Map.tryFind x env.mods) with
            | (Read, None) -> err ("variable " + (err_id x) + " must be declared in reads clause or modifies clause")
            | ((Modify | Preserve), (None | Some false)) -> err ("variable " + (err_id x) + " must be declared in modifies clause")
            | (_, Some true) | (Read, Some false) -> ()
          )
        | _ -> ()
      )
    | _ -> ()
    in
  if env.checkMods then List.iter check_spec p.pspecs

type rewrite_context = { extra_lemma_calls:stmt list ref }
type rewrite_ctx = rewrite_context option

let rec rewrite_vars_arg (rctx:rewrite_ctx) (g:ghost) (asOperand:string option) (io:inout) (env:env) (e:exp):exp =
  let rec fe (env:env) (e:exp):exp map_modify =
    let codeLemma e = e
//      match asOperand with
//      | None -> e
//      | Some xo -> EOp (CodeLemmaOp, [vaApp "op" [e]; e]) // REVIEW -- should be more principled
      in
    let constOp e =
      let t = exp_typ e in
      let ec = EOp (Uop UConst, [e], t) in
      match asOperand with
      | None -> ec
      | Some xo -> codeLemma (EOp (RefineOp, [ec; ec; vaApp ("const_" + xo) [e] t], t))
      in
    let locs = locs_of_exp e in
    match (g, skip_loc e) with
    | (_, EVar (x, _)) when Map.containsKey x env.ids ->
      (
        let rec f x info =
          match info with
          // TODO: check for incorrect uses of old
          | GhostLocal _ -> Unchanged
          | InlineLocal _ -> (match g with NotGhost -> Replace (constOp e) | Ghost -> Unchanged)
          | OperandLocal (opIo, t) ->
            (
              let xo = vaTyp t in
              if env.checkMods then (match (opIo, io) with (_, In) | ((InOut | Out), _) -> () | (In, (InOut | Out)) -> err ("cannot pass 'in' operand as 'out'/'inout'"));
              match g with
              | Ghost -> Replace (refineOp env opIo x (vaEvalOp t env.state e))
              | NotGhost ->
                (
                  match asOperand with
                  | None -> Unchanged
                  | Some xoDst ->
                      let e = if xo = xoDst then e else vaApp ("coerce_" + xo + "_to_" + xoDst) [e] (Some (TName (Id xoDst))) in
                      Replace (EOp (OperandArg (x, xo, t), [e], (Some (TName (Id xoDst)))))
                )
            )
          | ThreadLocal {local_in_param = inParam; local_exp = e; local_typ = t} | ProcLocal {local_in_param = inParam; local_exp = e; local_typ = t} ->
              if inParam && io <> In then err ("variable " + (err_id x) + " must be out/inout to be passed as an out/inout argument") else
              Replace
                (match g with
                  | NotGhost -> codeLemma e
                  | Ghost ->
                      let getType t = match t with Some t -> t | None -> err ((err_id x) + " must have type annotation") in
                      let es = if inParam then evar (Reserved "old_s") else env.state in
                      vaEvalOp (getType t) es e)
          | StateInfo (prefix, es, t) ->
            (
              match (g, asOperand) with
              | (Ghost, _) -> Replace (rewrite_state_info env x prefix es)
              | (NotGhost, Some xo) ->
                  let readWrite = check_state_info_mod env x io in
                  Replace (EOp (StateOp (x, xo + "_" + prefix, t), es, None))
              | (NotGhost, None) -> err "this expression can only be passed to a ghost parameter or operand parameter"
            )
          | OperandAlias (x, info) -> f x info
          in
        f x (Map.find x env.ids)
      )
    | (NotGhost, EOp (Uop UConst, [ec], _)) -> Replace (constOp (rewrite_vars_exp rctx env ec))
    | (NotGhost, EInt _) -> Replace (constOp e)
    | (NotGhost, EApply (xa, _, args, _)) when (asOperand <> None && Map.containsKey (operandProc xa io) env.procs) ->
      (
        let xa_in = operandProc xa In in
        let xa_out = operandProc xa Out in
        let get_p io =
          match io with
          | In | InOut ->
            if (not (Map.containsKey xa_in env.procs)) then err ("could not find procedure " + (err_id xa_in)) else
            let p_in = Map.find xa_in env.procs in
            let p_in = {p_in with prets = []} in
            check_mods env p_in;
            p_in
          | Out ->
            if (not (Map.containsKey xa_out env.procs)) then err ("could not find procedure " + (err_id xa_out)) else
            let p_out = Map.find xa_out env.procs in
            let p_out = {p_out with pargs = List.take (List.length p_out.pargs - 1) p_out.pargs} in
            check_mods env p_out;
            p_out
          in
        let p =
          match io with
          | In -> get_p In
          | InOut -> let _ = get_p Out in get_p In
          | Out -> get_p Out
          in
        let (lhss, es) = rewrite_vars_args rctx env p [] args in
        let ecs = List.collect (fun e -> match e with EOp (Uop UGhostOnly, [e], _) -> [] | _ -> [e]) es in
        let es = List.map (fun e -> match e with EOp (Uop UGhostOnly, [e], _) -> e | _ -> e) es in
        let xa_fc = Reserved ("opr_code_" + (string_of_id xa)) in
        let xa_fl = Reserved ("opr_lemma_" + (string_of_id xa)) in
        let eCode = eapply xa_fc ecs None in
        if !fstar then
          let ofStateOp (e:exp):exp =
            match e with
            | EOp (StateOp (x, prefix, _), es, t) -> vaApp ("op_" + prefix) es t
            | _ -> e
            in
          let eLemma = eapply xa_fl (env.state::(List.map ofStateOp es)) None in
          let sLemma = SAssign ([], eLemma) in
          let sLemma = match locs with [] -> sLemma | loc::_ -> SLoc (loc, sLemma) in
          match rctx with
          | None -> err "complex operand not supported here"
          | Some { extra_lemma_calls = calls } ->
              calls := sLemma::!calls;
              Replace (EOp (CodeLemmaOp, [eCode; eCode], None))
        else
          let eLemma = eapply xa_fl (env.state::es) None in
          Replace (EOp (CodeLemmaOp, [eCode; eLemma], None))
      )
(*
    | (NotGhost, EOp (Subscript, [ea; ei])) ->
      (
        // Turn
        //   m[eax + 4]
        // into
        //   va_mem_lemma_HeapPublic(m, var_eax(), va_const_operand(4))
        match (skip_loc ea, skip_loc ei) with
        | (EVar xa, EOp (Bop BAdd, [eb; eo])) ->
            let ta = match Map.tryFind xa env.ids with Some (GhostLocal (Some (TName (Id ta)))) -> ta | _ -> err ("memory operand " + (err_id xa) + " must be a local ghost variable declared with a simple, named type") in
            let eb = rewrite_vars_arg rctx NotGhost None In env eb in
            let eo = rewrite_vars_arg rctx NotGhost None In env eo in
            let eCode = vaApp ("mem_code_" + ta) [eb; eo] in
            let eLemma = vaApp ("mem_lemma_" + ta) [ea; eb; eo] in
            Replace (EOp (CodeLemmaOp, [eCode; eLemma]))
        | _ -> err ("memory operand must have the form mem[base + offset] where mem is a variable")
      )
*)
    | (NotGhost, ECast(e, t)) -> Unchanged  // TODO: need to rewrite e
    | (NotGhost, _) ->
        err "unsupported expression (if the expression is intended as a load/store operand, try declaring 'operand_type x(...):...')"
        // Replace (codeLemma e)
    | (Ghost, EOp (Uop UToOperand, [e], _)) -> Replace (rewrite_vars_arg rctx NotGhost None io env e)
// TODO: this is a real error message, it should be uncommented
//    | (_, EApply (x, _, _)) when Map.containsKey x env.procs ->
//        err ("cannot call a procedure from inside an expression or variable declaration")
    | (Ghost, _) -> Unchanged
    in
  try
    env_map_exp_state fe env e
  with err -> (match locs_of_exp e with [] -> raise err | loc::_ -> raise (LocErr (loc, err)))
and rewrite_vars_exp (rctx:rewrite_ctx) (env:env) (e:exp):exp =
  rewrite_vars_arg rctx Ghost None In env e
and rewrite_vars_args (rctx:rewrite_ctx) (env:env) (p:proc_decl) (rets:lhs list) (args:exp list):(lhs list * exp list) =
  let (mrets, margs) = match_proc_args p rets args in
  let rewrite_arg (pp, ea) =
    match pp with
    | (x, t, XOperand, io, _) -> [rewrite_vars_arg rctx NotGhost (Some (vaTyp t)) io env ea]
    | (x, t, XInline, io, _) -> [(rewrite_vars_arg rctx Ghost None io env ea)]
    | (x, t, XAlias _, io, _) ->
        let _ = rewrite_vars_arg rctx NotGhost None io env ea in // check argument validity
        [] // drop argument
<<<<<<< HEAD
    | (x, t, XGhost, In, []) -> [EOp (Uop UGhostOnly, [rewrite_vars_exp rctx env ea], None)]
    | (x, t, XGhost, _, []) -> err ("out/inout ghost parameters are not supported")
=======
    | (x, t, XGhost, In, _) -> [EOp (Uop UGhostOnly, [rewrite_vars_exp rctx env ea])]
    | (x, t, XGhost, _, _) -> err ("out/inout ghost parameters are not supported")
>>>>>>> 7f6b9ffa
    | (x, _, _, _, _) -> err ("unexpected argument for parameter " + (err_id x) + " in call to " + (err_id p.pname))
    in
  let rewrite_ret (pp, ((xlhs, _) as lhs)) =
    match pp with
    | (x, t, XOperand, _, _) -> ([], [rewrite_vars_arg rctx NotGhost (Some (vaOperandTyp t)) Out env (evar xlhs)])
    | (x, t, XAlias _, _, _) ->
        let _ = rewrite_vars_arg rctx NotGhost None Out env (evar xlhs) in // check argument validity
        ([], []) // drop argument
    | (x, t, XGhost, _, _) -> ([lhs], [])
    | (x, _, _, _, _) -> err ("unexpected variable for return value " + (err_id x) + " in call to " + (err_id p.pname))
    in
  let args = List.concat (List.map rewrite_arg margs) in
  let (retsR, retsA) = List.unzip (List.map rewrite_ret mrets) in
  (List.concat retsR, (List.concat retsA) @ args)

// Turn
//   ecx < 10
// into
//   va_cmp_lt(var_ecx(), va_const_operand(10))
// Turn
//   f(ecx, 10, ...)
// into
//   va_cmp_f(var_ecx(), va_const_operand(10), ...)
let rewrite_cond_exp (env:env) (e:exp):exp =
  let r = rewrite_vars_arg None NotGhost (Some "cmp") In env in
  match skip_loc e with
  | (EApply (Id xf, _, es, t)) -> vaApp ("cmp_" + xf) (List.map r es) t
  | (EOp (op, es, t)) ->
    (
      match (op, es) with
      | (Bop (BEq _), [e1; e2]) -> vaApp "cmp_eq" [r e1; r e2] t
      | (Bop (BNe _), [e1; e2]) -> vaApp "cmp_ne" [r e1; r e2] t
      | (Bop BLe, [e1; e2]) -> vaApp "cmp_le" [r e1; r e2] t
      | (Bop BGe, [e1; e2]) -> vaApp "cmp_ge" [r e1; r e2] t
      | (Bop BLt, [e1; e2]) -> vaApp "cmp_lt" [r e1; r e2] t
      | (Bop BGt, [e1; e2]) -> vaApp "cmp_gt" [r e1; r e2] t
      | _ -> err ("conditional expression must be a comparison operation or function call")
    )
  | _ -> err ("conditional expression must be a comparison operation or function call")

let rec rewrite_vars_assign (rctx:rewrite_ctx) (env:env) (lhss:lhs list) (e:exp):(lhs list * exp) =
  match (lhss, e) with
  | (_, ELoc (loc, e)) ->
      try let (lhss, e) = rewrite_vars_assign rctx env lhss e in (lhss, ELoc (loc, e))
      with err -> raise (LocErr (loc, err))
  | (_, EApply(x, ts, es, t)) ->
    (
      match Map.tryFind x env.procs with
      | None | Some {pghost = Ghost} -> (lhss, rewrite_vars_exp rctx env e)
      | Some p ->
          check_mods env p;
          let (lhss, args) = rewrite_vars_args rctx env p lhss es in
          (lhss, EApply(x, ts, args, t))
    )
  | _ -> (lhss, rewrite_vars_exp rctx env e)

let check_lhs (env:env) (x:id, dOpt):unit =
  match (x, dOpt) with
  | (Reserved "this", None) -> ()
  | (_, None) ->
    (
      match Map.tryFind x env.ids with
      | None -> err ("cannot find variable '" + (err_id x) + "'")
      | Some (GhostLocal (Immutable, _)) -> err ("cannot assign to immutable variable '" + (err_id x) + "'")
      | _ -> ()
    )
  | (_, Some _) -> ()

let rewrite_vars_stmt (env:env) (s:stmt):(env * stmt list) =
  let rec fs (env:env) (s:stmt):(env * stmt list) map_modify =
    match s with
    | SAssign (lhss, e) ->
        List.iter (check_lhs env) lhss;
        let lhss = List.map (fun xd -> match xd with (Reserved "this", None) -> (Reserved "s", None) | _ -> xd) lhss in
        let rctx = { extra_lemma_calls = ref [] } in
        let (lhss, e) = rewrite_vars_assign (Some rctx) env lhss e in
        Replace (env, (List.rev !rctx.extra_lemma_calls) @ [SAssign (lhss, e)])
    | SIfElse (SmPlain, e, b1, b2) ->
        let b1 = env_map_stmts (rewrite_vars_exp None) fs env b1 in
        let b2 = env_map_stmts (rewrite_vars_exp None) fs env b2 in
        Replace (env, [SIfElse (SmPlain, rewrite_cond_exp env e, b1, b2)])
    | SWhile (e, invs, ed, b) ->
        let invs = List_mapSnd (rewrite_vars_exp None env) invs in
        let ed = mapSnd (List.map (rewrite_vars_exp None env)) ed in
        let b = env_map_stmts (rewrite_vars_exp None) fs env b in
        Replace (env, [SWhile (rewrite_cond_exp env e, invs, ed, b)])
    | _ -> Unchanged
    in
  env_map_stmt (rewrite_vars_exp None) fs env s
let rewrite_vars_stmts (env:env) (ss:stmt list):stmt list =
  List.concat (snd (List_mapFoldFlip rewrite_vars_stmt env ss))

// Turn SpecRaw into Requires/Ensures/Modifies
// Compute env.lets
// Remove Lets from specs (replace with local let expressions)
// Directly substitute LetsAlias into Modifies (because we don't have let expressions for modifies)
let desugar_spec (env:env) ((loc:loc), (s:spec)):(env * (loc * spec) list) map_modify =
  match s with
  | Requires _ | Ensures _ | Modifies _ -> internalErr "desugar_spec"
  | SpecRaw (RawSpec (r, es)) ->
    (
      let es = exps_of_spec_exps es in
      let let_of_lets (old:bool) (loc:loc, l:lets):(loc * bindOp * formal * exp) =
        let fOld old e = if old then EOp (Uop UOld, [e], None) else e in
        match l with
        | LetsVar (x, t, e) -> (loc, BindLet, (x, t), fOld old e)
        | LetsAlias (x, y) -> (loc, BindAlias, (x, None), evar y)
        in
      let applyLets old =
        match env.lets with
        | [] -> es
        | lets ->
            let e = and_of_list (List.map snd es) in
            let lets = List.map (let_of_lets old) lets in
            let addLet e (loc, bind, (x, t), ee) = ELoc (loc, EBind (bind, [ee], [(x, t)], [], e, None)) in
            let e = List.fold addLet e lets in
            [(loc, e)]
        in
      let reqs refined = List_mapSnd (fun e -> Requires (refined, e)) (applyLets false) in
      let enss refined = List_mapSnd (fun e -> Ensures (refined, e)) (applyLets true) in
      match r with
      | RRequires refined -> Replace (env, reqs refined)
      | REnsures refined -> Replace (env, enss refined)
      | RRequiresEnsures -> Replace (env, (reqs Refined) @ (enss Refined))
      | RModifies m ->
          let rewrite env e =
            match e with
            | EVar (x, _) when Map.containsKey x env.ids ->
              (
                let rec f x info =
                  match info with
                  | OperandAlias (x, info) -> f x info
                  | _ -> Replace (evar x)
                  in
                f x (Map.find x env.ids)
              )
            | _ -> Unchanged
            in
          let mods m = List_mapSnd (fun e -> Modifies (m, env_map_exp_state rewrite env e)) es in
          Replace (env, mods m)
    )
  | SpecRaw (Lets _) -> PostProcess (fun (env, _) -> (env, []))

let rewrite_vars_spec (envIn:env) (envOut:env) (s:spec):spec =
  match s with
  | Requires (r, e) -> Requires (r, rewrite_vars_exp None envIn e)
  | Ensures (r, e) -> Ensures (r, rewrite_vars_exp None envOut e)
  | Modifies (m, e) -> Modifies (m, rewrite_vars_exp None envOut e)
  | SpecRaw _ -> internalErr "rewrite_vars_spec"

let resolve_overload_spec (envIn:env) (envOut:env) (s:spec):spec =
  match s with
  | Requires (r, e) -> Requires (r, resolve_overload_expr envIn e)
  | Ensures (r, e) -> Ensures (r, resolve_overload_expr envOut e)
  | Modifies (m, e) -> Modifies (m, resolve_overload_expr envOut e)
  | SpecRaw _ -> internalErr "resolve_overload_spec"

let check_no_duplicates (es:(loc * exp) list):unit =
  let sls = List.map (fun (l, e) -> (Emit_vale_text.string_of_exp e, one_loc_of_exp l e)) es in
  let ss = List.map fst sls in
  let ss = List.sort ss in
  let rec f ss =
    match ss with
    | [] -> ()
    | h1::h2::_ when h1 = h2 ->
        let err = Err ("duplicate read/modify declaration: " + h1) in
        raise (LocErr (List_assoc h1 (List.rev sls), err))
    | _::t -> f t
    in
  f ss

///////////////////////////////////////////////////////////////////////////////
// Add quick blocks for assert{:quick_start}...assert{:quick_end}

let is_assert_quick_start (s:stmt):bool =
  match skip_loc_stmt s with
  | SAssert ({is_quickstart = true}, e) ->
    (
      match skip_loc e with
      | EBool true -> true
      | _ -> false
    )
  | _ -> false

let is_assert_quick_end (s:stmt):bool =
  match skip_loc_stmt s with
  | SAssert ({is_quickend = true}, e) ->
    (
      match skip_loc e with
      | EBool true -> true
      | _ -> false
    )
  | _ -> false

let rec collect_mods_assign (env:env) (lhss:lhs list) (e:exp):id list =
  match e with
  | ELoc (loc, e) ->
      try collect_mods_assign env lhss e
      with err -> raise (LocErr (loc, err))
  | EApply(x, _, es, _) ->
    (
      match Map.tryFind x env.procs with
      | None -> []
      | Some p ->
          let fArg e =
            match skip_loc e with
            | EOp (StateOp (x, _, _), _, _) -> [x]
            | _ -> []
            in
          let xsOut = List.collect fArg es in
          xsOut @ (collect_mods p)
    )
  | _ -> []

let collect_mods_stmts (env:env) (ss:stmt list):id list =
  let fe (e:exp) (mods:id list list):id list = List.concat mods in
  let fs (s:stmt) (mods:id list list):id list =
    match s with
    | SAssign (lhss, e) -> List.concat ((collect_mods_assign env lhss e)::mods)
    | _ -> List.concat mods
    in
  let mods = gather_stmts fs fe ss in
  Set.toList (Set.ofList (List.concat mods))

let rec add_quick_blocks_stmt (env:env) (next_sym:int ref) (s:stmt):stmt =
  let r = add_quick_blocks_stmt env next_sym in
  let rs = add_quick_blocks_stmts env next_sym in
  match s with
  | SLoc (loc, s) -> SLoc (loc, r s)
  | SLabel _ | SGoto _ | SReturn | SAssume _ | SAssert _ | SAssign _ | SCalc _ | SVar _ | SAlias _ | SForall _ | SExists _-> s
  | SLetUpdates _ -> internalErr "SLetUpdates"
  | SQuickBlock _ -> internalErr "SQuickBlock"
  | SBlock b -> SBlock (rs b)
  | SIfElse (g, e, b1, b2) -> SIfElse (g, e, rs b1, rs b2)
  | SWhile (e, invs, ed, b) -> SWhile (e, invs, ed, rs b)
and collect_quick_blocks_stmts (env:env) (next_sym:int ref) (ss:stmt list):(stmt list * stmt list) =
  match ss with
  | [] -> ([], [])
  | s::ss when is_assert_quick_end s -> ([], ss)
  | s::ss ->
      let (ss1, ss2) = collect_quick_blocks_stmts env next_sym ss in
      (s::ss1, ss2)
and add_quick_blocks_stmts (env:env) (next_sym:int ref) (ss:stmt list):stmt list =
  match ss with
  | [] -> []
  | s::ss when is_assert_quick_start s ->
      incr next_sym;
      let sym = string !next_sym in
      let (ss1, ss2) = collect_quick_blocks_stmts env next_sym ss in
      let info = {qsym = sym; qmods = collect_mods_stmts env ss1} in
      (SQuickBlock (info, ss1))::(add_quick_blocks_stmts env next_sym ss2)
  | s::ss -> (add_quick_blocks_stmt env next_sym s)::(add_quick_blocks_stmts env next_sym ss)

let add_quick_type_stmts (ss:stmt list):stmt list =
  let sym = ref 0 in
  let fs (s:stmt) =
    match s with
    | SAssert ({is_quicktype = true}, e) ->
        incr sym;
        let x = Reserved ("u" + (string !sym)) in
        Replace [SAssign ([(x, Some (None, Ghost))], eapply (Id "AssertQuickType") [e] None)]
    | _ -> Unchanged
    in
  map_stmts (fun e -> e) fs ss

///////////////////////////////////////////////////////////////////////////////
// Hoist while loops into top-level procedures

let hoist_while_loops (env:env) (loc:loc) (p:proc_decl):decl list =
  let hoisted = ref ([]:decl list) in
  let hoist_while env s =
    match s with
    | SWhile _ ->
      (*
        procedure{:quick true} body_p(ins_in) returns(outs)
          lets L
          reads R modifies M
          requires invs(ins_in)
          ensures invs(ins_in,outs)
          requires e(ins_in)
          ensures ed(ins_in,outs) << old(ed(ins_in))
          { ins := ins_in; b }
        procedure{:quick false} while_p(ins_in) returns(outs)
          lets L
          reads R modifies M
          requires invs(ins_in)
          ensures invs(ins_in,outs)
          ensures !e(ins_in,outs)
          { ins := ins_in; while(e) invs ed { outs := body_p(ins); } }
        procedure{:quick true} p(...) ...
        {
          ... outs := while_p(ins); ...
        }
      *)
        let xp_body = body_id p.pname in
        let xp_while = while_id p.pname in
        let (_, raw_reads, raw_readsOld, raw_mods) = compute_read_mods_stmt env empty_env s in
        let mods = Set.map (resolve_alias env) raw_mods in
        let reads = Set.map (resolve_alias env) raw_reads in
        let readsOld = Set.map (resolve_alias env) raw_readsOld in
        // each read/mod is one of: (ghost/inline), state
        // move (ghost/inline) readsOld into reads, keep state in readsOld
        let find_var (x:id):id_info =
          match Map.tryFind x env.ids with
          | None -> err ("could not find variable " + (err_id x))
          | Some info -> info
          in
        let resolve_find_var (x:id):id_info = find_var (resolve_alias env x) in
        let is_state (x:id):bool = match resolve_find_var x with StateInfo _ -> true | _ -> false in
        let is_alias (x:id):bool = match find_var x with OperandAlias _ -> true | _ -> false in
        let (readsOld, reads2) = Set.partition is_state readsOld in
        let reads = Set.union reads reads2 in
        let reads = Set.difference reads mods in
        //   L = reads state via alias + mods state via alias
        //   R = reads state
        //   M = mods state
        //   ins = reads (ghost/inline) + mods (ghost/inline) + readsOld
        //   outs = mods (ghost/inline)
        let (p_reads, in_reads) = List.partition is_state (Set.toList reads) in
        let (p_mods, outs) = List.partition is_state (Set.toList mods) in
        let aliases = List.filter is_alias (Set.toList (Set.union raw_reads raw_mods)) in
        let ins = in_reads @ outs in
        let in_id (x:id) : id =
          // REVIEW: consistently apply or not apply in_id?
          match find_var x with
          | InlineLocal _ -> x
          | _ -> in_id x
          in
        let ins_in = List.map in_id ins in
        let s_old = Reserved "old" in
        let rec replace_old (e:exp):exp map_modify =
          match e with
          | EOp (Uop UOld, [e], t) -> Replace (EOp (Bop BOldAt, [evar s_old; map_exp replace_old e], t))
          | _ -> Unchanged
          in
        let s = map_stmt (map_exp replace_old) (fun _ -> Unchanged) s in
        let (eCond, invs, ed, b) =
          match s with
          | [SWhile (e, invs, ed, b)] -> (e, invs, ed, b)
          | _ -> internalErr "hoist_while_loops"
          in
        let getType (x:id):typ =
          match resolve_find_var x with
          | GhostLocal (_, None) | InlineLocal None -> err ("variable " + (err_id x) + " needs explicit type annotation to use inside while loop")
          | GhostLocal (_, Some t) | InlineLocal (Some t) -> t
          | StateInfo (_, _, t) -> t
          | _ -> err ("variables in while loops must be ghost, inline, or state component: " + (err_id x))
          in
        let to_pformal (x:id):pformal = (x, getType x, XGhost, In, []) in
        let to_pformal_in (x:id):pformal =
          let storage = match find_var x with InlineLocal _ -> XInline | _ -> XGhost in
          (in_id x, getType x, storage, In, [])
          in
        let pf_state = (s_old, tState, XGhost, In, [(Reserved "expand_state", [])]) in
        let p_ins_in = List.map to_pformal_in ins in
        let p_outs = List.map to_pformal outs in
        let subst_ins (ins:id list) (e:exp) =
          let m = Map.ofList (List.map (fun x -> (x, evar (in_id x))) ins) in
          subst_reserved_exp m e
          in
        let alias_to_spec (x:id) =
          match find_var x with
          | OperandAlias (y, _) -> (loc, SpecRaw (Lets [(loc, LetsAlias (x, y))]))
          | _ -> internalErr "alias_to_spec"
          in
        let inv_to_spec (ins:id list) (k:raw_spec_kind) ((l:loc), (e:exp)) =
          let e = subst_ins ins e in
          (l, SpecRaw (RawSpec (k, [(l, SpecExp e)])))
          in
        let mod_to_spec (m:mod_kind) (x:id) =
          (loc, SpecRaw (RawSpec (RModifies m, [(loc, SpecExp (evar x))])))
          in
        let reqs = List.map (inv_to_spec ins (RRequires Unrefined)) invs in
        let enss = List.map (inv_to_spec in_reads (REnsures Unrefined)) invs in
        let spec_aliases = List.map alias_to_spec aliases in
        let spec_reads = List.map (mod_to_spec Read) p_reads in
        let spec_mods = List.map (mod_to_spec Modify) p_mods in
        let specs = spec_aliases @ spec_reads @ spec_mods @ reqs @ enss in
        let e_exit = EOp (Uop (UNot BpProp), [eCond], None) in
        let spec_exit = inv_to_spec in_reads (REnsures Unrefined) (loc, e_exit) in
        let spec_enter_body = inv_to_spec ins (RRequires Unrefined) (loc, eCond) in
        // ed << old(ed)
        // precedes(ed, old(ed))
        let lexList (es:exp list) = List.foldBack (fun e ls -> eapply (Id "lexCons") [e; ls] None) es (evar (Id "LexTop")) in
        let (lEd, eds) = ed in
        let edIn = EOp (Uop UOld, [subst_ins ins (lexList eds)], None) in
        let edOut = subst_ins in_reads (lexList eds) in
        let precedes = eapply (Id "precedes_wrap") [edOut; edIn] None in
        let spec_precedes = inv_to_spec [] (REnsures Unrefined) (lEd, precedes) in
        let sInitIn (x:id) = SVar (x, Some (getType x), Mutable, XGhost, [], Some (evar (in_id x))) in
        let sInitOut (x:id) = SAssign ([(x, None)], (evar (in_id x))) in
        let in_reads_init = List.filter (fun x -> match find_var x with InlineLocal _ -> false | _ -> true) in_reads in
        let sInits = List.map sInitIn in_reads_init @ List.map sInitOut outs in
        // while(e) invs ed { outs := body_p(ins); }
        let lhss = List.map (fun x -> (x, None)) outs in
        let args = (List.map evar ins) in
        let oldThis = EOp (Uop UOld, [evar (Reserved "this")], None) in
        let callBody = SAssign (lhss, eapply xp_body ((evar s_old)::args) None) in
        let callWhile = SAssign (lhss, eapply xp_while (oldThis::args) None) in
        let sWhile = SWhile (eCond, invs, ed, [callBody]) in
        let p_body =
          {
            pname = xp_body;
            pghost = NotGhost;
            pinline = Inline;
            ptargs = p.ptargs;
            pargs = pf_state::p_ins_in;
            prets = p_outs;
            pspecs = specs @ [spec_enter_body; spec_precedes];
            pbody = Some (sInits @ b);
            // always non-public, even if they are generated from the body of a public procedure
            pattrs = [(Id "public", [EBool false]); (Id "already_has_mod_ok", [])] @ p.pattrs;
          }
          in
        let p_while =
          {
            pname = xp_while;
            pghost = NotGhost;
            pinline = Inline;
            ptargs = p.ptargs;
            pargs = pf_state::p_ins_in;
            prets = p_outs;
            pspecs = specs @ [spec_exit];
            pbody = Some (sInits @ [sWhile]);
            pattrs = [(Id "quick", [evar (Id "exportOnly")]); (Id "already_has_mod_ok", [])];
          }
          in
        hoisted := (DProc p_while)::(DProc p_body)::!hoisted;
        Replace (env, [callWhile])
    | _ -> Unchanged
    in
  let body =
    match p.pbody with
    | None -> None
    | Some ss -> Some (env_map_stmts (fun env e -> e) hoist_while env ss)
    in
  if !hoisted = [] then
    []
  else
    let ds = List.rev (DProc {p with pbody = body}::!hoisted) in
    //Emit_vale_text.emit_decls (debug_print_state ()) (List.map (fun d -> (loc, d)) ds);
    ds

///////////////////////////////////////////////////////////////////////////////

type transformed =
| TransformedDone of (env * env * proc_decl) * env
| TransformedRetry of decl list

// Either transform p, or return a list of decls that then must be transformed
let transform_proc (env:env) (loc:loc) (p:proc_decl):transformed =
  let isFrame = attrs_get_bool (Id "frame") (p.pghost = NotGhost) p.pattrs in
  let isRecursive = attrs_get_bool (Id "recursive") false p.pattrs in
  let isInstruction = List_mem_assoc (Id "instruction") p.pattrs in
  let isAlreadyModOk = List_mem_assoc (Id "already_has_mod_ok") p.pattrs in
  let isQuick = is_quick_body p.pattrs in
  let preserveSpecs =
    List.collect
      (fun spec ->
        match spec with
        | (_, SpecRaw (RawSpec (RModifies Preserve, es))) ->
            let es = List.collect (fun (loc, e) -> match e with SpecExp e -> [(loc, e)] | SpecLet _ -> []) es in
            List_mapSnd (fun e -> SpecExp (EOp (Bop (BEq BpProp), [e; EOp (Uop UOld, [e], None)], None))) es
        | _ -> []
      )
      p.pspecs
    in
  let ok = evar (Id "ok") in
  let okMod = SpecRaw (RawSpec (RModifies Preserve, [(loc, SpecExp ok)])) in
  let okReqEns = SpecRaw (RawSpec (RRequiresEnsures, [(loc, SpecExp ok)])) in
  let okSpecs = (if isAlreadyModOk then [] else [(loc, okMod)]) @ [(loc, okReqEns)] in
  let pspecs = if isFrame then okSpecs @ p.pspecs else p.pspecs in
  let pspecs = match preserveSpecs with [] -> pspecs | _ -> pspecs @ [(loc, SpecRaw (RawSpec (REnsures Unrefined, preserveSpecs)))] in
  let addParam isRet ids (x, t, g, io, a) =
    match g with
    | (XAlias (AliasThread, e)) -> Map.add x (ThreadLocal {local_in_param = (io = In && (not isRet)); local_exp = e; local_typ = Some t}) ids
    | (XAlias (AliasLocal, e)) -> Map.add x (ProcLocal {local_in_param = (io = In && (not isRet)); local_exp = e; local_typ = Some t}) ids
    | XInline -> Map.add x (InlineLocal (Some t)) ids
    | XOperand -> Map.add x (OperandLocal (io, t)) ids
    | XPhysical | XState _ -> err ("variable must be declared ghost, operand, {:local ...}, or {:register ...} " + (err_id x))
    | XGhost -> Map.add x (GhostLocal ((if isRet then Mutable else Immutable), Some t)) ids
    in
  let mod_id (env:env) (loc, m, e) =
    let mod_err () = err "expression in modifies clause must be a variable declared as var{:state f(...)} x:t;"
    loc_apply loc e (fun e ->
      match e with
      | EVar (x, _) ->
        (
          match Map.tryFind x env.ids with
          | None -> err ("cannot find variable " + (err_id x))
          | Some (StateInfo _) -> (x, (match m with Read -> false | (Modify | Preserve) -> true))
          | Some _ -> mod_err ()
        )
      | _ -> mod_err ())
    in
  // parameters, return values, lets must all be unique
  let xArgsRets = List.map (fun (x, _, _, _, _) -> x) (p.pargs @ p.prets) in
  let specs = List.collect (fun (loc, s) -> match s with SpecRaw s -> [(loc, s)] | _ -> internalErr "!SpecRaw") pspecs in
  let lets = List.collect (fun (_, s) -> match s with (Lets ls) -> ls | _ -> []) specs in
  let xLets = List.map (fun (_, s) -> match s with LetsVar (x, _, _) | LetsAlias (x, _) -> x) lets in
  let rec checkUnique xs xset =
    match xs with
    | [] -> ()
    | x::xs ->
        if Set.contains x xset then err ("'" + (err_id x) + "' declared twice") else
        checkUnique xs (Set.add x xset)
    in
  checkUnique (xArgsRets @ xLets) (Set.empty);
  let envpIn = env in
  // Add parameters to env for both requires and ensures.
  // For ensures, add return values to env.
  // For requires, remove return values from env -- for each return value named x, remove any
  // globals named x, so that requires and ensures don't see two different x variables.
  // This makes it sane to share "lets" declarations between requires and ensures.
  let envpIn = {envpIn with ids = List.fold (addParam false) envpIn.ids p.pargs} in
  let envpIn = {envpIn with ids = List.fold (fun ids (x, _, _, _, _) -> Map.remove x ids) envpIn.ids p.prets} in
  // Desugar specs and update p so other procedures see desugared version
  let (envDesugar, pspecs) = env_map_specs (fun _ e -> e) desugar_spec envpIn pspecs in
  let lets = List.rev envDesugar.lets in
  let bodyLet (loc:loc, l:lets) =
    match l with
    | LetsVar (x, t, e) -> SLoc (loc, SVar (x, t, Immutable, XGhost, [], Some e))
    | LetsAlias (x, y) -> SLoc (loc, SAlias (x, y))
    in
  let bodyLets = List.map bodyLet lets in
  let body = mapOpt (fun ss -> bodyLets @ ss) p.pbody in
  let pOrig = p in
  let p = {p with pbody = body; pspecs = pspecs} in
  // Compute mods list and final environment for body
  let mods = List.collect (fun (loc, s) -> match s with Modifies (m, e) -> [(loc, m, e)] | _ -> []) pspecs in
  check_no_duplicates (List.map (fun (_, _, e) -> (loc, e)) mods);
  let envpIn = {envpIn with mods = Map.ofList (List.map (mod_id envpIn) mods)} in
  let envpIn = {envpIn with abstractOld = true} in
  let envp = envpIn in
  let envp = {envp with ids = List.fold (addParam true) envp.ids p.prets} in
  let envp = {envp with checkMods = isFrame} in
  let envp = {envp with abstractOld = false} in
  let specs = List_mapSnd (rewrite_vars_spec envpIn envp) pspecs in
  let specs = List_mapSnd (resolve_overload_spec envpIn envp) specs in
  let envp = if isRecursive then {envp with procs = Map.add p.pname {p with pspecs = specs} envp.procs} else envp in
  let env = {env with raw_procs = Map.add p.pname p env.raw_procs}
  // Hoist while loops
  let envpOrig = List.fold (fun env s -> snd (env_stmt env s)) envp bodyLets in
  let hoisted = if isQuick then hoist_while_loops envpOrig loc pOrig else [] in
  if hoisted <> [] then TransformedRetry hoisted else
  // Process body
  let body =
    match p.pbody with
    | None -> None
    | Some ss ->
        let rec add_while_ok s =
          match s with
          | SWhile (e, invs, ed, b) ->
              let invs = (loc, evar (Id "ok"))::invs in
              Replace [SWhile (e, invs, ed, map_stmts (fun e -> e) add_while_ok b)]
          | _ -> Unchanged
          in
        let ss = if isFrame then map_stmts (fun e -> e) add_while_ok ss else ss in
        let ss = resolve_overload_stmts envp ss in
        //let ss = assume_updates_stmts envp p.pargs p.prets ss (List.map snd pspecs) in
        let ss = add_quick_type_stmts ss in
        let ss = rewrite_vars_stmts envp ss in
        let ss = add_quick_blocks_stmts envp (ref 0) ss in
        Some ss
    in
  let pNew = {p with pbody = body; pspecs = specs} in
  let envBody = envp in
  let envProc = {env with procs = Map.add p.pname pNew env.procs} in
  let envRec = if isRecursive then envProc else env in
  TransformedDone ((envRec, envBody, pNew), envProc)

// returns:
//   - list of:
//     - minimal env for procedure body (for procedures)
//     - expanded env for procedure body (for procedures)
//     - transformed declaration
//   - env for subsequent declarations
let rec transform_decl (env:env) (loc:loc) (d:decl):((env * env * decl) list * env) =
  match d with
  | DVar (x, t, XAlias (AliasThread, e), _) ->
      let env = {env with ids = Map.add x (ThreadLocal {local_in_param = false; local_exp = e; local_typ = Some t}) env.ids} in
      ([(env, env, d)], env)
  | DVar (x, t, XState e, _) ->
    (
      match skip_loc e with
      | EApply (Id id, _, es, _) ->
          let env = {env with ids = Map.add x (StateInfo (id, es, t)) env.ids} in
          ([(env, env, d)], env)
      | _ -> err ("declaration of state member " + (err_id x) + " must provide an expression of the form f(...args...)")
    )
  | DFun ({fbody = None} as f) ->
      ([], {env with funs = Map.add f.fname f env.funs})
  | DProc p ->
    (
      match transform_proc env loc p with
      | TransformedDone ((envRec, envBody, pNew), envProc) -> ([envRec, envBody, DProc pNew], envProc)
      | TransformedRetry ds ->
          let f env d = let (eds, env) = transform_decl env loc d in (env, eds) in
          let (env, eds) = List_mapFoldFlip f env ds in
          (List.concat eds, env)
    )
  | _ -> ([(env, env, d)], env)

<|MERGE_RESOLUTION|>--- conflicted
+++ resolved
@@ -726,13 +726,8 @@
     | (x, t, XAlias _, io, _) ->
         let _ = rewrite_vars_arg rctx NotGhost None io env ea in // check argument validity
         [] // drop argument
-<<<<<<< HEAD
-    | (x, t, XGhost, In, []) -> [EOp (Uop UGhostOnly, [rewrite_vars_exp rctx env ea], None)]
-    | (x, t, XGhost, _, []) -> err ("out/inout ghost parameters are not supported")
-=======
-    | (x, t, XGhost, In, _) -> [EOp (Uop UGhostOnly, [rewrite_vars_exp rctx env ea])]
+    | (x, t, XGhost, In, _) -> [EOp (Uop UGhostOnly, [rewrite_vars_exp rctx env ea], None)]
     | (x, t, XGhost, _, _) -> err ("out/inout ghost parameters are not supported")
->>>>>>> 7f6b9ffa
     | (x, _, _, _, _) -> err ("unexpected argument for parameter " + (err_id x) + " in call to " + (err_id p.pname))
     in
   let rewrite_ret (pp, ((xlhs, _) as lhs)) =
