// Make local transformations on operands and overloaded terms:
//   - resolve overloading
//   - turn operands into appropriate ghost variables
//   - turn references to operands into appropriate ghost variables
// Mostly, this is about changing expressions and arguments

module Transform

open Ast
open Ast_util
open Parse
open TypeChecker
open Microsoft.FSharp.Math

let assumeUpdates = ref 0

type id_local = {local_in_param:bool; local_exp:exp; local_typ:typ option} // In parameters are read-only and refer to old(state)
type id_info =
| GhostLocal of mutability * typ option
| ProcLocal of id_local
| ThreadLocal of id_local
| InlineLocal of typ option
| OperandLocal of inout * typ
| StateInfo of string * exp list * typ
| OperandAlias of id * id_info

type env =
  {
    funs:Map<id, fun_decl>;
    procs:Map<id, proc_decl>;
    raw_procs:Map<id, proc_decl>;
    ids:Map<id, id_info>;
    mods:Map<id, bool>;
    lets:(loc * lets) list
    state:exp;
    abstractOld:bool; // if true, x --> va_old_x in abstract lemma
    checkMods:bool;
  }

let empty_env:env =
  {
    funs = Map.empty;
    procs = Map.empty;
    raw_procs = Map.empty;
    ids = Map.empty;
    mods = Map.empty;
    lets = [];
    state = evar (Reserved "s");
    abstractOld = false;
    checkMods = false;
  }

let vaApp (s:string) (es:exp list):exp = eapply (Reserved s) es
<<<<<<< HEAD
let vaApp_t (s:string) (ts:typ list option) (es:exp list):exp = eapply_t (Reserved s) ts es

let vaAppOp (prefix:string) (t:typ) (es:exp list):exp =
=======
let vaApp_t (s:string) (es:exp list) (t:typ option):exp = eapply_t (Reserved s) es t
let vaAppOp (prefix:string) (t:typ) (es:exp list) (tOpt:typ option):exp =
>>>>>>> 1cd01e69
  match t with
  | TName (Id x) -> vaApp_t (qprefix prefix x) es tOpt
  | _ -> err "operands must have simple named types"

let vaEvalOp (t:typ) (state:exp) (e:exp):exp =
  match t with
  | TName (Id x) -> vaApp_t (qprefix ("eval_") x) [state; e] (exp_typ e)
  | _ -> err "operands must have simple named types"

let vaOperandTyp (t:typ) : string =
  match t with
  | TName (Id x) -> "operand_" + x
  | _ -> err "operands must have simple named types"

let vaValueTyp (t:typ) : string =
  match t with
  | TName (Id x) -> "value_" + x
  | _ -> err "operands must have simple named types"

let vaTyp (t:typ) : string =
  match t with
  | TName (Id x) -> x
  | _ -> err "operands must have simple named types"

let in_id (x:id) = Reserved ("in_" + (string_of_id x))
let old_id (x:id) = Reserved ("old_" + (string_of_id x))
let prev_id (x:id) = Reserved ("prev_" + (string_of_id x))
let body_id (x:id) = Id ((string_of_id x) + "_body")
let while_id (x:id) = Id ((string_of_id x) + "_while")

let is_quick_body (a:attrs):bool =
  if List_mem_assoc (Id "quick") a then
    match List_assoc (Id "quick") a with
    | [e] -> (match skip_loc e with EVar (Id "exportOnly", _) -> false | _ -> true)
    | _ -> true
  else false

let exp_abstract (useOld:bool) (e:exp):exp =
  let c e = match e with EOp (Uop UConst, [e], _) -> e | _ -> e in
  map_exp (fun e -> match e with EOp (RefineOp, [e1; e2; e3], _) -> Replace (if useOld then c e2 else c e1) | _ -> Unchanged) e

let exp_refined (e:exp):exp =
  map_exp (fun e -> match e with EOp (RefineOp, [e1; e2; e3], _) -> Replace e3 | _ -> Unchanged) e

let stmts_abstract (useOld:bool) (ss:stmt list):stmt list =
  map_stmts (exp_abstract useOld) (fun _ -> Unchanged) ss

// TODO: get rid of "refined"
let stmts_refined (ss:stmt list):stmt list =
  map_stmts exp_refined (fun _ -> Unchanged) ss

let make_operand_alias (x:id) (env:env) =
  if not (Map.containsKey x env.ids) then err ("cannot find declaration of '" + (err_id x) + "'") else
  let info = Map.find x env.ids in
  match info with
  | OperandLocal _ | StateInfo _ | OperandAlias _ -> OperandAlias (x, info)
  | GhostLocal _ | ProcLocal _ | ThreadLocal _ | InlineLocal _ ->
      err ("'" + (err_id x) + "' must be an operand or state member")

let rec env_map_exp (f:env -> exp -> exp map_modify) (env:env) (e:exp):exp =
  map_apply_modify (f env e) (fun () ->
    let r = env_map_exp f env in
    match e with
    | ELoc (loc, e) -> try ELoc (loc, r e) with err -> raise (LocErr (loc, err))
    | EVar _ | EInt _ | EReal _ | EBitVector _ | EBool _ | EString _ -> e
    | EBind (b, es, fs, ts, e, t) ->
        let es = List.map r es in
        let env =
          match (b, List.map (exp_abstract false) es, fs) with
          | (BindAlias, [EVar (y, _)], [(x, t)]) ->
              {env with ids = Map.add x (make_operand_alias y env) env.ids}
          | (BindAlias, _, _) -> internalErr (sprintf "BindAlias %A %A" es fs)
          | (_, _, _) ->
              {env with ids = List.fold (fun env (x, t) -> Map.add x (GhostLocal (Immutable, t)) env) env.ids fs}
          in
        let r = env_map_exp f env in
        EBind (b, es, fs, List.map (List.map r) ts, r e, t)
    | EOp (op, es, t) -> EOp (op, List.map r es, t)
    | EApply (x, ts, es, t) -> EApply (x, ts, List.map r es, t)
    | ECast (e, t) -> ECast (r e, t)
  )

let rec env_map_exp_state (f:env -> exp -> exp map_modify) (env:env) (e:exp):exp =
  let f_state (env:env) (e:exp):exp map_modify =
    match e with
    | EVar (Reserved "this", _) -> Replace env.state
    | EOp (Uop UOld, [e], _) ->
        let env = {env with state = evar (Reserved "old_s"); abstractOld = true} in
        Replace (env_map_exp_state f env e)
    | EOp (Bop BOldAt, [es; e], _) ->
        let env = {env with state = es} in
        Replace (env_map_exp_state f env e)
    | _ -> Unchanged
    in
  env_map_exp (map_apply_compose2 f f_state) env e

let rec env_stmt (env:env) (s:stmt):(env * env) =
  match s with
  | SLoc (loc, s) -> env_stmt env s
  | SLabel _ | SGoto _ | SReturn | SAssume _ | SAssert _ | SCalc _ -> (env, env)
  | SVar (x, t, m, g, a, eOpt) ->
    (
      let info =
        match g with
        | XAlias (AliasThread, e) -> ThreadLocal {local_in_param = false; local_exp = e; local_typ = t}
        | XAlias (AliasLocal, e) -> ProcLocal {local_in_param = false; local_exp = e; local_typ = t}
        | XGhost -> GhostLocal (m, t)
        | XInline -> InlineLocal t
        | (XOperand | XPhysical | XState _) -> err ("variable must be declared ghost, {:local ...}, or {:register ...} " + (err_id x))
        in
      let ids = Map.add x info env.ids in
      (env, {env with ids = ids})
    )
  | SAlias (x, y) ->
      let ids = Map.add x (make_operand_alias y env) env.ids in
      (env, {env with ids = ids})
  | SAssign (xs, e) ->
      let ids = List.fold (fun ids (x, dOpt) -> match dOpt with None -> ids | Some (t, _) -> Map.add x (GhostLocal (Mutable, t)) ids) env.ids xs in
      (env, {env with ids = ids})
  | SLetUpdates _ | SBlock _ | SQuickBlock _ | SIfElse _ | SWhile _ -> (env, env)
  | SForall (xs, ts, ex, e, b) ->
      ({env with ids = List.fold (fun env (x, t) -> Map.add x (GhostLocal (Immutable, t)) env) env.ids xs}, env)
  | SExists (xs, ts, e) ->
      (env, {env with ids = List.fold (fun env (x, t) -> Map.add x (GhostLocal (Immutable, t)) env) env.ids xs})

let rec env_map_stmt (fe:env -> exp -> exp) (fs:env -> stmt -> (env * stmt list) map_modify) (env:env) (s:stmt):(env * stmt list) =
  map_apply_modify (fs env s) (fun () ->
    let fee = fe env in
    let r = env_map_stmt fe fs env in
    let rs = env_map_stmts fe fs env in
    match s with
    | SLoc (loc, s) -> try let (env, ss) = r s in (env, List.map (fun s -> SLoc (loc, s)) ss) with err -> raise (LocErr (loc, err))
    | SLabel x -> (env, [s])
    | SGoto x -> (env, [s])
    | SReturn -> (env, [s])
    | SAssume e -> (env, [SAssume (fee e)])
    | SAssert (attrs, e) -> (env, [SAssert (attrs, fee e)])
    | SCalc (oop, contents) -> (env, [SCalc (oop, List.map (env_map_calc_contents fe fs env) contents)])
    | SVar (x, t, m, g, a, eOpt) ->
        (snd (env_stmt env s), [SVar (x, t, m, g, map_attrs fee a, mapOpt fee eOpt)])
    | SAlias (x, y) -> (snd (env_stmt env s), [SAlias (x, y)])
    | SAssign (xs, e) -> (snd (env_stmt env s), [SAssign (xs, fee e)])
    | SLetUpdates _ -> internalErr "SLetUpdates"
    | SBlock b -> (env, [SBlock (rs b)])
    | SQuickBlock (x, b) -> (env, [SQuickBlock (x, rs b)])
    | SIfElse (g, e, b1, b2) -> (env, [SIfElse (g, fee e, rs b1, rs b2)])
    | SWhile (e, invs, ed, b) ->
        (env, [SWhile (fee e, List_mapSnd fee invs, mapSnd (List.map fee) ed, rs b)])
    | SForall (xs, ts, ex, e, b) ->
        let env1 = fst (env_stmt env s) in
        let fee = fe env1 in
        let rs = env_map_stmts fe fs env1 in
        (env, [SForall (xs, List.map (List.map fee) ts, fee ex, fee e, rs b)])
    | SExists (xs, ts, e) ->
        let env = snd (env_stmt env s) in
        let fee = fe env in
        (env, [SExists (xs, List.map (List.map fee) ts, fee e)])
  )
and env_map_stmts (fe:env -> exp -> exp) (fs:env -> stmt -> (env * stmt list) map_modify) (env:env) (ss:stmt list):stmt list =
  List.concat (snd (List_mapFoldFlip (env_map_stmt fe fs) env ss))
and env_map_calc_contents (fe:env -> exp -> exp) (fs:env -> stmt -> (env * stmt list) map_modify) (env:env)  (cc:calcContents) =
  let {calc_exp = e; calc_op = oop; calc_hints = hints} = cc in
  {calc_exp = fe env e; calc_op = oop; calc_hints = List.map (env_map_stmts fe fs env) hints}

let env_next_stmt (env:env) (s:stmt):env =
  let (env, _) = env_map_stmt (fun _ e -> e) (fun _ _ -> Unchanged) env s in
  env

let env_map_spec (fe:env -> exp -> exp) (fs:env -> loc * spec -> (env * (loc * spec) list) map_modify) (env:env) ((loc:loc), (s:spec)):(env * (loc * spec) list) =
  map_apply_modify (fs env (loc, s)) (fun () ->
    let fee = fe env in
    match s with
    | Requires (r, e) -> (env, [(loc, Requires (r, fee e))])
    | Ensures (r, e) -> (env, [(loc, Ensures (r, fee e))])
    | Modifies (m, e) -> (env, [(loc, Modifies (m, fee e))])
    | SpecRaw (RawSpec _) -> internalErr "SpecRaw"
    | SpecRaw (Lets ls) ->
        let map_let env (loc, l) =
          match l with
          | LetsVar (x, t, e) ->
              let ids = Map.add x (GhostLocal (Immutable, t)) env.ids in
              let env = {env with ids = ids; lets = (loc, l)::env.lets} in
              (env, [(loc, LetsVar (x, t, fee e))])
          | LetsAlias (x, y) ->
              let ids = Map.add x (make_operand_alias y env) env.ids in
              let env = {env with ids = ids; lets = (loc, l)::env.lets} in
              (env, [(loc, l)])
        in
        let (env, ls) = List_mapFoldFlip map_let env ls in
        let ls = List.concat ls in
        (env, [(loc, SpecRaw (Lets ls))])
  )
let env_map_specs (fe:env -> exp -> exp) (fs:env -> loc * spec -> (env * (loc * spec) list) map_modify) (env:env) (specs:(loc * spec) list):(env * (loc * spec) list) =
  let (env, specs) = List_mapFoldFlip (env_map_spec fe fs) env specs in
  (env, List.concat specs)

let match_proc_args (p:proc_decl) (rets:lhs list) (args:exp list):((pformal * lhs) list * (pformal * exp) list) =
  let (nap, nac) = (List.length p.pargs, List.length args) in
  let (nrp, nrc) = (List.length p.prets, List.length rets) in
  if nap <> nac then err ("in call to " + (err_id p.pname) + ", expected " + (string nap) + " argument(s), found " + (string nac) + " argument(s)") else
  if nrp <> nrc then err ("procedure " + (err_id p.pname) + " returns " + (string nrp) + " value(s), call expects " + (string nrc) + " return value(s)") else
  (List.zip p.prets rets, List.zip p.pargs args)

let operandProc (xa:id) (io:inout):id =
  let xa = string_of_id xa in
  match io with
  | In | InOut -> Id (xa + "_in")
  | Out -> Id (xa + "_out")

///////////////////////////////////////////////////////////////////////////////
// Read/modify analysis

let rec resolve_alias (env:env) (x:id):id =
  match Map.tryFind x env.ids with
  | Some (OperandAlias (y, _)) -> resolve_alias env y
  | _ -> x

// Compute (reads, reads as old, mods) to variables in env0 (not env1).  The complete environment is env0 + env1.
let rec compute_read_mods_stmt (env0:env) (env1:env) (s:stmt):(env * Set<id> * Set<id> * Set<id>) =
  let rs = compute_read_mods_stmts env0 env1 in
  let filter_ids (xs:Set<id>) =
    let xs = Set.map (resolve_alias env1) xs in
    Set.filter (fun x -> Map.containsKey x env0.ids && not (Map.containsKey x env1.ids)) xs
    in
  let env1 = snd (env_stmt env1 s) in
  let compute_exps (es:exp list) =
    let reads = Set.unionMany (List.map free_vars_exp es) in
    let fOld (e:exp) (xss:Set<id> list):Set<id> =
      match e with
      | EOp (Uop UOld, [e], _) -> free_vars_exp e
      | _ -> Set.unionMany xss
      in
    let readsOld = Set.unionMany (List.map (gather_exp fOld) es) in
    (env1, filter_ids reads, filter_ids readsOld, Set.empty)
    in
  let rec compute_call (p:proc_decl) (lhss:lhs list) (es:exp list):(Set<id> * Set<id>) =
    let collect_p_mods (_, s):(mod_kind * id) list =
      match s with
      | Modifies (m, e) ->
        (
          match skip_loc (exp_abstract false e) with
          | EVar (x, _) -> [(m, x)]
          | _ -> []
        )
      | _ -> []
      in
    let p_rmods = List.collect collect_p_mods p.pspecs in
    // TODO: process mrets
    let rec collect_operand (pp, ea):(mod_kind * id) list =
      match pp with
      | (_, _, XOperand, io, _) ->
        (
          match skip_loc ea with
          | ECast (e, _) ->
            collect_operand (pp, e)
          | EVar (x, _) ->
            (
              let x = resolve_alias env1 x in
              [((match io with In -> Read | InOut | Out -> Modify), x)]
            )
          | EOp (Uop UConst, _, _) | EInt _ -> []
          | EApply (e, _, args, _) when Map.containsKey (operandProc (id_of_exp e) io) env0.procs ->
            (
              let xa = id_of_exp e in
              let xa_in = operandProc xa In in
              let xa_out = operandProc xa Out in
              let process_io io =
                let (rs, ms) =
                  match io with
                  | In | InOut ->
                      if (not (Map.containsKey xa_in env0.procs)) then err ("could not find procedure " + (err_id xa_in)) else
                      let p_in = Map.find xa_in env0.procs in
                      let p_in = {p_in with prets = []} in
                      compute_call p_in [] args
                  | Out ->
                      if (not (Map.containsKey xa_out env0.procs)) then err ("could not find procedure " + (err_id xa_out)) else
                      let p_out = Map.find xa_out env0.procs in
                      let p_out = {p_out with pargs = List.take (List.length p_out.pargs - 1) p_out.pargs} in
                      compute_call p_out [] args
                  in
                List.map (fun x -> (Read, x)) (Set.toList rs) @ List.map (fun x -> (Modify, x)) (Set.toList ms)
                in
              match io with
              | In -> process_io In
              | Out -> process_io Out
              | InOut -> process_io In @ process_io Out
            )
          | _ -> []
        )
      | _ -> []
      in
    let (mrets, margs) = match_proc_args p lhss es in // TODO: mrets
    let p_rmods = List.collect collect_operand margs @ p_rmods in
    // REVIEW: right now, Preserve is (conservatively) treated as Modify
    let (p_reads, p_mods) = List.partition (fun (m, _) -> match m with Read -> true | Modify | Preserve -> false) p_rmods in
    let p_reads = Set.ofList (List.map snd p_reads) in
    let p_mods = Set.ofList (List.map snd p_mods) in
    (p_reads, p_mods)
    in
  match s with
  | SLoc (loc, s) -> compute_read_mods_stmt env0 env1 s
  | SLabel x -> compute_exps []
  | SGoto x -> compute_exps []
  | SReturn -> compute_exps []
  | SAssume e -> compute_exps [e]
  | SAssert (attrs, e) -> compute_exps [e]
  | SCalc (oop, contents) -> err "unsupported feature: 'calc' for F*"
  | SVar (x, t, m, g, a, eOpt) -> compute_exps (match eOpt with None -> [] | Some e -> [e])
  | SAlias (x, y) -> compute_exps []
  | SAssign (lhss, e) ->
      let (rs0, mods0) =
        match skip_loc e with
        | EApply (e, _, es, _) when Map.containsKey (id_of_exp e) env0.procs ->
            let x = id_of_exp e in
            let p = Map.find x env0.procs in
            compute_call p lhss es
        | _ -> (Set.empty, Set.empty)
        in
      let (_, reads, readsOld, _) = compute_exps [e] in
      let xs_update = List.collect (fun lhs -> match lhs with (x, None) -> [x] | _ -> []) lhss in
      let mods = filter_ids (Set.ofList xs_update) in
      (env1, Set.union rs0 reads, readsOld, Set.union mods0 mods)
  | SLetUpdates _ -> internalErr "SLetUpdates"
  | SBlock b -> rs b
  | SQuickBlock (_, b) -> rs b
  | SIfElse (g, e, b1, b2) ->
      let (_, rs0, rso0, _) = compute_exps [e] in
      let (_, rs1, rso1, mods1) = rs b1 in
      let (_, rs2, rso2, mods2) = rs b2 in
      (env1, Set.unionMany [rs0; rs1; rs2], Set.unionMany [rso0; rso1; rso2], Set.union mods1 mods2)
  | SWhile (e, invs, (_, ed), b) ->
      let (_, rs0, rso0, _) = compute_exps (e::ed @ (List.map snd invs)) in
      let (_, rs1, rso1, mods1) = rs b in
      (env1, Set.union rs0 rs1, Set.union rso0 rso1, mods1)
  | SForall (xs, ts, ex, e, b) ->
      let env2 = fst (env_stmt env1 s) in
      let ee = ebind Forall [] xs ts (eop (Bop BImply) [ex; e]) in
      let (_, rs0, rso0, _) = compute_exps [ee] in
      let (_, rs1, rso1, _) = compute_read_mods_stmts env0 env2 b in
      (env1, Set.union rs0 rs1, Set.union rso0 rso1, Set.empty)
  | SExists (xs, ts, e) ->
      let ee = ebind Exists [] xs ts e in
      compute_exps [ee]
and compute_read_mods_stmts (env0:env) (env1:env) (ss:stmt list):(env * Set<id> * Set<id> * Set<id>) =
  let f (env1, rs0, rso0, mods0) s =
    let (env1, rs1, rso1, mods1) = compute_read_mods_stmt env0 env1 s in
    (env1, Set.union rs0 rs1, Set.union rso0 rso1, Set.union mods0 mods1)
    in
  List.fold f (env1, Set.empty, Set.empty, Set.empty) ss

///////////////////////////////////////////////////////////////////////////////
// Resolve overloading
let rec resolve_overload_expr (env:env) (e:exp):exp =
  let rec fe (env:env) (e:exp):exp map_modify =
    let r = resolve_overload_expr env in
    let rs = List.map r in
    match e with
    | EOp (Uop (UCustom op), l, t) ->
        match Map.tryFind (Operator op) env.funs with
        | Some {fargs = [_]; fattrs = attrs} ->
            Replace (eapply_t (attrs_get_id (Reserved "alias") attrs) (rs l) t)
        | _ -> err ("operator '" + op + "' must be overloaded to use as a prefix operator")
    | EOp (Bop (BCustom op), l, t) ->
        match Map.tryFind (Operator op) env.funs with
        | Some {fargs = [_; _]; fattrs = attrs} ->
            Replace (eapply_t (attrs_get_id (Reserved "alias") attrs) (rs l) t)
        | _ -> err ("operator '" + op + "' must be overloaded to use as a infix operator")
    | _ -> Unchanged
    in
    env_map_exp fe env e

let resolve_overload_stmt (env:env) (s:stmt):(env * stmt list) =
  env_map_stmt resolve_overload_expr (fun _ s -> Unchanged) env s

let resolve_overload_stmts (env:env) (ss:stmt list):stmt list =
  List.concat (snd (List_mapFoldFlip resolve_overload_stmt env ss))

///////////////////////////////////////////////////////////////////////////////
// Propagate variables through state via assumes (if requested)

(*
// Currently only works for straight-line code (no if/else or while)
let assume_updates_stmts (env:env) (args:pformal list) (rets:pformal list) (ss:stmt list) (specs:spec list):stmt list =
  if !assumeUpdates = 0 then ss else
  let thisAt i = Reserved ("assume_this_" + (string i)) in
  let setPrev (i:int) (prev:Map<id, int>) (xs:id list):(int * Map<id, int> * stmt list) =
    match xs with
    | [] -> (i, prev, [])
    | _::_ ->
        let ss = [SVar (thisAt i, Some tState, XGhost, [], Some (EVar (Reserved "this")))] in
        let prev = List.fold (fun prev x -> Map.add x i prev) prev xs in
        (i + 1, prev, ss)
    in
  let genAssume (env:env) (prev:Map<id, int>) (x:id):stmt list =
    match Map.tryFind x env.ids with
    | None | Some (GhostLocal _) -> []
    | Some (OperandLocal _ | ThreadLocal _ | ProcLocal _ | InlineLocal _ | StateInfo _) ->
        let old_state = match Map.tryFind x prev with None -> EOp (Uop UOld, [EVar (Reserved "this")]) | Some i -> EOp (Bop BOldAt, [EVar (thisAt i); EVar (Reserved "this")]) in
//        let old_x = match Map.tryFind x prev with None -> EOp (Uop UOld, [EVar x]) | Some i -> EOp (Bop BOldAt, [EVar (thisAt i); EVar x]) in
        let eq = EApply (Reserved "eq_ops", [old_state; EVar (Reserved "this"); (EOp (Uop UToOperand, [EVar x]))]) in
        [(if !assumeUpdates = 1 then SAssume eq else SAssert (assert_attrs_default, eq))]
    in
  let f (env:env, i:int, prev:Map<id, int>, sss:stmt list list) (s:stmt) =
    let rec r s =
      match s with
      | SLoc (loc, s) ->
          let (i, prev, ss) = r s in
          (i, prev, List.map (fun s -> SLoc (loc, s)) ss)
      | (SLabel _ | SGoto _ | SReturn) -> (i, prev, [s])
      | SVar (x, t, (XGhost | XInline | XOperand | XPhysical | XState _), a, eOpt) ->
          (i, prev, [s])
      | SVar (x, t, XAlias _, a, eOpt) ->
          let (i, prev, ss) = setPrev i prev [x] in
          (i, prev, [s] @ ss)
      | SAssign (lhss, e) ->
        (
          match skip_loc e with
          | EApply (x, es) when Map.containsKey x env.procs ->
              let xfs = Set.toList (free_vars_stmt s) in
              let ssAssume = List.collect (genAssume env prev) xfs in
              let (mrets, margs) = match_proc_args (Map.find x env.procs) lhss es in
              let xrets = List.map (fun ((_, _, g, _, _), (x, _)) -> (EVar x, Out, g)) mrets in
              let xargs = List.map (fun ((_, _, g, io, _), e) -> (skip_loc e, io, g)) margs in
              let fx e_io_g =
                match e_io_g with
                | (EVar x, (Out | InOut), (XOperand | XAlias _ | XInline)) -> [x]
                | _ -> []
                in
              let xsOut = List.collect fx (xrets @ xargs) in
              let (i, prev, ssSet) = setPrev i prev xsOut in
              (i, prev, ssAssume @ [s] @ ssSet)
          | _ ->
              let xfs = Set.toList (free_vars_stmt s) in
              (i, prev, (List.collect (genAssume env prev) xfs) @ [s])
        )
      | (SAssume _ | SAssert _ | SForall _ | SExists _) ->
          let xfs = Set.toList (free_vars_stmt s) in
          (i, prev, (List.collect (genAssume env prev) xfs) @ [s])
      | (SIfElse _ | SWhile _) ->
          // Not yet supported
          (i, prev, [s])
      in
    let (i, prev, ss) = r s in
    let sss = ss::sss in
    let env = env_next_stmt env s in
    (env, i, prev, sss)
  in
  let (env, i, prev, sssRev) = List.fold f (env, 0, Map.empty, []) ss in
  let ss = List.concat (List.rev sssRev) in
  let enss = List.collect (fun s -> match s with Ensures e -> [s] | _ -> []) specs in
  let globals = List.collect (fun (x, info) -> match info with ThreadLocal _ -> [x] | _ -> []) (Map.toList env.ids) in
  let xArgs = List.collect (fun (x, _, g, io, _) -> match (g, io) with ((XOperand | XAlias _ | XInline), _ (* TODO? InOut | Out *)) -> [x] | _ -> []) args in
  let xRets = List.collect (fun (x, _, g, io, _) -> match (g, io) with ((XOperand | XAlias _ | XInline), _) -> [x] | _ -> []) rets in
  let xfs = Set.toList (Set.unionMany [Set.ofList globals; Set.ofList xArgs; Set.ofList xRets; free_vars_specs enss]) in
  let ensAssume = List.collect (genAssume env prev) xfs in
  ss @ ensAssume
*)

///////////////////////////////////////////////////////////////////////////////
// Rewrite variables

let stateGet (env:env) (x:id):exp =
  match Map.find x env.ids with
  | StateInfo (prefix, es, t) -> vaApp_t ("get_" + prefix) (es @ [env.state]) (Some t)
  | _ -> internalErr "stateGet"

let refineOp (env:env) (io:inout) (x:id) (e:exp):exp =
  let abs_x = match (io, env.abstractOld) with (In, _) | (InOut, true) -> (old_id x) | (Out, _) | (InOut, false) -> x in
  eop RefineOp [evar x; evar abs_x; e]

let check_state_info (env:env) (x:id):bool = // returns readWrite
  match (env.checkMods, Map.tryFind x env.mods) with
  | (true, None) -> err ("variable " + (err_id x) + " must be declared in procedure's reads clause or modifies clause")
  | (false, None) -> true
  | (_, Some readWrite) -> readWrite

let check_state_info_mod (env:env) (x:id) (io:inout):unit =
  match (env.checkMods, io, check_state_info env x) with
  | (false, _, _) -> ()
  | (true, In, _) -> ()
  | (true, (InOut | Out), true) -> ()
  | (true, (InOut | Out), false) -> err ("variable " + (err_id x) + "must be declared in procedure's modifies clause")

let rewrite_state_info (env:env) (x:id) (prefix:string) (es:exp list):exp =
  let readWrite = check_state_info env x in
  refineOp env (if readWrite then InOut else In) x (stateGet env x)

let collect_mods (p:proc_decl):id list =
  let spec_mods (_, s) =
    match s with
    | Modifies (Modify, e) ->
      (
        match skip_loc (exp_abstract false e) with
        | EVar (x, _) -> [x]
        | _ -> []
      )
    | _ -> []
    in
  List.collect spec_mods p.pspecs

let check_mods (env:env) (p:proc_decl):unit =
  let check_spec (_, s) =
    match s with
    | Modifies (m, e) ->
      (
        match skip_loc (exp_abstract false e) with
        | EVar (x, _) ->
          (
            match (m, Map.tryFind x env.mods) with
            | (Read, None) -> err ("variable " + (err_id x) + " must be declared in reads clause or modifies clause")
            | ((Modify | Preserve), (None | Some false)) -> err ("variable " + (err_id x) + " must be declared in modifies clause")
            | (_, Some true) | (Read, Some false) -> ()
          )
        | _ -> ()
      )
    | _ -> ()
    in
  if env.checkMods then List.iter check_spec p.pspecs

type rewrite_context = { extra_lemma_calls:stmt list ref }
type rewrite_ctx = rewrite_context option

let rec rewrite_vars_arg (rctx:rewrite_ctx) (g:ghost) (asOperand:string option) (io:inout) (env:env) (e:exp):exp =
  let rec fe (env:env) (e:exp):exp map_modify =
    let codeLemma e = e
//      match asOperand with
//      | None -> e
//      | Some xo -> EOp (CodeLemmaOp, [vaApp "op" [e]; e]) // REVIEW -- should be more principled
      in
    let constOp e =
      let t = exp_typ e in
      let ec = EOp (Uop UConst, [e], t) in
      match asOperand with
      | None -> ec
      | Some xo -> codeLemma (EOp (RefineOp, [ec; ec; vaApp_t ("const_" + xo) [e] t], t))
      in
    let locs = locs_of_exp e in
    match (g, skip_loc e) with
    | (_, EVar (x, _)) when Map.containsKey x env.ids ->
      (
        let rec f x info =
          match info with
          // TODO: check for incorrect uses of old
          | GhostLocal _ -> Unchanged
          | InlineLocal _ -> (match g with NotGhost -> Replace (constOp e) | Ghost -> Unchanged)
          | OperandLocal (opIo, t) ->
            (
              let xo = vaTyp t in
              if env.checkMods then (match (opIo, io) with (_, In) | ((InOut | Out), _) -> () | (In, (InOut | Out)) -> err ("cannot pass 'in' operand as 'out'/'inout'"));
              match g with
              | Ghost -> Replace (refineOp env opIo x (vaEvalOp t env.state e))
              | NotGhost ->
                (
                  match asOperand with
                  | None -> Unchanged
                  | Some xoDst ->
                      let e = if xo = xoDst then e else vaApp_t ("coerce_" + xo + "_to_" + xoDst) [e] (Some (TName (Id xoDst))) in
                      Replace (EOp (OperandArg (x, xo, t), [e], (Some (TName (Id xoDst)))))
                )
            )
          | ThreadLocal {local_in_param = inParam; local_exp = e; local_typ = t} | ProcLocal {local_in_param = inParam; local_exp = e; local_typ = t} ->
              if inParam && io <> In then err ("variable " + (err_id x) + " must be out/inout to be passed as an out/inout argument") else
              Replace
                (match g with
                  | NotGhost -> codeLemma e
                  | Ghost ->
                      let getType t = match t with Some t -> t | None -> err ((err_id x) + " must have type annotation") in
                      let es = if inParam then evar (Reserved "old_s") else env.state in
                      vaEvalOp (getType t) es e)
          | StateInfo (prefix, es, t) ->
            (
              match (g, asOperand) with
              | (Ghost, _) -> Replace (rewrite_state_info env x prefix es)
              | (NotGhost, Some xo) ->
                  let readWrite = check_state_info_mod env x io in
                  Replace (eop (StateOp (x, xo + "_" + prefix, t)) es)
              | (NotGhost, None) -> err "this expression can only be passed to a ghost parameter or operand parameter"
            )
          | OperandAlias (x, info) -> f x info
          in
        f x (Map.find x env.ids)
      )
    | (NotGhost, EOp (Uop UConst, [ec], _)) -> Replace (constOp (rewrite_vars_exp rctx env ec))
    | (NotGhost, EInt _) -> Replace (constOp e)
    | (NotGhost, EApply (e, _, args, _)) when (asOperand <> None && Map.containsKey (operandProc (id_of_exp e) io) env.procs) ->
      (
        let xa = id_of_exp e in
        let xa_in = operandProc xa In in
        let xa_out = operandProc xa Out in
        let get_p io =
          match io with
          | In | InOut ->
            if (not (Map.containsKey xa_in env.procs)) then err ("could not find procedure " + (err_id xa_in)) else
            let p_in = Map.find xa_in env.procs in
            let p_in = {p_in with prets = []} in
            check_mods env p_in;
            p_in
          | Out ->
            if (not (Map.containsKey xa_out env.procs)) then err ("could not find procedure " + (err_id xa_out)) else
            let p_out = Map.find xa_out env.procs in
            let p_out = {p_out with pargs = List.take (List.length p_out.pargs - 1) p_out.pargs} in
            check_mods env p_out;
            p_out
          in
        let p =
          match io with
          | In -> get_p In
          | InOut -> let _ = get_p Out in get_p In
          | Out -> get_p Out
          in
        let (lhss, es) = rewrite_vars_args rctx env p [] args in
        let ecs = List.collect (fun e -> match e with EOp (Uop UGhostOnly, [e], _) -> [] | _ -> [e]) es in
        let es = List.map (fun e -> match e with EOp (Uop UGhostOnly, [e], _) -> e | _ -> e) es in
        let xa_fc = Reserved ("opr_code_" + (string_of_id xa)) in
        let xa_fl = Reserved ("opr_lemma_" + (string_of_id xa)) in
        let eCode = eapply xa_fc ecs in
        if !fstar then
          let ofStateOp (e:exp):exp =
            match e with
            | EOp (StateOp (x, prefix, _), es, t) -> vaApp_t ("op_" + prefix) es t
            | _ -> e
            in
          let eLemma = eapply xa_fl (env.state::(List.map ofStateOp es)) in
          let sLemma = SAssign ([], eLemma) in
          let sLemma = match locs with [] -> sLemma | loc::_ -> SLoc (loc, sLemma) in
          match rctx with
          | None -> err "complex operand not supported here"
          | Some { extra_lemma_calls = calls } ->
              calls := sLemma::!calls;
              Replace (eop CodeLemmaOp [eCode; eCode])
        else
          let eLemma = eapply xa_fl (env.state::es) in
          Replace (eop CodeLemmaOp [eCode; eLemma])
      )
(*
    | (NotGhost, EOp (Subscript, [ea; ei])) ->
      (
        // Turn
        //   m[eax + 4]
        // into
        //   va_mem_lemma_HeapPublic(m, var_eax(), va_const_operand(4))
        match (skip_loc ea, skip_loc ei) with
        | (EVar xa, EOp (Bop BAdd, [eb; eo])) ->
            let ta = match Map.tryFind xa env.ids with Some (GhostLocal (Some (TName (Id ta)))) -> ta | _ -> err ("memory operand " + (err_id xa) + " must be a local ghost variable declared with a simple, named type") in
            let eb = rewrite_vars_arg rctx NotGhost None In env eb in
            let eo = rewrite_vars_arg rctx NotGhost None In env eo in
            let eCode = vaApp ("mem_code_" + ta) [eb; eo] in
            let eLemma = vaApp ("mem_lemma_" + ta) [ea; eb; eo] in
            Replace (EOp (CodeLemmaOp, [eCode; eLemma]))
        | _ -> err ("memory operand must have the form mem[base + offset] where mem is a variable")
      )
*)
    | (NotGhost, ECast(e, t)) -> Unchanged  // TODO: need to rewrite e
    | (NotGhost, _) ->
        err "unsupported expression (if the expression is intended as a load/store operand, try declaring 'operand_type x(...):...')"
        // Replace (codeLemma e)
    | (Ghost, EOp (Uop UToOperand, [e], _)) -> Replace (rewrite_vars_arg rctx NotGhost None io env e)
// TODO: this is a real error message, it should be uncommented
//    | (_, EApply (x, _, _)) when Map.containsKey x env.procs ->
//        err ("cannot call a procedure from inside an expression or variable declaration")
    | (Ghost, _) -> Unchanged
    in
  try
    env_map_exp_state fe env e
  with err -> (match locs_of_exp e with [] -> raise err | loc::_ -> raise (LocErr (loc, err)))
and rewrite_vars_exp (rctx:rewrite_ctx) (env:env) (e:exp):exp =
  rewrite_vars_arg rctx Ghost None In env e
and rewrite_vars_args (rctx:rewrite_ctx) (env:env) (p:proc_decl) (rets:lhs list) (args:exp list):(lhs list * exp list) =
  let (mrets, margs) = match_proc_args p rets args in
  let rewrite_arg (pp, ea) =
    match pp with
    | (x, t, XOperand, io, _) -> [rewrite_vars_arg rctx NotGhost (Some (vaTyp t)) io env ea]
    | (x, t, XInline, io, _) -> [(rewrite_vars_arg rctx Ghost None io env ea)]
    | (x, t, XAlias _, io, _) ->
        let _ = rewrite_vars_arg rctx NotGhost None io env ea in // check argument validity
        [] // drop argument
    | (x, t, XGhost, In, _) -> [(eop (Uop UGhostOnly) [rewrite_vars_exp rctx env ea])]
    | (x, t, XGhost, _, _) -> err ("out/inout ghost parameters are not supported")
    | (x, _, _, _, _) -> err ("unexpected argument for parameter " + (err_id x) + " in call to " + (err_id p.pname))
    in
  let rewrite_ret (pp, ((xlhs, _) as lhs)) =
    match pp with
    | (x, t, XOperand, _, _) -> ([], [rewrite_vars_arg rctx NotGhost (Some (vaOperandTyp t)) Out env (evar xlhs)])
    | (x, t, XAlias _, _, _) ->
        let _ = rewrite_vars_arg rctx NotGhost None Out env (evar xlhs) in // check argument validity
        ([], []) // drop argument
    | (x, t, XGhost, _, _) -> ([lhs], [])
    | (x, _, _, _, _) -> err ("unexpected variable for return value " + (err_id x) + " in call to " + (err_id p.pname))
    in
  let args = List.concat (List.map rewrite_arg margs) in
  let (retsR, retsA) = List.unzip (List.map rewrite_ret mrets) in
  (List.concat retsR, (List.concat retsA) @ args)

// Turn
//   ecx < 10
// into
//   va_cmp_lt(var_ecx(), va_const_operand(10))
// Turn
//   f(ecx, 10, ...)
// into
//   va_cmp_f(var_ecx(), va_const_operand(10), ...)
let rewrite_cond_exp (env:env) (e:exp):exp =
  let r = rewrite_vars_arg None NotGhost (Some "cmp") In env in
  match skip_loc e with
  | (EApply (e, _, es, t)) -> vaApp_t ("cmp_" + string_of_id (id_of_exp e)) (List.map r es) t
  | (EOp (op, es, t)) ->
    (
      match (op, es) with
      | (Bop (BEq _), [e1; e2]) -> vaApp_t "cmp_eq" [r e1; r e2] t
      | (Bop (BNe _), [e1; e2]) -> vaApp_t "cmp_ne" [r e1; r e2] t
      | (Bop BLe, [e1; e2]) -> vaApp_t "cmp_le" [r e1; r e2] t
      | (Bop BGe, [e1; e2]) -> vaApp_t "cmp_ge" [r e1; r e2] t
      | (Bop BLt, [e1; e2]) -> vaApp_t "cmp_lt" [r e1; r e2] t
      | (Bop BGt, [e1; e2]) -> vaApp_t "cmp_gt" [r e1; r e2] t
      | _ -> err ("conditional expression must be a comparison operation or function call")
    )
  | _ -> err ("conditional expression must be a comparison operation or function call")

let rec rewrite_vars_assign (rctx:rewrite_ctx) (env:env) (lhss:lhs list) (e:exp):(lhs list * exp) =
  match (lhss, e) with
  | (_, ELoc (loc, e)) ->
      try let (lhss, e) = rewrite_vars_assign rctx env lhss e in (lhss, ELoc (loc, e))
      with err -> raise (LocErr (loc, err))
  | (_, EApply(xe, ts, es, t)) ->
    (
      let x = id_of_exp xe in
      match Map.tryFind x env.procs with
      | None | Some {pghost = Ghost} -> (lhss, rewrite_vars_exp rctx env e)
      | Some p ->
          check_mods env p;
          let (lhss, args) = rewrite_vars_args rctx env p lhss es in
          (lhss, EApply(evar x, ts, args, t))
    )
  | _ -> (lhss, rewrite_vars_exp rctx env e)

let check_lhs (env:env) (x:id, dOpt):unit =
  match (x, dOpt) with
  | (Reserved "this", None) -> ()
  | (_, None) ->
    (
      match Map.tryFind x env.ids with
      | None -> err ("cannot find variable '" + (err_id x) + "'")
      | Some (GhostLocal (Immutable, _)) -> err ("cannot assign to immutable variable '" + (err_id x) + "'")
      | _ -> ()
    )
  | (_, Some _) -> ()

let rewrite_vars_stmt (env:env) (s:stmt):(env * stmt list) =
  let rec fs (env:env) (s:stmt):(env * stmt list) map_modify =
    match s with
    | SAssign (lhss, e) ->
        List.iter (check_lhs env) lhss;
        let lhss = List.map (fun xd -> match xd with (Reserved "this", None) -> (Reserved "s", None) | _ -> xd) lhss in
        let rctx = { extra_lemma_calls = ref [] } in
        let (lhss, e) = rewrite_vars_assign (Some rctx) env lhss e in
        Replace (env, (List.rev !rctx.extra_lemma_calls) @ [SAssign (lhss, e)])
    | SIfElse (SmPlain, e, b1, b2) ->
        let b1 = env_map_stmts (rewrite_vars_exp None) fs env b1 in
        let b2 = env_map_stmts (rewrite_vars_exp None) fs env b2 in
        Replace (env, [SIfElse (SmPlain, rewrite_cond_exp env e, b1, b2)])
    | SWhile (e, invs, ed, b) ->
        let invs = List_mapSnd (rewrite_vars_exp None env) invs in
        let ed = mapSnd (List.map (rewrite_vars_exp None env)) ed in
        let b = env_map_stmts (rewrite_vars_exp None) fs env b in
        Replace (env, [SWhile (rewrite_cond_exp env e, invs, ed, b)])
    | _ -> Unchanged
    in
  env_map_stmt (rewrite_vars_exp None) fs env s
let rewrite_vars_stmts (env:env) (ss:stmt list):stmt list =
  List.concat (snd (List_mapFoldFlip rewrite_vars_stmt env ss))

// Turn SpecRaw into Requires/Ensures/Modifies
// Compute env.lets
// Remove Lets from specs (replace with local let expressions)
// Directly substitute LetsAlias into Modifies (because we don't have let expressions for modifies)
let desugar_spec (env:env) ((loc:loc), (s:spec)):(env * (loc * spec) list) map_modify =
  match s with
  | Requires _ | Ensures _ | Modifies _ -> internalErr "desugar_spec"
  | SpecRaw (RawSpec (r, es)) ->
    (
      let es = exps_of_spec_exps es in
      let let_of_lets (old:bool) (loc:loc, l:lets):(loc * bindOp * formal * exp) =
        let fOld old e = if old then eop (Uop UOld) [e] else e in
        match l with
        | LetsVar (x, t, e) -> (loc, BindLet, (x, t), fOld old e)
        | LetsAlias (x, y) -> (loc, BindAlias, (x, None), evar y)
        in
      let applyLets old =
        match env.lets with
        | [] -> es
        | lets ->
            let e = and_of_list (List.map snd es) in
            let lets = List.map (let_of_lets old) lets in
            let addLet e (loc, bind, (x, t), ee) = ELoc (loc, ebind bind [ee] [(x, t)] [] e) in
            let e = List.fold addLet e lets in
            [(loc, e)]
        in
      let reqs refined = List_mapSnd (fun e -> Requires (refined, e)) (applyLets false) in
      let enss refined = List_mapSnd (fun e -> Ensures (refined, e)) (applyLets true) in
      match r with
      | RRequires refined -> Replace (env, reqs refined)
      | REnsures refined -> Replace (env, enss refined)
      | RRequiresEnsures -> Replace (env, (reqs Refined) @ (enss Refined))
      | RModifies m ->
          let rewrite env e =
            match e with
            | EVar (x, _) when Map.containsKey x env.ids ->
              (
                let rec f x info =
                  match info with
                  | OperandAlias (x, info) -> f x info
                  | _ -> Replace (evar x)
                  in
                f x (Map.find x env.ids)
              )
            | _ -> Unchanged
            in
          let mods m = List_mapSnd (fun e -> Modifies (m, env_map_exp_state rewrite env e)) es in
          Replace (env, mods m)
    )
  | SpecRaw (Lets _) -> PostProcess (fun (env, _) -> (env, []))

let rewrite_vars_spec (envIn:env) (envOut:env) (s:spec):spec =
  match s with
  | Requires (r, e) -> Requires (r, rewrite_vars_exp None envIn e)
  | Ensures (r, e) -> Ensures (r, rewrite_vars_exp None envOut e)
  | Modifies (m, e) -> Modifies (m, rewrite_vars_exp None envOut e)
  | SpecRaw _ -> internalErr "rewrite_vars_spec"

let resolve_overload_spec (envIn:env) (envOut:env) (s:spec):spec =
  match s with
  | Requires (r, e) -> Requires (r, resolve_overload_expr envIn e)
  | Ensures (r, e) -> Ensures (r, resolve_overload_expr envOut e)
  | Modifies (m, e) -> Modifies (m, resolve_overload_expr envOut e)
  | SpecRaw _ -> internalErr "resolve_overload_spec"

let check_no_duplicates (es:(loc * exp) list):unit =
  let sls = List.map (fun (l, e) -> (Emit_vale_text.string_of_exp e, one_loc_of_exp l e)) es in
  let ss = List.map fst sls in
  let ss = List.sort ss in
  let rec f ss =
    match ss with
    | [] -> ()
    | h1::h2::_ when h1 = h2 ->
        let err = Err ("duplicate read/modify declaration: " + h1) in
        raise (LocErr (List_assoc h1 (List.rev sls), err))
    | _::t -> f t
    in
  f ss

///////////////////////////////////////////////////////////////////////////////
// Add quick blocks for assert{:quick_start}...assert{:quick_end}

let is_assert_quick_start (s:stmt):bool =
  match skip_loc_stmt s with
  | SAssert ({is_quickstart = true}, e) ->
    (
      match skip_loc e with
      | EBool true -> true
      | _ -> false
    )
  | _ -> false

let is_assert_quick_end (s:stmt):bool =
  match skip_loc_stmt s with
  | SAssert ({is_quickend = true}, e) ->
    (
      match skip_loc e with
      | EBool true -> true
      | _ -> false
    )
  | _ -> false

let rec collect_mods_assign (env:env) (lhss:lhs list) (e:exp):id list =
  match e with
  | ELoc (loc, e) ->
      try collect_mods_assign env lhss e
      with err -> raise (LocErr (loc, err))
  | EApply(e, _, es, _) ->
    (
      let x = id_of_exp e in
      match Map.tryFind x env.procs with
      | None -> []
      | Some p ->
          let fArg e =
            match skip_loc e with
            | EOp (StateOp (x, _, _), _, _) -> [x]
            | _ -> []
            in
          let xsOut = List.collect fArg es in
          xsOut @ (collect_mods p)
    )
  | _ -> []

let collect_mods_stmts (env:env) (ss:stmt list):id list =
  let fe (e:exp) (mods:id list list):id list = List.concat mods in
  let fs (s:stmt) (mods:id list list):id list =
    match s with
    | SAssign (lhss, e) -> List.concat ((collect_mods_assign env lhss e)::mods)
    | _ -> List.concat mods
    in
  let mods = gather_stmts fs fe ss in
  Set.toList (Set.ofList (List.concat mods))

let rec add_quick_blocks_stmt (env:env) (next_sym:int ref) (s:stmt):stmt =
  let r = add_quick_blocks_stmt env next_sym in
  let rs = add_quick_blocks_stmts env next_sym in
  match s with
  | SLoc (loc, s) -> SLoc (loc, r s)
  | SLabel _ | SGoto _ | SReturn | SAssume _ | SAssert _ | SAssign _ | SCalc _ | SVar _ | SAlias _ | SForall _ | SExists _-> s
  | SLetUpdates _ -> internalErr "SLetUpdates"
  | SQuickBlock _ -> internalErr "SQuickBlock"
  | SBlock b -> SBlock (rs b)
  | SIfElse (g, e, b1, b2) -> SIfElse (g, e, rs b1, rs b2)
  | SWhile (e, invs, ed, b) -> SWhile (e, invs, ed, rs b)
and collect_quick_blocks_stmts (env:env) (next_sym:int ref) (ss:stmt list):(stmt list * stmt list) =
  match ss with
  | [] -> ([], [])
  | s::ss when is_assert_quick_end s -> ([], ss)
  | s::ss ->
      let (ss1, ss2) = collect_quick_blocks_stmts env next_sym ss in
      (s::ss1, ss2)
and add_quick_blocks_stmts (env:env) (next_sym:int ref) (ss:stmt list):stmt list =
  match ss with
  | [] -> []
  | s::ss when is_assert_quick_start s ->
      incr next_sym;
      let sym = string !next_sym in
      let (ss1, ss2) = collect_quick_blocks_stmts env next_sym ss in
      let info = {qsym = sym; qmods = collect_mods_stmts env ss1} in
      (SQuickBlock (info, ss1))::(add_quick_blocks_stmts env next_sym ss2)
  | s::ss -> (add_quick_blocks_stmt env next_sym s)::(add_quick_blocks_stmts env next_sym ss)

let add_quick_type_stmts (ss:stmt list):stmt list =
  let sym = ref 0 in
  let fs (s:stmt) =
    match s with
    | SAssert ({is_quicktype = true}, e) ->
        incr sym;
        let x = Reserved ("u" + (string !sym)) in
        Replace [SAssign ([(x, Some (None, Ghost))], eapply (Id "AssertQuickType") [e])]
    | _ -> Unchanged
    in
  map_stmts (fun e -> e) fs ss

///////////////////////////////////////////////////////////////////////////////
// Hoist while loops into top-level procedures

let hoist_while_loops (env:env) (loc:loc) (p:proc_decl):decl list =
  let hoisted = ref ([]:decl list) in
  let hoist_while env s =
    match s with
    | SWhile _ ->
      (*
        procedure{:quick true} body_p(ins_in) returns(outs)
          lets L
          reads R modifies M
          requires invs(ins_in)
          ensures invs(ins_in,outs)
          requires e(ins_in)
          ensures ed(ins_in,outs) << old(ed(ins_in))
          { ins := ins_in; b }
        procedure{:quick false} while_p(ins_in) returns(outs)
          lets L
          reads R modifies M
          requires invs(ins_in)
          ensures invs(ins_in,outs)
          ensures !e(ins_in,outs)
          { ins := ins_in; while(e) invs ed { outs := body_p(ins); } }
        procedure{:quick true} p(...) ...
        {
          ... outs := while_p(ins); ...
        }
      *)
        let xp_body = body_id p.pname in
        let xp_while = while_id p.pname in
        let (_, raw_reads, raw_readsOld, raw_mods) = compute_read_mods_stmt env empty_env s in
        let mods = Set.map (resolve_alias env) raw_mods in
        let reads = Set.map (resolve_alias env) raw_reads in
        let readsOld = Set.map (resolve_alias env) raw_readsOld in
        // each read/mod is one of: (ghost/inline), state
        // move (ghost/inline) readsOld into reads, keep state in readsOld
        let find_var (x:id):id_info =
          match Map.tryFind x env.ids with
          | None -> err ("could not find variable " + (err_id x))
          | Some info -> info
          in
        let resolve_find_var (x:id):id_info = find_var (resolve_alias env x) in
        let is_state (x:id):bool = match resolve_find_var x with StateInfo _ -> true | _ -> false in
        let is_alias (x:id):bool = match find_var x with OperandAlias _ -> true | _ -> false in
        let (readsOld, reads2) = Set.partition is_state readsOld in
        let reads = Set.union reads reads2 in
        let reads = Set.difference reads mods in
        //   L = reads state via alias + mods state via alias
        //   R = reads state
        //   M = mods state
        //   ins = reads (ghost/inline) + mods (ghost/inline) + readsOld
        //   outs = mods (ghost/inline)
        let (p_reads, in_reads) = List.partition is_state (Set.toList reads) in
        let (p_mods, outs) = List.partition is_state (Set.toList mods) in
        let aliases = List.filter is_alias (Set.toList (Set.union raw_reads raw_mods)) in
        let ins = in_reads @ outs in
        let in_id (x:id) : id =
          // REVIEW: consistently apply or not apply in_id?
          match find_var x with
          | InlineLocal _ -> x
          | _ -> in_id x
          in
        let ins_in = List.map in_id ins in
        let s_old = Reserved "old" in
        let rec replace_old (e:exp):exp map_modify =
          match e with
          | EOp (Uop UOld, [e], t) -> Replace (EOp (Bop BOldAt, [evar s_old; map_exp replace_old e], t))
          | _ -> Unchanged
          in
        let s = map_stmt (map_exp replace_old) (fun _ -> Unchanged) s in
        let (eCond, invs, ed, b) =
          match s with
          | [SWhile (e, invs, ed, b)] -> (e, invs, ed, b)
          | _ -> internalErr "hoist_while_loops"
          in
        let getType (x:id):typ =
          match resolve_find_var x with
          | GhostLocal (_, None) | InlineLocal None -> err ("variable " + (err_id x) + " needs explicit type annotation to use inside while loop")
          | GhostLocal (_, Some t) | InlineLocal (Some t) -> t
          | StateInfo (_, _, t) -> t
          | _ -> err ("variables in while loops must be ghost, inline, or state component: " + (err_id x))
          in
        let to_pformal (x:id):pformal = (x, getType x, XGhost, In, []) in
        let to_pformal_in (x:id):pformal =
          let storage = match find_var x with InlineLocal _ -> XInline | _ -> XGhost in
          (in_id x, getType x, storage, In, [])
          in
        let pf_state = (s_old, tState, XGhost, In, [(Reserved "expand_state", [])]) in
        let p_ins_in = List.map to_pformal_in ins in
        let p_outs = List.map to_pformal outs in
        let subst_ins (ins:id list) (e:exp) =
          let m = Map.ofList (List.map (fun x -> (x, evar (in_id x))) ins) in
          subst_reserved_exp m e
          in
        let alias_to_spec (x:id) =
          match find_var x with
          | OperandAlias (y, _) -> (loc, SpecRaw (Lets [(loc, LetsAlias (x, y))]))
          | _ -> internalErr "alias_to_spec"
          in
        let inv_to_spec (ins:id list) (k:raw_spec_kind) ((l:loc), (e:exp)) =
          let e = subst_ins ins e in
          (l, SpecRaw (RawSpec (k, [(l, SpecExp e)])))
          in
        let mod_to_spec (m:mod_kind) (x:id) =
          (loc, SpecRaw (RawSpec (RModifies m, [(loc, SpecExp (evar x))])))
          in
        let reqs = List.map (inv_to_spec ins (RRequires Unrefined)) invs in
        let enss = List.map (inv_to_spec in_reads (REnsures Unrefined)) invs in
        let spec_aliases = List.map alias_to_spec aliases in
        let spec_reads = List.map (mod_to_spec Read) p_reads in
        let spec_mods = List.map (mod_to_spec Modify) p_mods in
        let specs = spec_aliases @ spec_reads @ spec_mods @ reqs @ enss in
        let e_exit = eop (Uop (UNot BpProp)) [eCond] in
        let spec_exit = inv_to_spec in_reads (REnsures Unrefined) (loc, e_exit) in
        let spec_enter_body = inv_to_spec ins (RRequires Unrefined) (loc, eCond) in
        // ed << old(ed)
        // precedes(ed, old(ed))
        let lexList (es:exp list) = List.foldBack (fun e ls -> eapply (Id "lexCons") [e; ls]) es (evar (Id "LexTop")) in
        let (lEd, eds) = ed in
        let edIn = eop (Uop UOld) [subst_ins ins (lexList eds)] in
        let edOut = subst_ins in_reads (lexList eds) in
        let precedes = eapply (Id "precedes_wrap") [edOut; edIn] in
        let spec_precedes = inv_to_spec [] (REnsures Unrefined) (lEd, precedes) in
        let sInitIn (x:id) = SVar (x, Some (getType x), Mutable, XGhost, [], Some (evar (in_id x))) in
        let sInitOut (x:id) = SAssign ([(x, None)], (evar (in_id x))) in
        let in_reads_init = List.filter (fun x -> match find_var x with InlineLocal _ -> false | _ -> true) in_reads in
        let sInits = List.map sInitIn in_reads_init @ List.map sInitOut outs in
        // while(e) invs ed { outs := body_p(ins); }
        let lhss = List.map (fun x -> (x, None)) outs in
        let args = (List.map evar ins) in
        let oldThis = eop (Uop UOld) [evar (Reserved "this")] in
        let callBody = SAssign (lhss, eapply xp_body ((evar s_old)::args)) in
        let callWhile = SAssign (lhss, eapply xp_while (oldThis::args)) in
        let sWhile = SWhile (eCond, invs, ed, [callBody]) in
        let p_body =
          {
            pname = xp_body;
            pghost = NotGhost;
            pinline = Inline;
            ptargs = p.ptargs;
            pargs = pf_state::p_ins_in;
            prets = p_outs;
            pspecs = specs @ [spec_enter_body; spec_precedes];
            pbody = Some (sInits @ b);
            // always non-public, even if they are generated from the body of a public procedure
            pattrs = [(Id "public", [EBool false]); (Id "already_has_mod_ok", [])] @ p.pattrs;
          }
          in
        let p_while =
          {
            pname = xp_while;
            pghost = NotGhost;
            pinline = Inline;
            ptargs = p.ptargs;
            pargs = pf_state::p_ins_in;
            prets = p_outs;
            pspecs = specs @ [spec_exit];
            pbody = Some (sInits @ [sWhile]);
            pattrs = [(Id "quick", [evar (Id "exportOnly")]); (Id "already_has_mod_ok", [])];
          }
          in
        hoisted := (DProc p_while)::(DProc p_body)::!hoisted;
        Replace (env, [callWhile])
    | _ -> Unchanged
    in
  let body =
    match p.pbody with
    | None -> None
    | Some ss -> Some (env_map_stmts (fun env e -> e) hoist_while env ss)
    in
  if !hoisted = [] then
    []
  else
    let ds = List.rev (DProc {p with pbody = body}::!hoisted) in
    //Emit_vale_text.emit_decls (debug_print_state ()) (List.map (fun d -> (loc, d)) ds);
    ds

///////////////////////////////////////////////////////////////////////////////

type transformed =
| TransformedDone of (env * env * proc_decl) * env
| TransformedRetry of decl list

// Either transform p, or return a list of decls that then must be transformed
let transform_proc (env:env) (loc:loc) (p:proc_decl):transformed =
  let isFrame = attrs_get_bool (Id "frame") (p.pghost = NotGhost) p.pattrs in
  let isRecursive = attrs_get_bool (Id "recursive") false p.pattrs in
  let isInstruction = List_mem_assoc (Id "instruction") p.pattrs in
  let isAlreadyModOk = List_mem_assoc (Id "already_has_mod_ok") p.pattrs in
  let isQuick = is_quick_body p.pattrs in
  let preserveSpecs =
    List.collect
      (fun spec ->
        match spec with
        | (_, SpecRaw (RawSpec (RModifies Preserve, es))) ->
            let es = List.collect (fun (loc, e) -> match e with SpecExp e -> [(loc, e)] | SpecLet _ -> []) es in
            List_mapSnd (fun e -> SpecExp (eop (Bop (BEq BpProp)) [e; eop (Uop UOld) [e]])) es
        | _ -> []
      )
      p.pspecs
    in
  let ok = evar (Id "ok") in
  let okMod = SpecRaw (RawSpec (RModifies Preserve, [(loc, SpecExp ok)])) in
  let okReqEns = SpecRaw (RawSpec (RRequiresEnsures, [(loc, SpecExp ok)])) in
  let okSpecs = (if isAlreadyModOk then [] else [(loc, okMod)]) @ [(loc, okReqEns)] in
  let pspecs = if isFrame then okSpecs @ p.pspecs else p.pspecs in
  let pspecs = match preserveSpecs with [] -> pspecs | _ -> pspecs @ [(loc, SpecRaw (RawSpec (REnsures Unrefined, preserveSpecs)))] in
  let addParam isRet ids (x, t, g, io, a) =
    match g with
    | (XAlias (AliasThread, e)) -> Map.add x (ThreadLocal {local_in_param = (io = In && (not isRet)); local_exp = e; local_typ = Some t}) ids
    | (XAlias (AliasLocal, e)) -> Map.add x (ProcLocal {local_in_param = (io = In && (not isRet)); local_exp = e; local_typ = Some t}) ids
    | XInline -> Map.add x (InlineLocal (Some t)) ids
    | XOperand -> Map.add x (OperandLocal (io, t)) ids
    | XPhysical | XState _ -> err ("variable must be declared ghost, operand, {:local ...}, or {:register ...} " + (err_id x))
    | XGhost -> Map.add x (GhostLocal ((if isRet then Mutable else Immutable), Some t)) ids
    in
  let mod_id (env:env) (loc, m, e) =
    let mod_err () = err "expression in modifies clause must be a variable declared as var{:state f(...)} x:t;"
    loc_apply loc e (fun e ->
      match e with
      | EVar (x, _) ->
        (
          match Map.tryFind x env.ids with
          | None -> err ("cannot find variable " + (err_id x))
          | Some (StateInfo _) -> (x, (match m with Read -> false | (Modify | Preserve) -> true))
          | Some _ -> mod_err ()
        )
      | _ -> mod_err ())
    in
  // parameters, return values, lets must all be unique
  let xArgsRets = List.map (fun (x, _, _, _, _) -> x) (p.pargs @ p.prets) in
  let specs = List.collect (fun (loc, s) -> match s with SpecRaw s -> [(loc, s)] | _ -> internalErr "!SpecRaw") pspecs in
  let lets = List.collect (fun (_, s) -> match s with (Lets ls) -> ls | _ -> []) specs in
  let xLets = List.map (fun (_, s) -> match s with LetsVar (x, _, _) | LetsAlias (x, _) -> x) lets in
  let rec checkUnique xs xset =
    match xs with
    | [] -> ()
    | x::xs ->
        if Set.contains x xset then err ("'" + (err_id x) + "' declared twice") else
        checkUnique xs (Set.add x xset)
    in
  checkUnique (xArgsRets @ xLets) (Set.empty);
  let envpIn = env in
  // Add parameters to env for both requires and ensures.
  // For ensures, add return values to env.
  // For requires, remove return values from env -- for each return value named x, remove any
  // globals named x, so that requires and ensures don't see two different x variables.
  // This makes it sane to share "lets" declarations between requires and ensures.
  let envpIn = {envpIn with ids = List.fold (addParam false) envpIn.ids p.pargs} in
  let envpIn = {envpIn with ids = List.fold (fun ids (x, _, _, _, _) -> Map.remove x ids) envpIn.ids p.prets} in
  // Desugar specs and update p so other procedures see desugared version
  let (envDesugar, pspecs) = env_map_specs (fun _ e -> e) desugar_spec envpIn pspecs in
  let lets = List.rev envDesugar.lets in
  let bodyLet (loc:loc, l:lets) =
    match l with
    | LetsVar (x, t, e) -> SLoc (loc, SVar (x, t, Immutable, XGhost, [], Some e))
    | LetsAlias (x, y) -> SLoc (loc, SAlias (x, y))
    in
  let bodyLets = List.map bodyLet lets in
  let body = mapOpt (fun ss -> bodyLets @ ss) p.pbody in
  let pOrig = p in
  let p = {p with pbody = body; pspecs = pspecs} in
  // Compute mods list and final environment for body
  let mods = List.collect (fun (loc, s) -> match s with Modifies (m, e) -> [(loc, m, e)] | _ -> []) pspecs in
  check_no_duplicates (List.map (fun (_, _, e) -> (loc, e)) mods);
  let envpIn = {envpIn with mods = Map.ofList (List.map (mod_id envpIn) mods)} in
  let envpIn = {envpIn with abstractOld = true} in
  let envp = envpIn in
  let envp = {envp with ids = List.fold (addParam true) envp.ids p.prets} in
  let envp = {envp with checkMods = isFrame} in
  let envp = {envp with abstractOld = false} in
  let specs = List_mapSnd (rewrite_vars_spec envpIn envp) pspecs in
  let specs = List_mapSnd (resolve_overload_spec envpIn envp) specs in
  let envp = if isRecursive then {envp with procs = Map.add p.pname {p with pspecs = specs} envp.procs} else envp in
  let env = {env with raw_procs = Map.add p.pname p env.raw_procs}
  // Hoist while loops
  let envpOrig = List.fold (fun env s -> snd (env_stmt env s)) envp bodyLets in
  let hoisted = if isQuick then hoist_while_loops envpOrig loc pOrig else [] in
  if hoisted <> [] then TransformedRetry hoisted else
  // Process body
  let body =
    match p.pbody with
    | None -> None
    | Some ss ->
        let rec add_while_ok s =
          match s with
          | SWhile (e, invs, ed, b) ->
              let invs = (loc, evar (Id "ok"))::invs in
              Replace [SWhile (e, invs, ed, map_stmts (fun e -> e) add_while_ok b)]
          | _ -> Unchanged
          in
        let ss = if isFrame then map_stmts (fun e -> e) add_while_ok ss else ss in
        let ss = resolve_overload_stmts envp ss in
        //let ss = assume_updates_stmts envp p.pargs p.prets ss (List.map snd pspecs) in
        let ss = add_quick_type_stmts ss in
        let ss = rewrite_vars_stmts envp ss in
        let ss = add_quick_blocks_stmts envp (ref 0) ss in
        Some ss
    in
  let pNew = {p with pbody = body; pspecs = specs} in
  let envBody = envp in
  let envProc = {env with procs = Map.add p.pname pNew env.procs} in
  let envRec = if isRecursive then envProc else env in
  TransformedDone ((envRec, envBody, pNew), envProc)

// returns:
//   - list of:
//     - minimal env for procedure body (for procedures)
//     - expanded env for procedure body (for procedures)
//     - transformed declaration
//   - env for subsequent declarations
let rec transform_decl (env:env) (loc:loc) (d:decl):((env * env * decl) list * env) =
  match d with
  | DVar (x, t, XAlias (AliasThread, e), _) ->
      let env = {env with ids = Map.add x (ThreadLocal {local_in_param = false; local_exp = e; local_typ = Some t}) env.ids} in
      ([(env, env, d)], env)
  | DVar (x, t, XState e, _) ->
    (
      match skip_loc e with
      | EApply (e, _, es, _) ->
          let env = {env with ids = Map.add x (StateInfo (string_of_id (id_of_exp e), es, t)) env.ids} in
          ([(env, env, d)], env)
      | _ -> err ("declaration of state member " + (err_id x) + " must provide an expression of the form f(...args...)")
    )
  | DFun ({fbody = None} as f) ->
      ([], {env with funs = Map.add f.fname f env.funs})
  | DProc p ->
    (
      match transform_proc env loc p with
      | TransformedDone ((envRec, envBody, pNew), envProc) -> ([envRec, envBody, DProc pNew], envProc)
      | TransformedRetry ds ->
          let f env d = let (eds, env) = transform_decl env loc d in (env, eds) in
          let (env, eds) = List_mapFoldFlip f env ds in
          (List.concat eds, env)
    )
  | _ -> ([(env, env, d)], env)

<|MERGE_RESOLUTION|>--- conflicted
+++ resolved
@@ -51,14 +51,8 @@
   }
 
 let vaApp (s:string) (es:exp list):exp = eapply (Reserved s) es
-<<<<<<< HEAD
-let vaApp_t (s:string) (ts:typ list option) (es:exp list):exp = eapply_t (Reserved s) ts es
-
-let vaAppOp (prefix:string) (t:typ) (es:exp list):exp =
-=======
-let vaApp_t (s:string) (es:exp list) (t:typ option):exp = eapply_t (Reserved s) es t
+let vaApp_t (s:string) (es:exp list) (t:typ option):exp = eapply_t (Reserved s) None es t
 let vaAppOp (prefix:string) (t:typ) (es:exp list) (tOpt:typ option):exp =
->>>>>>> 1cd01e69
   match t with
   | TName (Id x) -> vaApp_t (qprefix prefix x) es tOpt
   | _ -> err "operands must have simple named types"
@@ -419,12 +413,12 @@
     | EOp (Uop (UCustom op), l, t) ->
         match Map.tryFind (Operator op) env.funs with
         | Some {fargs = [_]; fattrs = attrs} ->
-            Replace (eapply_t (attrs_get_id (Reserved "alias") attrs) (rs l) t)
+            Replace (eapply_t (attrs_get_id (Reserved "alias") attrs) None (rs l) t)
         | _ -> err ("operator '" + op + "' must be overloaded to use as a prefix operator")
     | EOp (Bop (BCustom op), l, t) ->
         match Map.tryFind (Operator op) env.funs with
         | Some {fargs = [_; _]; fattrs = attrs} ->
-            Replace (eapply_t (attrs_get_id (Reserved "alias") attrs) (rs l) t)
+            Replace (eapply_t (attrs_get_id (Reserved "alias") attrs) None (rs l) t)
         | _ -> err ("operator '" + op + "' must be overloaded to use as a infix operator")
     | _ -> Unchanged
     in
