--- conflicted
+++ resolved
@@ -899,96 +899,6 @@
   f ss
 
 ///////////////////////////////////////////////////////////////////////////////
-<<<<<<< HEAD
-// Add extra asserts for p's ensures clauses and for called procedures' requires clauses,
-// to produce better error messages.
-
-let rec is_while_proc (ss:stmt list):bool =
-  match ss with
-  | [s] ->
-    (
-      match skip_loc_stmt s with
-      | SWhile (e, invs, ed, _) -> true
-      | _ -> false
-    )
-  | s::ss when (match skip_locs_stmt s with [SVar (_, _, _, XGhost, _, _)] | [SAssign ([(_, None)], EVar _)] -> true | _ -> false) -> is_while_proc ss
-  | _ -> false
-
-let add_req_ens_asserts (env:env) (loc:loc) (p:proc_decl) (ss:stmt list):stmt list =
-  if is_while_proc ss then ss else
-  let hideResults ss = // wrap assertions in "forall ensures true" for better performance
-    SForall ([], [], EBool true, EBool true, ss)
-    in
-  let rec fs (loc:loc) (s:stmt):stmt list map_modify =
-    let reqAssert (f:exp -> exp) (loc, spec) =
-      match spec with
-      | Requires (Unrefined, _) -> []
-      | Requires (Refined, e) -> [SLoc (loc, SAssert (assert_attrs_default, f e))]
-      | _ -> []
-      in
-    let rec assign e =
-      match e with
-      | ELoc (loc, e) -> try assign e with err -> raise (LocErr (loc, err))
-      | EApply (x, _, es) when Map.containsKey x env.raw_procs ->
-        let pCall = Map.find x env.raw_procs in
-        if List.length es = List.length pCall.pargs then
-          (* Generate one assertion for each precondition of the procedure pCall that we're calling.
-             Also generate "assert true" to mark the location of the call itself.
-             Wrap the whole thing in "forall ensures true" to improve verification performance.
-          forall 
-            ensures true
-          {
-            ghost var va_tmp_dst := va_x90_eax;
-            ghost var va_tmp_ptr := va_old_esi;
-            ghost var va_tmp_offset := 60;
-            assert true;
-            assert inMem(va_tmp_ptr + va_tmp_offset, va_x99_mem);
-          }
-          *)
-          let es = List.map (map_exp (fun e -> match e with EOp (Uop UConst, [e]) -> Replace e | _ -> Unchanged)) es in
-          let xs = List.map (fun (x, _, _, _, _) -> x) pCall.pargs in
-          let rename x = Reserved ("tmp_" + string_of_id x) in
-          let xSubst = Map.ofList (List.map (fun x -> (x, EVar (rename x))) xs) in
-          let xDecl x e = SVar (rename x, None, Immutable, XGhost, [], Some e) in
-          let xDecls = List.map2 xDecl xs es in
-          let f e =
-//            let f2 e x ex = EBind (BindLet, [ex], [(rename x, None)], [], e) in
-//            List.fold2 f2 (subst_reserved_exp xSubst e) xs es
-            let e = map_exp (fun e -> match e with EOp (Uop UOld, [e]) -> Replace e | _ -> Unchanged) e in
-            subst_reserved_exp xSubst e
-            in
-          let reqAsserts = (List.collect (reqAssert f) pCall.pspecs) in
-          let reqMarker = SLoc (loc, SAssert (assert_attrs_default, EBool true)) in
-          Replace ([hideResults (xDecls @ (reqMarker::reqAsserts)); s])
-        else Unchanged
-      | _ -> Unchanged
-      in
-    match s with
-    | SLoc (loc, s) -> fs loc s
-    | SAssign (_, e) -> assign e
-    | _ -> Unchanged
-    in
-  let ss = map_stmts (fun e -> e) (fs loc) ss in
-  let ensStmt (loc, s) =
-    (* Generate one assertion for each postcondition of the current procedure p.
-       Wrap each assertion in a "forall ensures true" to improve verification performance.
-    forall 
-      ensures true
-    {
-      assert va_old_esi + 64 <= va_old_edi || va_old_edi + 64 <= va_old_esi;
-    }
-    *)
-    match s with
-    | Ensures (Unrefined, _) -> []
-    | Ensures (Refined, e) -> [hideResults [SLoc (loc, SAssert (assert_attrs_default, e))]]
-    | _ -> []
-    in
-  let ensStmts = List.collect ensStmt p.pspecs in
-  ss @ ensStmts
-
-///////////////////////////////////////////////////////////////////////////////
-=======
->>>>>>> c4b28881
 // Add quick blocks for assert{:quick_start}...assert{:quick_end}
 
 let is_assert_quick_start (s:stmt):bool =
