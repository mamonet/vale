--- conflicted
+++ resolved
@@ -159,12 +159,8 @@
     let lhss = List.map (fun xd -> match xd with (Reserved "s", None) -> (s0, None) | _ -> xd) lhss in
     match e with
     | ELoc (loc, e) -> try assign lhss e with err -> raise (LocErr (loc, err))
-<<<<<<< HEAD
-    | EApply (x, ts, es) when is_proc env x NotGhost ->
-=======
-    | EApply (e, _, es, t) when is_proc env (id_of_exp e) NotGhost ->
+    | EApply (e, ts, es, t) when is_proc env (id_of_exp e) NotGhost ->
         let x = id_of_exp e in
->>>>>>> 1cd01e69
         let p = Map.find x env.procs in
         let pargs = List.filter (fun (_, _, storage, _, _) -> match storage with XAlias _ -> false | _ -> true) p.pargs in
         let (pretsOp, pretsNonOp) = List.partition (fun (_, _, storage, _, _) -> match storage with XOperand -> true | _ -> false) p.prets in
@@ -173,13 +169,8 @@
         let es = List.map (fun e -> match e with EOp (CodeLemmaOp, [_; e], _) -> sub_s0 e | _ -> e) es in
         let es = List.map (map_exp stateToOp) es in
         let xLemma = "lemma_" + (string_of_id x) in
-<<<<<<< HEAD
-        let bh = if total then vaApp "hd" [EVar senv.b1] else EVar senv.b1 in
-        let lem = vaApp_t xLemma ts ([bh; EVar s0] @ listIfNot total [EVar senv.sN] @ es) in
-=======
         let bh = if total then vaApp "hd" [evar senv.b1] else evar senv.b1 in
-        let lem = vaApp_t xLemma ([bh; evar s0] @ listIfNot total [evar senv.sN] @ es) t in
->>>>>>> 1cd01e69
+        let lem = eapply_t (Reserved xLemma) ts ([bh; evar s0] @ listIfNot total [evar senv.sN] @ es) t in
         let blockLhss = List.map varLhsOfId (if total then [sM; senv.fM] else [senv.bM; sM]) in
         let sLem = SAssign (blockLhss @ lhss, lem) in
         (NotGhost, false, [sLem])
