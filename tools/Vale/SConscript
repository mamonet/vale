--- conflicted
+++ resolved
@@ -27,12 +27,9 @@
 fslex_exe = File(f'{build_dir}/fslex.exe')
 fsyacc_exe = File(f'{build_dir}/fsyacc.exe')
 
-<<<<<<< HEAD
 def abspaths(files):
   return ' '.join([x.abspath for x in files])
 
-def build_tool(sources, refs):
-=======
 def fsyaccEmitter(target, source, env):
   # assume the initial target is a .fs file.  Add the .fsi target
   targetBase, targetExt = os.path.splitext(SCons.Util.to_String(target[0]))
@@ -49,8 +46,7 @@
       print("Unable to run nuget in order to restore FsLexYacc.  See INSTALL.md for more details.")
       Exit(1)
 
-def build_vale(sources, dafny_refs):
->>>>>>> 969d92a2
+def build_tool(sources, refs):
   senv = env.Clone()
   r_refs = " ".join([f'-r {x}' for x in refs])
   if win32:
