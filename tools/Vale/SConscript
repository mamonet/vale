--- conflicted
+++ resolved
@@ -127,11 +127,7 @@
 DafnyInterface_dir = Dir('DafnyInterface/Source/DafnyInterface')
 DafnyInterface_src = [DafnyInterface_dir.File(f)
                       for f in ['DafnyDriver.cs', 'Properties/AssemblyInfo.cs']]
-<<<<<<< HEAD
-DafnyInterface_refs = [Dir(env['DAFNY_PATH']).File(f) for f in [
-=======
 DafnyInterface_refs = [Dir(env['DAFNY_PATH']).File(f).abspath for f in [
->>>>>>> 914dff32
     'BoogieAbsInt.dll',
     'BoogieConcurrency.dll',
     'BoogieCore.dll',
@@ -155,11 +151,7 @@
     + ' '.join(['-r:'+r for r in DafnyInterface_refs]))
 Depends(DafnyInterface_dll, DafnyInterface_refs)
 
-<<<<<<< HEAD
-DAFNY_REFS = [Dir(env['DAFNY_PATH']).File(f).path for f in DAFNY_BIN] + [
-=======
 DAFNY_REFS = [Dir(env['DAFNY_PATH']).File(f).abspath for f in DAFNY_BIN] + [
->>>>>>> 914dff32
   DafnyInterface_dll,
   '../Dafny/Newtonsoft.Json.dll',
   '../../tools/FsLexYacc/FsLexYacc.Runtime.6.1.0/lib/net40/FsLexYacc.Runtime.dll'
@@ -180,11 +172,7 @@
     sys.platform.startswith('linux')
         and os.path.exists('/proc/sys/fs/binfmt_misc/WSLInterop')):
   # we can use our win32 z3 binary, either natively or via WSL interop
-<<<<<<< HEAD
-  b = env.CopyAs(BIN+'/z3.exe', env['DAFNY_PATH']+'/z3.exe')
-=======
   b = env.CopyAs(Dir(BIN).File('z3.exe'), Dir(env['DAFNY_PATH']).File('z3.exe'))
->>>>>>> 914dff32
   Depends(vale_tool, b)
   dependencies.append(b)
   z3 = File(b[0])
