include "../../../fstar/code/arch/x64/X64.Vale.InsBasic.vaf"
include{:fstar}{:open} "TestFStar"
include{:/*TODO*/fstar}{:open} "FStar.Seq.Base"

module Test

#verbatim{:interface}{:implementation}
open X64.Machine_s
open X64.Vale.Decls
open X64.Vale.InsBasic
open FStar.Seq
#endverbatim

procedure p()
    modifies
        rax; efl;
    requires
        0 <= rax < 10 <= 11;
    ensures
        rax == old(rax) + 4;
{
    Add64Wrap(rax, 2);
    Add64Wrap(rax, 2);
}

#verbatim{:implementation}
let double (x:int):int = x + x
#endverbatim

function double (x:int):int extern;

procedure{:typecheck} Calls()
    requires
        rax < 7;
    modifies
        rax; rbx; efl;
    ensures
        rax == old(rax) + 7;
{
    Add64Wrap(rax, 1);
    ghost var z:int := rax;
    Mov64(rbx, #nat64(double(1)));
    assert rbx == 2;
    assert z == rax;
    if (rbx == 2)
    {
        Add64Wrap(rax, rbx);
        if (rbx == 3)
        {
            ghost var dummy := 2;
            Add64Wrap(rax, rbx);
            z := z + 2;
        }
        z := z + 2;
    }
    assert z == rax;
    p();
}

procedure Ghosts(ghost g1:int) returns(ghost g2:int)
    ensures
        g2 == g1 + 1;
{
    g2 := g1 + 1;
<<<<<<< HEAD
=======
}

function operator([]) #[a:Type(0)](s:FStar.Seq.Base.seq(a), i:int):a extern;
function operator([:=]) #[a:Type(0)](s:FStar.Seq.Base.seq(a), i:int, v:a):FStar.Seq.Base.seq(a) extern;
function operator([]) #[a:Type(0), b:Type(0)](m:FStar.Map.t(a, b), i:a):b extern;
function operator(?[]) #[a:Type(0), b:Type(0)](m:FStar.Map.t(a, b), i:a):prop extern;
function operator([:=]) #[a:Type(0), b:Type(0)](m:FStar.Map.t(a, b), i:a, v:b):FStar.Map.t(a, b) extern;

#verbatim{:implementation}
let va_subscript_FStar__Seq__Base__seq = Seq.index
let va_update_FStar__Seq__Base__seq = Seq.upd
let va_subscript_FStar__Map__t = Map.sel
let va_update_FStar__Map__t = Map.upd
let va_contains_FStar__Map__t = Map.contains
#endverbatim

procedure SeqIndex(ghost s:seq(int), ghost i:int, ghost v:int) returns(ghost r:int) 
{
  ghost var ns := if i > 0  && i < length(s) then s[i:=v] else s;
  r := if i > 0  && i < length(s) then ns[i] else 0;
  assert r == v || r == 0;
}

procedure MapIndex(ghost m:FStar.Map.t(int, int), ghost i:int, ghost v:int) returns(ghost r:int) 
{
  ghost var nm := m[i:=v];
  r := nm[i];
  assert nm?[i] && r == v;
>>>>>>> 1cd01e69
}<|MERGE_RESOLUTION|>--- conflicted
+++ resolved
@@ -62,8 +62,6 @@
         g2 == g1 + 1;
 {
     g2 := g1 + 1;
-<<<<<<< HEAD
-=======
 }
 
 function operator([]) #[a:Type(0)](s:FStar.Seq.Base.seq(a), i:int):a extern;
@@ -92,5 +90,4 @@
   ghost var nm := m[i:=v];
   r := nm[i];
   assert nm?[i] && r == v;
->>>>>>> 1cd01e69
 }