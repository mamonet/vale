--- conflicted
+++ resolved
@@ -1,7 +1,5 @@
 #verbatim interface
 module Decls
-
-#reset-options "--z3rlimit 200"
 
 open Machine
 open FStar.UInt
@@ -26,10 +24,10 @@
 
 (* Constructors *)
 let va_op_operand_reg (r:reg) :va_operand = OReg r
-let va_const_operand (n:nat64) = OConst n
-let va_const_shift_amt (n:nat64) :va_shift_amt = OConst n
+let va_const_operand (n:nat{normalize (n < pow2 64)}) = OConst (FStar.UInt64.uint_to_t n)
+let va_const_shift_amt (n:nat{normalize (n < 64)}) :va_shift_amt = OConst (FStar.UInt64.uint_to_t n)
 let va_op_cmp_reg (r:reg) :va_cmp = OReg r
-let va_const_cmp (n:nat64) :va_cmp = OConst n
+let va_const_cmp (n:nat{normalize (n < pow2 64)}) :va_cmp = OConst (FStar.UInt64.uint_to_t n)
 let va_coerce_register_to_operand (r:va_register) :va_operand = OReg r
 let va_op_register (r:reg) :va_register = r
 let va_op_dst_operand_reg (r:reg{ not (Rsp? r) }) : va_dst_operand = OReg r
@@ -42,18 +40,18 @@
 let va_is_dst_dst_operand_uint64 (o:va_dst_operand) (s:va_state) = valid_operand o s
 let va_is_src_register_int (r:reg) (s:va_state) :bool = true
 let va_is_dst_register (r:reg) (s:va_state) :bool = true
-let va_is_src_shift_amt_uint64 (o:operand) (s:va_state) = valid_shift_operand o s
+let va_is_src_shift_amt_uint64 (o:operand) (s:va_state) = true
 
 (* Getters *)
 let va_get_ok (s:va_state) :bool = s.ok
-let va_get_flags (s:va_state) :nat64 = s.flags
-let va_get_reg (r:reg) (s:va_state) :nat64 = eval_reg r s
+let va_get_flags (s:va_state) :nat64 = FStar.UInt64.v s.flags
+let va_get_reg (r:reg) (s:va_state) :nat64 = FStar.UInt64.v (eval_reg r s)
 let va_get_mem (s:va_state) :mem = s.mem
 
 (* Framing: va_update_foo means the two states are the same except for foo *)
 let va_update_ok (sM:va_state) (sK:va_state) :va_state  = { sK with ok = sM.ok }
 let va_update_flags  (sM:va_state) (sK:va_state) :va_state  = { sK with flags = sM.flags }
-let va_update_reg (r:reg) (sM:va_state) (sK:va_state) :va_state = { sK with regs = sK.regs.[r] <- va_get_reg r sM }
+let va_update_reg (r:reg) (sM:va_state) (sK:va_state) :va_state = { sK with regs = sK.regs.[r] <- eval_reg r sM }
 let va_update_mem (sM:va_state) (sK:va_state) :va_state = { sK with mem = sM.mem }
 let va_update_operand (o:operand) (sM:va_state) (sK:va_state) :va_state =
   match o with
@@ -65,11 +63,11 @@
 let va_update_register (r:reg) (sM:va_state) (sK:va_state) :va_state = va_update_reg r sM sK
 
 (* Evaluation *)
-let va_eval_operand_uint64 (s:va_state) (o:va_operand) :nat64 = eval_operand o s
-let va_eval_dst_operand_uint64 (s:va_state) (o:va_dst_operand) :nat64 = eval_operand o s
-let va_eval_shift_amt_uint64 (s:va_state) (o:va_shift_amt) : nat64 = eval_operand o s
-let va_eval_cmp_uint64 (s:va_state) (r:va_cmp) :nat64 = eval_operand r s
-let va_eval_register_uint64 (s:va_state) (r:va_register) :nat64 = eval_reg r s
+let va_eval_operand_uint64     (s:va_state) (o:va_operand)     :nat64 = FStar.UInt64.v (eval_operand o s)
+let va_eval_dst_operand_uint64 (s:va_state) (o:va_dst_operand) :nat64 = FStar.UInt64.v (eval_operand o s)
+let va_eval_shift_amt_uint64   (s:va_state) (o:va_shift_amt)   :nat64 = FStar.UInt64.v (eval_operand o s)
+let va_eval_cmp_uint64         (s:va_state) (r:va_cmp)         :nat64 = FStar.UInt64.v (eval_operand r s)
+let va_eval_register_uint64    (s:va_state) (r:va_register)    :nat64 = FStar.UInt64.v (eval_reg r s)
 
 (** Constructors for va_codes *)
 let va_CNil () :va_codes = []
@@ -144,7 +142,7 @@
 let add_wrap (x:int) (y:int) = if x + y < nat64_max then x + y else x + y - nat64_max
 let eq_int (i1:int) (i2:int) = i1 == i2
 
-val printer : Type u#1
+val printer : Type0
 val print_string : string -> FStar.All.ML unit
 val print_header : printer -> FStar.All.ML unit
 val print_proc : (name:string) -> (code:va_code) -> (label:int) -> (p:printer) -> FStar.All.ML unit
@@ -155,22 +153,15 @@
 
 #verbatim
 module Decls
-
-<<<<<<< HEAD
-open FStar.UInt
-open Vale
-open Semantics
-
-let cf (n:int) = n % 2 = 1
-=======
 open Machine
 open Semantics
 open FStar.UInt
 open FStar.Map
+#reset-options "--initial_fuel 2 --max_fuel 2"
 
 let ins = Semantics.ins
 type ocmp = Semantics.ocmp
-let cf = Semantics.cf
+let cf n = Semantics.cf (Semantics.u n)
 
 let va_cmp_le (a:va_operand) (b:va_operand) : ocmp = OLe a b
 
@@ -184,16 +175,16 @@
 let va_lemma_empty (s_0:va_state) (sN:va_state) = s_0
 
 let logxor64 (x:nat64) (y:nat64) :nat64 =
-  logxor #64 x y
+  Semantics.logxor x y
 
 let logand64 (x:nat64) (y:nat64) :nat64 =
-  logand #64 x y
+  Semantics.logand x y
 
 let shift_left64 (x:nat64) (amt:nat64) :nat64 =
-  shift_left #64 x amt
+  Semantics.shift_left x amt
 
 let shift_right64 (x:nat64) (amt:nat64) :nat64 =
-  shift_right #64 x amt
+  Semantics.shift_right x amt
 
 let printer = Print.printer
 let print_string = FStar.IO.print_string
@@ -202,8 +193,6 @@
 let print_footer = Print.print_footer
 let masm = Print.masm
 let gcc = Print.gcc
-#reset-options "--z3rlimit 200"
->>>>>>> a42080f3
 
 #endverbatim
 
@@ -293,42 +282,31 @@
         rax;
         rdx;
     ensures
-<<<<<<< HEAD
-        rax + nat64_max * rdx == old(rax * src);
-{
-    assume false;
-=======
         nat64_max * rdx + rax == old(rax * src);
 {
-    assume false; // TODO
->>>>>>> a42080f3
-}
-
+}
+
+#verbatim
+#reset-options "--z3cliopt smt.arith.nl=true --initial_fuel 2 --max_fuel 2"
+#endverbatim
 procedure{:instruction Ins(IMul64(dst, src))} IMul64(inout dst_operand dst:uint64, operand src:uint64)
     requires
         dst * src < nat64_max;
     modifies
         efl;
     ensures
-        eq_int(dst, old(dst * src));
-{
-}
-
-<<<<<<< HEAD
+        eq_int(dst, (old(dst * src)));
+{
+}
 #verbatim
-let logxor x y = Semantics.logxor x y
-let logand x y = Semantics.logand x y
-let shift_left x y = Semantics.shift_left x y
-let shift_right x y = Semantics.shift_right x y
+#reset-options "--initial_fuel 2 --max_fuel 2"
 #endverbatim
 
-=======
->>>>>>> a42080f3
 procedure{:instruction Ins(Xor64(dst, src))} Xor64(inout dst_operand dst:uint64, operand src:uint64)
     modifies 
         efl;
     ensures
-        dst == old(logxor(dst,src));
+        dst == old(logxor64(dst,src));
 {
 }
 
@@ -336,7 +314,7 @@
     modifies 
         efl;
     ensures
-        dst == old(logand(dst,src));
+        dst == old(logand64(dst,src));
 {
 }
 
@@ -346,7 +324,7 @@
 //    requires
 //        0 <= src < 64;
     ensures
-        dst == old(shift_left(dst, amt));
+        dst == old(shift_left64(dst, amt));
 {
 }
 
@@ -354,6 +332,6 @@
     modifies
         efl;
     ensures
-        dst == old(shift_right(dst, amt));
-{
-}
+        dst == old(shift_right64(dst, amt));
+{
+}
