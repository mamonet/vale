--- conflicted
+++ resolved
@@ -1,75 +1,7 @@
 module Semantics
 
 open FStar.BaseTypes
-<<<<<<< HEAD
-open FStar.Map
-
-(* Define some transparently refined int types,
-   since we only use them in specs, not in emitted code *)
-let nat32_max = 0x100000000
-let nat64_max = 0x10000000000000000
-abstract (* Sanity check our constants *)
-let _ = assert_norm (pow2 32 = nat32_max);    
-        assert_norm (pow2 64 = nat64_max)
-        
-type nat64 = n:nat{n < nat64_max}
-type uint64 = FStar.UInt64.t
-
-(* map type from the F* library, it needs the key type to have decidable equality, not an issue here *)
-unfold 
-type map (key:eqtype) (value:Type) = Map.t key value
-
-(* syntax for map accesses, m.[key] and m.[key] <- value *)
-unfold 
-let op_String_Access     = sel
-unfold 
-let op_String_Assignment = upd
-
-(* Define the operators we support *)
-type reg =
-  | Rax
-  | Rbx
-  | Rcx
-  | Rdx
-  | Rsi
-  | Rdi
-  | Rbp
-  | Rsp
-  | R8
-  | R9
-  | R10
-  | R11
-  | R12
-  | R13
-  | R14
-  | R15
-
-type maddr =
-  | MConst : n:nat -> maddr
-  | MReg   : r:reg -> offset:int -> maddr
-  | MIndex : base:reg -> scale:int -> index:reg -> offset:int -> maddr
-
-type operand =
-  | OConst: n:uint64 -> operand
-  | OReg  : r:reg -> operand
-  | OMem  : m:maddr -> operand
-
-let valid_dst (o:operand) : bool =
-  not(OConst? o || (OReg? o && Rsp? (OReg?.r o) ))
-
-type dst_op = o:operand { valid_dst o }
-
-type ocmp =
-  | OEq: o1:operand -> o2:operand -> ocmp
-  | ONe: o1:operand -> o2:operand -> ocmp
-  | OLe: o1:operand -> o2:operand -> ocmp
-  | OGe: o1:operand -> o2:operand -> ocmp
-  | OLt: o1:operand -> o2:operand -> ocmp
-  | OGt: o1:operand -> o2:operand -> ocmp
-
-=======
 open Machine
->>>>>>> a42080f3
 
 type ins =
   | Mov64      : dst:dst_op -> src:operand -> ins
@@ -84,6 +16,8 @@
   | Shr64      : dst:dst_op -> amt:operand -> ins
   | Shl64      : dst:dst_op -> amt:operand -> ins
 
+assume val havoc : state -> ins -> Tot uint64
+
 type ocmp =
   | OEq: o1:operand -> o2:operand -> ocmp
   | ONe: o1:operand -> o2:operand -> ocmp
@@ -95,65 +29,6 @@
 type code = precode ins ocmp
 type codes = list code
 
-<<<<<<< HEAD
-(* TODO: Eventually this should be a map to bytes.  Simplifying for now *)
-type mem = map int uint64
-
-(* state type, noeq qualifier means that this type does not have decidable equality (because of the maps) *)
-noeq type state = {
-  ok  :bool;
-  regs:map reg uint64;
-  flags:uint64;
-  mem :mem;
-}
-
-assume val havoc : state -> ins -> Tot uint64
-
-(*
- * writing all the functions as Tot functions
- *)
-let eval_reg (r:reg) (s:state) :uint64 =
-  s.regs.[r]
-
-(*
-let valid_resolved_addr (ptr:int) (m:mem) :bool =
-  m `contains` ptr /\
-  m `contains` ptr + 1 /\
-  m `contains` ptr + 2 /\
-  m `contains` ptr + 3
-*)
-
-let eval_mem (ptr:int) (s:state) :uint64 =
-  s.mem.[ptr]
-
-let eval_maddr (m:maddr) (s:state) :int =
-  let open FStar.UInt64 in
-  let open FStar.Mul in
-    match m with
-    | MConst n -> n
-    | MReg reg offset -> v (eval_reg reg s) + offset
-    | MIndex base scale index offset -> v (eval_reg base s) + scale * v (eval_reg index s) + offset
-
-let eval_operand (o:operand) (s:state) :uint64 =
-  match o with
-  | OConst n -> n
-  | OReg r   -> eval_reg r s
-  | OMem m   -> eval_mem (eval_maddr m s) s
-
-let eval_ocmp (s:state) (c:ocmp) :bool =
-  let open FStar.UInt64 in
-  match c with
-  | OEq o1 o2 -> eval_operand o1 s = eval_operand o2 s
-  | ONe o1 o2 -> eval_operand o1 s <> eval_operand o2 s
-  | OLe o1 o2 -> eval_operand o1 s <=^ eval_operand o2 s
-  | OGe o1 o2 -> eval_operand o1 s >=^ eval_operand o2 s
-  | OLt o1 o2 -> eval_operand o1 s <^ eval_operand o2 s
-  | OGt o1 o2 -> eval_operand o1 s >^ eval_operand o2 s
-
-let update_reg' (r:reg) (v:uint64) (s:state) :state = { s with regs = s.regs.[r] <- v }
-
-let update_mem (ptr:int) (v:uint64) (s:state) :state = { s with mem = s.mem.[ptr] <- v }
-
 let update_operand_preserve_flags' (o:dst_op) (v:uint64) (s:state) :state =
   match o with
   | OReg r   -> update_reg' r v s
@@ -164,8 +39,6 @@
 
 open FStar.UInt64
 
-=======
->>>>>>> a42080f3
 (* REVIEW: Will we regret exposing a mod here?  Should flags be something with more structure? *)
 let cf (flags:uint64) :bool =
   v flags % 2 = 1
@@ -182,21 +55,7 @@
     else
       flags
 
-<<<<<<< HEAD
-let valid_maddr (m:maddr) (s:state) :bool =
-  s.mem `contains` (eval_maddr m s)
-
-let valid_operand (o:operand) (s:state) :bool =
-  not (OMem? o) || (OMem? o && valid_maddr (OMem?.m o) s)
-
-let valid_shift_operand (o:operand) (s:state) :bool =
-  (OConst? o && 0uL <=^ OConst?.n o && OConst?.n o <^ 32uL)
-  ||
-  ((OReg? o) && (Rcx? (OReg?.r o)) && v (eval_operand o s) < nat32_max)
-
-=======
-assume val havoc : state -> ins -> Tot nat64
->>>>>>> a42080f3
+
 
 let st (a:Type) = state -> a * state
 
@@ -242,21 +101,9 @@
 
  (eval_operand o s, return s)
 *)
-<<<<<<< HEAD
+
 unfold
 let update_operand_preserve_flags (dst:dst_op) (v:uint64) :st unit =
-=======
-
-let update_operand_preserve_flags' (o:dst_op) (v:nat64) (s:state) :state =
-  match o with
-  | OReg r   -> update_reg' r v s
-  | OMem m   -> update_mem (eval_maddr m s) v s
-
-let update_operand' (o:dst_op) (ins:ins) (v:nat64) (s:state) :state =
-  { (update_operand_preserve_flags' o v s) with flags = havoc s ins }
-
-let update_operand_preserve_flags (dst:dst_op) (v:nat64) :st unit =
->>>>>>> a42080f3
   check (valid_operand dst);;
   s <-- get;
   set (update_operand_preserve_flags' dst v s)
@@ -287,11 +134,11 @@
 //  run (example dst src) s
 
 abstract
-let logxor (x:int) (y:int) : int =
+let logxor (x:int) (y:int) : nat64 =
   if FStar.UInt.fits x 64
   && FStar.UInt.fits y 64
   then FStar.UInt.logxor #64 x y
-  else -1
+  else 0
 
 let logxor_uint64 (x:int) (y:int)
   : Lemma (ensures (FStar.UInt.fits x 64 /\
@@ -301,11 +148,11 @@
   = ()          
 
 abstract
-let logand (x:int) (y:int) : int =
+let logand (x:int) (y:int) : nat64 =
   if FStar.UInt.fits x 64
   && FStar.UInt.fits y 64
   then FStar.UInt.logand #64 x y
-  else -1
+  else 0
 
 let logand_uint64 (x:int) (y:int)
   : Lemma (ensures (FStar.UInt.fits x 64 /\
@@ -315,44 +162,69 @@
   = ()          
 
 abstract
-let shift_right (x:int) (y:int) : int =
+let shift_right (x:int) (y:int) : nat64 =
   if FStar.UInt.fits x 64
   && y >= 0
   then FStar.UInt.shift_right #64 x y
-  else -1
+  else 0
 
 let shift_right_uint64 (x:int) (y:int)
   : Lemma (ensures (FStar.UInt.fits x 64 /\
-                    y >= 0) ==>
-                   shift_right x y = FStar.UInt.shift_right #64 x y)
+                    0 <= y /\
+                    y < 64 ==>
+                    shift_right x y = FStar.UInt.shift_right #64 x y))
           [SMTPat (shift_right x y)]
   = ()          
 
 abstract
-let shift_left (x:int) (y:int) : int =
+let shift_left (x:int) (y:int) : nat64 =
   if FStar.UInt.fits x 64
   && y >= 0
   then FStar.UInt.shift_left #64 x y
-  else -1
+  else 0
 
 let shift_left_uint64 (x:int) (y:int)
   : Lemma (ensures (FStar.UInt.fits x 64 /\
-                    y >= 0) ==>
-                   shift_left x y = FStar.UInt.shift_left #64 x y)
+                    0 <= y /\
+                    y < 64 ==>
+                    shift_left x y = FStar.UInt.shift_left #64 x y))
           [SMTPat (shift_left x y)]
   = ()          
 
 let u (i:int{FStar.UInt.fits i 64}) : uint64 = FStar.UInt64.uint_to_t i
-
 
 let eval_ocmp (s:state) (c:ocmp) :bool =
   match c with
   | OEq o1 o2 -> eval_operand o1 s = eval_operand o2 s
   | ONe o1 o2 -> eval_operand o1 s <> eval_operand o2 s
-  | OLe o1 o2 -> eval_operand o1 s <= eval_operand o2 s
-  | OGe o1 o2 -> eval_operand o1 s >= eval_operand o2 s
-  | OLt o1 o2 -> eval_operand o1 s < eval_operand o2 s
-  | OGt o1 o2 -> eval_operand o1 s > eval_operand o2 s
+  | OLe o1 o2 -> eval_operand o1 s <=^ eval_operand o2 s
+  | OGe o1 o2 -> eval_operand o1 s >=^ eval_operand o2 s
+  | OLt o1 o2 -> eval_operand o1 s <^ eval_operand o2 s
+  | OGt o1 o2 -> eval_operand o1 s >^ eval_operand o2 s
+
+(* These wrappers of the operators from FStar.UInt are only present
+   because we discovered that using specs of the form (v a + v b) % pow2 64
+   causes Z3 to require some amount of non-linear arithmetic, 
+   which we prefer to avoid *)
+val add_mod64: a:uint64 -> b:uint64 -> Pure uint64
+  (requires True)
+  (ensures (fun c -> (v a + v b) % nat64_max = v c))
+let add_mod64 a b = a +%^ b
+
+val sub_mod64: a:uint64 -> b:uint64 -> Pure uint64
+  (requires True)
+  (ensures (fun c -> (v a - v b) % nat64_max = v c))
+let sub_mod64 a b = a -%^ b
+
+val mul_mod64: a:uint64 -> b:uint64 -> Pure uint64
+  (requires True)
+  (ensures (fun c -> (v a `op_Multiply` v b) % nat64_max = v c))
+let mul_mod64 a b = a *%^ b
+
+val mul_div64: a:uint64 -> b:uint64 -> Pure uint64
+  (requires True)
+  (ensures (fun c -> (v a `op_Multiply` v b) / nat64_max = v c))
+let mul_div64 a b = a */^ b
 
 let eval_ins (ins:ins) : st unit =
   let open FStar.Mul in
@@ -363,20 +235,16 @@
     update_operand_preserve_flags dst (eval_operand src s)
 
   | Add64 dst src ->
-    let sum = eval_operand dst s + eval_operand src s in
+    let sum = v (eval_operand dst s) + v (eval_operand src s) in
     let new_carry = sum >= nat64_max in
     check (valid_operand src);;
-<<<<<<< HEAD
-    update_operand dst ins (eval_operand dst s +%^ eval_operand src s)
-=======
-    update_operand dst ins (sum % nat64_max);;
+    update_operand dst ins (eval_operand dst s `add_mod64` eval_operand src s);;
     update_flags (update_cf s.flags new_carry)
->>>>>>> a42080f3
 
   | AddLea64 dst src1 src2 ->
     check (valid_operand src1);;
     check (valid_operand src2);;
-    update_operand_preserve_flags dst (eval_operand src1 s +?^ eval_operand src2 s) //TODO: use the modulo version
+    update_operand_preserve_flags dst (eval_operand src1 s `add_mod64` eval_operand src2 s)
 
   | AddCarry64 dst src ->
     let old_carry = if cf(s.flags) then 1 else 0 in
@@ -388,11 +256,11 @@
 
   | Sub64 dst src ->
     check (valid_operand src);;
-    update_operand dst ins (eval_operand dst s -%^ eval_operand src s)
+    update_operand dst ins (eval_operand dst s `sub_mod64` eval_operand src s)
 
   | Mul64 src ->
-    let hi = eval_reg Rax s */^ eval_operand src s in
-    let lo = eval_reg Rax s *%^ eval_operand src s in
+    let hi = eval_reg Rax s `mul_div64` eval_operand src s in
+    let lo = eval_reg Rax s `mul_mod64` eval_operand src s in
     check (valid_operand src);;
     update_reg Rax lo;;
     update_reg Rdx hi;;
@@ -400,7 +268,7 @@
 
   | IMul64 dst src ->
     check (valid_operand src);;
-    update_operand dst ins (eval_operand dst s *%^ eval_operand src s)
+    update_operand dst ins (eval_operand dst s `mul_mod64` eval_operand src s)
 
   | Xor64 dst src ->
     check (valid_operand src);;
@@ -411,11 +279,9 @@
     update_operand dst ins (u (v (eval_operand dst s) `logand` v (eval_operand src s)))
 
   | Shr64 dst amt ->
-    check (valid_shift_operand amt);;
     update_operand dst ins (u (v (eval_operand dst s) `shift_right` v (eval_operand amt s)))
 
   | Shl64 dst amt ->
-    check (valid_shift_operand amt);;
     update_operand dst ins (u (v (eval_operand dst s) `shift_left` v (eval_operand amt s)))
 
   | _ -> fail
