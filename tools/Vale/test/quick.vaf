--- conflicted
+++ resolved
@@ -125,10 +125,8 @@
 let va_assume (p:Type0) : Lemma (requires True) (ensures p) = assume p
 #endverbatim
 
-<<<<<<< HEAD
-// notypecheck: Prims.Lemma is missing from *.types.vaf files
-function{:notypecheck} lemma_self_int (i:int) : Lemma extern;
-=======
+procedure lemma_self_int(i:int) extern;
+
 procedure{:quick} Incr3Quick()
     modifies
         efl;
@@ -137,8 +135,9 @@
         rax < 100;
 {
     Add64(rax, 1);
-}
->>>>>>> c4b28881
+    Add64(rax, 1);
+    Add64(rax, 1);
+}
 
 procedure{:quick exportOnly} Add64Ghosts(
         inout dst:dst_opr64,
