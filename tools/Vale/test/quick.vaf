--- conflicted
+++ resolved
@@ -266,11 +266,8 @@
     Add64(rax, 1);
 }
 
-<<<<<<< HEAD
-procedure While(ghost g1:int) returns(ghost go:int)
-    {:quick}
-=======
-procedure{:quick} While0()
+procedure While0()
+    {:quick}
     modifies
         efl;
         rax; rbx;
@@ -292,7 +289,8 @@
     Add64(rax, 3);
 }
 
-procedure{:quick} While1(ghost g1:int) returns(ghost go:int)
+procedure While1(ghost g1:int) returns(ghost go:int)
+    {:quick}
     modifies
         efl;
         rax; rbx;
@@ -322,8 +320,8 @@
     go := g2 + gc;
 }
 
-procedure{:quick} While2(ghost g1:int) returns(ghost go:int)
->>>>>>> 9d5f7651
+procedure While2(ghost g1:int) returns(ghost go:int)
+    {:quick}
     modifies
         efl;
         rax; rbx;
